--- conflicted
+++ resolved
@@ -10,13 +10,13 @@
 
 Each version section may have have subsections for: _Added_, _Changed_, _Removed_, _Deprecated_, and _Fixed_.
 
+## [1.18.38]
+### Fixed
+- Fixed issue with the incorrect order of translations when empty inputs are present and translating in chunks.
+
 ## [1.18.37]
 ### Fixed
-<<<<<<< HEAD
-- Fixed issue with the incorrect order of translations when empty inputs are present and translating in chunks.
-=======
 - Determining the max output length for each sentence in a batch by the bucket length rather than the actual in order to match the behavior of a single sentence translation.
->>>>>>> aa6c80ad
 
 ## [1.18.36]
 ### Changed
