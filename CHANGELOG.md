--- conflicted
+++ resolved
@@ -10,15 +10,15 @@
 
 Each version section may have have subsections for: _Added_, _Changed_, _Removed_, _Deprecated_, and _Fixed_.
 
+## [1.18.58]
+### Added
+- Added nbest translation, exposed as `--nbest-size`. Nbest translation means to not only output the most probable translation according to a model, but the top n most probable hypotheses. If `--nbest-size > 1` and the option `--output-type` is not explicitly specified, the output type will be changed to one JSON list of nbest translations per line. `--nbest-size` can never be higher than `--beam-size`.
+
 ## [1.18.57]
 ### Added
-<<<<<<< HEAD
-- Added nbest translation, exposed as `--nbest-size`. Nbest translation means to not only output the most probable translation according to a model, but the top n most probable hypotheses. If `--nbest-size > 1` and the option `--output-type` is not explicitly specified, the output type will be changed to one JSON list of nbest translations per line. `--nbest-size` can never be higher than `--beam-size`.
-=======
 - Added `sockeye.score` CLI for quickly scoring existing translations ([documentation](tutorials/scoring.md)).
 ### Fixed
 - Entry-point clean-up after the contrib/ rename
->>>>>>> 5a50d960
 
 ## [1.18.56]
 ### Changed
