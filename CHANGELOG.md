--- conflicted
+++ resolved
@@ -10,13 +10,12 @@
 
 Each version section may have have subsections for: _Added_, _Changed_, _Removed_, _Deprecated_, and _Fixed_.
 
+## [1.18.56]
+### Changed
+- Update to MXNet 1.3.0.post0
+
 ## [1.18.55]
-### Changed
-<<<<<<< HEAD
-- Update to MXNet 1.3.0.post0
-=======
 - Renamed `contrib` to less-generic `sockeye_contrib`
->>>>>>> 3cca0c3e
 
 ## [1.18.54]
 ### Added
