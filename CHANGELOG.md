--- conflicted
+++ resolved
@@ -11,7 +11,6 @@
 
 Each version section may have subsections for: _Added_, _Changed_, _Removed_, _Deprecated_, and _Fixed_.
 
-<<<<<<< HEAD
 ## [3.1.9999]
 
 ### Added
@@ -32,13 +31,12 @@
 ### Fixed
 
 - For distributed training, replicating examples so that each worker has at least one per bucket now correctly uses `repeat` instead of `repeat_interleave`.
-=======
+
 ## [3.1.24]
 
 ### Fixed
 
 - Updated DeepSpeed checkpoint conversion to support newer versions of DeepSpeed.
->>>>>>> be2b3444
 
 ## [3.1.23]
 
