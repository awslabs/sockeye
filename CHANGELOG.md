# Changelog
All notable changes to the project are documented in this file.

Version numbers are of the form `1.0.0`.
Any version bump in the last digit is backwards-compatible, in that a model trained with the previous version can still
be used for translation with the new version.
Any bump in the second digit indicates a backwards-incompatible change,
e.g. due to changing the architecture or simply modifying model parameter names.
Note that Sockeye has checks in place to not translate with an old model that was trained with an incompatible version.

Each version section may have have subsections for: _Added_, _Changed_, _Removed_, _Deprecated_, and _Fixed_.

## [1.18.12]
<<<<<<< HEAD
### Added
- Added decoding with target-side lexical constraints.
- Documentation provided in the `tutorials/constraints` directory.
=======
### Changed
- All source side sequences now get appended an additional end-of-sentence (EOS) symbol. This change is backwards
  compatible meaning that inference with older models will still work without the EOS symbol.
>>>>>>> b964fe6d

## [1.18.11]
### Changed
- Default training parameters have been changed to reflect the setup used in our arXiv paper. Specifically, the default
  is now to train a 6 layer Transformer model with word based batching. The only difference to the paper is that weight
  tying is still turned off by default, as there may be use cases in which tying the source and target vocabularies is
  not appropriate. Turn it on using `--weight-tying --weight-tying-type=src_trg_softmax`. Additionally, BLEU scores from
  a checkpoint decoder are now monitored by default.

## [1.18.10]
### Fixed
- Re-allow early stopping w.r.t BLEU

## [1.18.9]
### Fixed
- Fixed a problem with lhuc boolean flags passed as None.

### Added
- Reorganized beam search. Normalization is applied only to completed hypotheses, and pruning of
  hypotheses (logprob against highest-scoring completed hypothesis) can be specified with
  `--beam-prune X`
- Enabled stopping at first completed hypothesis with `--beam-search-stop first` (default is 'all')

## [1.18.8]
### Removed
- Removed tensorboard logging of embedding & output parameters at every checkpoint. This used a lot of disk space.

## [1.18.7]
### Added
- Added support for LHUC in RNN models (David Vilar, "Learning Hidden Unit
  Contribution for Adapting Neural Machine Translation Models" NAACL 2018)

### Fixed
- Word based batching with very small batch sizes.

## [1.18.6]
### Fixed
- Fixed a problem with learning rate scheduler not properly being loaded when resuming training.

## [1.18.5]
### Fixed
- Fixed a problem with trainer not waiting for the last checkpoint decoder (#367).

## [1.18.4]
### Added
- Added options to control training length w.r.t number of updates/batches or number of samples:
  `--min-updates`, `--max-updates`, `--min-samples`, `--max-samples`.

## [1.18.3]
### Changed
- Training now supports training and validation data that contains empty segments. If a segment is empty, it is skipped
  during loading and a warning message including the number of empty segments is printed.

## [1.18.2]
### Changed
- Removed combined linear projection of keys & values in source attention transformer layers for
  performance improvements.
- The topk operator is performed in a single operation during batch decoding instead of running in a loop over each 
sentence, bringing speed benefits in batch decoding.

## [1.18.1]
### Added
- Added Tensorboard logging for all parameter values and gradients as histograms/distributions. The logged values
  correspond to the current batch at checkpoint time.

### Changed
- Tensorboard logging now is done with the MXNet compatible 'mxboard' that supports logging of all kinds of events
  (scalars, histograms, embeddings, etc.). If installed, training events are written out to Tensorboard compatible
  even files automatically.

### Removed
- Removed the `--use-tensorboard` argument from `sockeye.train`. Tensorboard logging is now enabled by default if
  `mxboard` is installed.

## [1.18.0]
### Changed
- Change default target vocab name in model folder to `vocab.trg.0.json`
- Changed serialization format of top-k lexica to pickle/Numpy instead of JSON.
- `sockeye-lexicon` now supports two subcommands: create & inspect.
  The former provides the same functionality as the previous CLI.
  The latter allows users to pass source words to the top-k lexicon to inspect the set of allowed target words.

### Added
- Added ability to choose a smaller `k` at decoding runtime for lexicon restriction.

## [1.17.5]
### Added
- Added a flag `--strip-unknown-words` to `sockeye.translate` to remove any `<unk>` symbols from the output strings.

## [1.17.4]
### Added
- Added a flag `--fixed-param-names` to prevent certain parameters from being optimized during training.
  This is useful if you want to keep pre-trained embeddings fixed during training.
- Added a flag `--dry-run` to `sockeye.train` to not perform any actual training, but print statistics about the model
  and mode of operation.

## [1.17.3]
### Changed
- `sockeye.evaluate` can now handle multiple hypotheses files by simply specifying `--hypotheses file1 file2...`.
For each metric the mean and standard deviation will be reported across files.

## [1.17.2]
### Added
- Optionally store the beam search history to a `json` output using the `beam_store` output handler.

### Changed
- Use stack operator instead of expand_dims + concat in RNN decoder. Reduces memory usage.

## [1.17.1]
### Changed
 - Updated to [MXNet 1.1.0](https://github.com/apache/incubator-mxnet/tree/1.1.0)

## [1.17.0]
### Added
 - Source factors, as described in

   Linguistic Input Features Improve Neural Machine Translation (Sennrich \& Haddow, WMT 2016)
   [PDF](http://www.aclweb.org/anthology/W16-2209.pdf) [bibtex](http://www.aclweb.org/anthology/W16-2209.bib)

   Additional source factors are enabled by passing `--source-factors file1 [file2 ...]` (`-sf`), where file1, etc. are
   token-parallel to the source (`-s`).
   An analogous parameter, `--validation-source-factors`, is used to pass factors for validation data.
   The flag `--source-factors-num-embed D1 [D2 ...]` denotes the embedding dimensions and is required if source factor
   files are given. Factor embeddings are concatenated to the source embeddings dimension (`--num-embed`).

   At test time, the input sentence and its factors can be passed in via STDIN or command-line arguments.
   - For STDIN, the input and factors should be in a token-based factored format, e.g.,
     `word1|factor1|factor2|... w2|f1|f2|... ...1`.
   - You can also use file arguments, which mirrors training: `--input` takes the path to a file containing the source,
     and `--input-factors` a list of files containing token-parallel factors.
   At test time, an exception is raised if the number of expected factors does not
   match the factors passed along with the input.
   
 - Removed bias parameters from multi-head attention layers of the transformer.

## [1.16.6]
### Changed
 - Loading/Saving auxiliary parameters of the models. Before aux parameters were not saved or used for initialization.
 Therefore the parameters of certain layers were ignored (e.g., BatchNorm) and randomly initialized. This change
 enables to properly load, save and initialize the layers which use auxiliary parameters.

## [1.16.5]
### Changed
 - Device locking: Only one process will be acquiring GPUs at a time.
 This will lead to consecutive device ids whenever possible.

## [1.16.4]
### Changed
 - Internal change: Standardized all data to be batch-major both at training and at inference time.

## [1.16.3]
### Changed
 - When a device lock file exists and the process has no write permissions for the lock file we assume that the device
 is locked. Previously this lead to an permission denied exception. Please note that in this scenario we an not detect
 if the original Sockeye process did not shut down gracefully. This is not an issue when the sockeye process has write
 permissions on existing lock files as in that case locking is based on file system locks, which cease to exist when a
 process exits.

## [1.16.2]
### Changed
 - Changed to a custom speedometer that tracks samples/sec AND words/sec. The original MXNet speedometer did not take
 variable batch sizes due to word-based batching into account.

## [1.16.1]
### Fixed
 - Fixed entry points in `setup.py`.

## [1.16.0]
### Changed
 - Update to [MXNet 1.0.0](https://github.com/apache/incubator-mxnet/tree/1.0.0) which adds more advanced indexing
features, benefitting the beam search implementation.
 - `--kvstore` now accepts 'nccl' value. Only works if MXNet was compiled with `USE_NCCL=1`.

### Added
 - `--gradient-compression-type` and `--gradient-compression-threshold` flags to use gradient compression.
  See [MXNet FAQ on Gradient Compression](https://mxnet.incubator.apache.org/versions/master/faq/gradient_compression.html).

## [1.15.8]
### Fixed
 - Taking the BOS and EOS tag into account when calculating the maximum input length at inference.

## [1.15.7]
### Fixed
 - fixed a problem with `--num-samples-per-shard` flag not being parsed as int.

## [1.15.6]
### Added
 - New CLI `sockeye.prepare_data` for preprocessing the training data only once before training,
 potentially splitting large datasets into shards. At training time only one shard is loaded into memory at a time,
 limiting the maximum memory usage.
 
### Changed
 - Instead of using the ```--source``` and ```--target``` arguments ```sockeye.train``` now accepts a
 ```--prepared-data``` argument pointing to the folder containing the preprocessed and sharded data. Using the raw
 training data is still possible and now consumes less memory.

## [1.15.5]
### Added
 - Optionally apply query, key and value projections to the source and target hidden vectors in the CNN model
 before applying the attention mechanism. CLI parameter: `--cnn-project-qkv`.

## [1.15.4]
### Added
 - A warning will be printed if the checkpoint decoder slows down training.

## [1.15.3]
### Added
 - Exposing the xavier random number generator through `--weight-init-xavier-rand-type`.

## [1.15.2]
### Added
 - Exposing MXNet's Nesterov Accelerated Gradient, Adadelta and Adadelta optimizers.

## [1.15.1]
### Added
 - A tool that initializes embedding weights with pretrained word representations, `sockeye.init_embedding`.

## [1.15.0]
### Added
- Added support for Swish-1 (SiLU) activation to transformer models
([Ramachandran et al. 2017: Searching for Activation Functions](https://arxiv.org/pdf/1710.05941.pdf),
[Elfwing et al. 2017: Sigmoid-Weighted Linear Units for Neural Network Function Approximation
in Reinforcement Learning](https://arxiv.org/pdf/1702.03118.pdf)).  Use `--transformer-activation-type swish1`.
- Added support for GELU activation to transformer models ([Hendrycks and Gimpel 2016: Bridging Nonlinearities and
Stochastic Regularizers with Gaussian Error Linear Units](https://arxiv.org/pdf/1606.08415.pdf).
Use `--transformer-activation-type gelu`.

## [1.14.3]
### Changed
- Fast decoding for transformer models. Caches keys and values of self-attention before softmax.
Changed decoding flag `--bucket-width` to apply only to source length.

## [1.14.2]
### Added
 - Gradient norm clipping (`--gradient-clipping-type`) and monitoring.
### Changed
 - Changed `--clip-gradient` to `--gradient-clipping-threshold` for consistency.

## [1.14.1]
### Changed
 - Sorting sentences during decoding before splitting them into batches.
 - Default chunk size: The default chunk size when batching is enabled is now batch_size * 500 during decoding to avoid
  users accidentally forgetting to increase the chunk size.

## [1.14.0]
### Changed
 - Downscaled fixed positional embeddings for CNN models.
 - Renamed `--monitor-bleu` flag to `--decode-and-evaluate` to illustrate that it computes
 other metrics in addition to BLEU.

### Added
 - `--decode-and-evaluate-use-cpu` flag to use CPU for decoding validation data.
 - `--decode-and-evaluate-device-id` flag to use a separate GPU device for validation decoding. If not specified, the
 existing and still default behavior is to use the last acquired GPU for training.

## [1.13.2]
### Added
 - A tool that extracts specified parameters from params.x into a .npz file for downstream applications or analysis.

## [1.13.1]
### Added
 - Added chrF metric
([Popovic 2015: chrF: character n-gram F-score for automatic MT evaluation](http://www.statmt.org/wmt15/pdf/WMT49.pdf)) to Sockeye.
sockeye.evaluate now accepts `bleu` and `chrf` as values for `--metrics`

## [1.13.0]
### Fixed
 - Transformer models do not ignore `--num-embed` anymore as they did silently before.
 As a result there is an error thrown if `--num-embed` != `--transformer-model-size`.
 - Fixed the attention in upper layers (`--rnn-attention-in-upper-layers`), which was previously not passed correctly
 to the decoder.
### Removed
 - Removed RNN parameter (un-)packing and support for FusedRNNCells (removed `--use-fused-rnns` flag).
 These were not used, not correctly initialized, and performed worse than regular RNN cells. Moreover,
 they made the code much more complex. RNN models trained with previous versions are no longer compatible.
- Removed the lexical biasing functionality (Arthur ETAL'16) (removed arguments `--lexical-bias`
 and `--learn-lexical-bias`).

## [1.12.2]
### Changed
 - Updated to [MXNet 0.12.1](https://github.com/apache/incubator-mxnet/releases/tag/0.12.1), which includes an important
 bug fix for CPU decoding.

## [1.12.1]
### Changed
 - Removed dependency on sacrebleu pip package. Now imports directly from `contrib/`.

## [1.12.0]
### Changed
 - Transformers now always use the linear output transformation after combining attention heads, even if input & output
 depth do not differ.

## [1.11.2]
### Fixed
 - Fixed a bug where vocabulary slice padding was defaulting to CPU context.  This was affecting decoding on GPUs with
 very small vocabularies.

## [1.11.1]
### Fixed
 - Fixed an issue with the use of `ignore` in `CrossEntropyMetric::cross_entropy_smoothed`. This was affecting
 runs with Eve optimizer and label smoothing. Thanks @kobenaxie for reporting.

## [1.11.0]
### Added
 - Lexicon-based target vocabulary restriction for faster decoding. New CLI for top-k lexicon creation, sockeye.lexicon.
 New translate CLI argument `--restrict-lexicon`.

### Changed
 - Bleu computation based on Sacrebleu.

## [1.10.5]
### Fixed
 - Fixed yet another bug with the data iterator.

## [1.10.4]
### Fixed
 - Fixed a bug with the revised data iterator not correctly appending EOS symbols for variable-length batches.
 This reverts part of the commit added in 1.10.1 but is now correct again.

## [1.10.3]
### Changed
 - Fixed a bug with max_observed_{source,target}_len being computed on the complete data set, not only on the
 sentences actually added to the buckets based on `--max_seq_len`.

## [1.10.2]
### Added
 - `--max-num-epochs` flag to train for a maximum number of passes through the training data.

## [1.10.1]
### Changed
 - Reduced memory footprint when creating data iterators: integer sequences
 are streamed from disk when being assigned to buckets.

## [1.10.0]
### Changed
 - Updated MXNet dependency to 0.12 (w/ MKL support by default).
 - Changed `--smoothed-cross-entropy-alpha` to `--label-smoothing`.
 Label smoothing should now require significantly less memory due to its addition to MXNet's `SoftmaxOutput` operator.
 - `--weight-normalization` now applies not only to convolutional weight matrices, but to output layers of all decoders.
 It is also independent of weight tying.
 - Transformers now use `--embed-dropout`. Before they were using `--transformer-dropout-prepost` for this.
 - Transformers now scale their embedding vectors before adding fixed positional embeddings.
 This turns out to be crucial for effective learning.
 - `.param` files now use 5 digit identifiers to reduce risk of overflowing with many checkpoints.

### Added
 - Added CUDA 9.0 requirements file.
 - `--loss-normalization-type`. Added a new flag to control loss normalization. New default is to normalize
 by the number of valid, non-PAD tokens instead of the batch size.
 - `--weight-init-xavier-factor-type`. Added new flag to control Xavier factor type when `--weight-init=xavier`.
 - `--embed-weight-init`. Added new flag for initialization of embeddings matrices.

### Removed
 - `--smoothed-cross-entropy-alpha` argument. See above.
 - `--normalize-loss` argument. See above.

## [1.9.0]
### Added
 - Batch decoding. New options for the translate CLI: ``--batch-size`` and ``--chunk-size``. Translator.translate()
 now accepts and returns lists of inputs and outputs.

## [1.8.4]
### Added
 - Exposing the MXNet KVStore through the ``--kvstore`` argument, potentially enabling distributed training.

## [1.8.3]
### Added
 - Optional smart rollback of parameters and optimizer states after updating the learning rate
 if not improved for x checkpoints. New flags: ``--learning-rate-decay-param-reset``,
 ``--learning-rate-decay-optimizer-states-reset``

## [1.8.2]
### Fixed
 - The RNN variational dropout mask is now independent of the input
 (previously any zero initial state led to the first state being canceled).
 - Correctly pass `self.dropout_inputs` float to `mx.sym.Dropout` in `VariationalDropoutCell`.

## [1.8.1]
### Changed
 - Instead of truncating sentences exceeding the maximum input length they are now translated in chunks.

## [1.8.0]
### Added
 - Convolutional decoder.
 - Weight normalization (for CNN only so far).
 - Learned positional embeddings for the transformer.

### Changed
 - `--attention-*` CLI params renamed to `--rnn-attention-*`.
 - `--transformer-no-positional-encodings` generalized to `--transformer-positional-embedding-type`.
<|MERGE_RESOLUTION|>--- conflicted
+++ resolved
@@ -10,16 +10,15 @@
 
 Each version section may have have subsections for: _Added_, _Changed_, _Removed_, _Deprecated_, and _Fixed_.
 
-## [1.18.12]
-<<<<<<< HEAD
+## [1.18.13]
 ### Added
 - Added decoding with target-side lexical constraints.
 - Documentation provided in the `tutorials/constraints` directory.
-=======
+
+## [1.18.12]
 ### Changed
 - All source side sequences now get appended an additional end-of-sentence (EOS) symbol. This change is backwards
   compatible meaning that inference with older models will still work without the EOS symbol.
->>>>>>> b964fe6d
 
 ## [1.18.11]
 ### Changed
