# Changelog
All notable changes to the project are documented in this file.

Version numbers are of the form `1.0.0`.
Any version bump in the last digit is backwards-compatible, in that a model trained with the previous version can still
be used for translation with the new version.
Any bump in the second digit indicates a backwards-incompatible change,
e.g. due to changing the architecture or simply modifying model parameter names.
Note that Sockeye has checks in place to not translate with an old model that was trained with an incompatible version.

Each version section may have have subsections for: _Added_, _Changed_, _Removed_, _Deprecated_, and _Fixed_.

<<<<<<< HEAD
## [1.18.81]
### Changed
 - The embedding size is automatically adjusted to the Transformer model size in case it is not specified on the command line.
=======
## [1.18.82]
### Fixed
- Fixed type conversion in metrics file reading introduced in 1.18.79.

## [1.18.81]
### Fixed
- Making sure the training pickled training state contains the checkpoint decoder's BLEU score of the last checkpoint.
>>>>>>> 88394074

## [1.18.80]
### Fixed
- Fixed a bug introduced in 1.18.77 where blank lines in the training data resulted in failure.

## [1.18.79]
### Added
- Writing of the convergence/divergence status to the metrics file and guarding against numpy.histogram's errors for NaNs during divergent behaviour.

## [1.18.78]
### Changed
- Dynamic batch sizes: `Translator.translate()` will adjust batch size in beam search to the actual number of inputs without using padding.

## [1.18.77]
### Added
- `sockeye.score` now loads data on demand and doesn't skip any input lines

## [1.18.76]
### Changed
- Do not compare scores from translation and scoring in integration tests.

### Added
- Adding the option via the flag `--stop-training-on-decoder-failure` to stop training in case the checkpoint decoder dies (e.g. because there is not enough memory).
In case this is turned on a checkpoint decoder is launched right when training starts in order to fail as early as possible.

## [1.18.75]
### Changed
- Do not create dropout layers for inference models for performance reasons.

## [1.18.74]
### Changed
- Revert change in 1.18.72 as no memory saving could be observed.

## [1.18.73]
### Fixed
- Fixed a bug where `source-factors-num-embed` was not correctly adjusted to `num-embed`
  when using prepared data & `source-factor-combine` sum.

## [1.18.72]
### Changed
- Removed use of `expand_dims` in favor of `reshape` to save memory.

## [1.18.71]
### Fixed
- Fixed default setting of source factor combination to be 'concat' for backwards compatibility.

## [1.18.70]
### Added
- Sockeye now outputs fields found in a JSON input object, if they are not overwritten by Sockeye. This behavior can be enabled by selecting `--json-input` (to read input as a JSON object) and `--output-type json` (to write a JSON object to output).

## [1.18.69]
### Added
- Source factors can now be added to the embeddings instead of concatenated with `--source-factors-combine sum` (default: concat)

## [1.18.68]
- Fixed training crashes with `--learning-rate-decay-optimizer-states-reset initial` option.

## [1.18.67]
### Added
- Added `fertility` as a further type of attention coverage.
- Added an option for training to keep the initializations of the model via `--keep-initializations`. When set, the trainer will avoid deleting the params file for the first checkpoint, no matter what `--keep-last-params` is set to.

## [1.18.66]
### Fixed
- Fix to argument names that are allowed to differ for resuming training.

## [1.18.65]
### Changed
- More informative error message about inconsistent --shared-vocab setting.

## [1.18.64]
### Added
- Adding translation sampling via `--sample [N]`. This causes the decoder to sample each next step from the target distribution probabilities at each
  timestep. An optional value of `N` causes the decoder to sample only from the top `N` vocabulary items for each hypothesis at each timestep (the
  default is 0, meaning to sample from the entire vocabulary).

## [1.18.63]
### Changed
- The checkpoint decoder and nvidia-smi subprocess are now launched from a forkserver, allowing for a better separation between processes.

## [1.18.62]
### Added
- Add option to make `TranslatorInputs` directly from a dict.

## [1.18.61]
### Changed
- Update to MXNet 1.3.1. Removed requirements/requirements.gpu-cu{75,91}.txt as CUDA 7.5 and 9.1 are deprecated.

## [1.18.60]
### Fixed
- Performance optimization to skip the softmax operation for single model greedy decoding is now only applied if no translation scores are required in the output.

## [1.18.59]
### Added
- Full training state is now returned from EarlyStoppingTrainer's fit().
### Changed
- Training state cleanup will not be performed for training runs that did not converge yet.
- Switched to portalocker for locking files (Windows compatibility).

## [1.18.58]
### Added
- Added nbest translation, exposed as `--nbest-size`. Nbest translation means to not only output the most probable translation according to a model, but the top n most probable hypotheses. If `--nbest-size > 1` and the option `--output-type` is not explicitly specified, the output type will be changed to one JSON list of nbest translations per line. `--nbest-size` can never be larger than `--beam-size`.

### Changed
- Changed `sockeye.rerank` CLI to be compatible with nbest translation JSON output format.

## [1.18.57]
### Added
- Added `sockeye.score` CLI for quickly scoring existing translations ([documentation](tutorials/scoring.md)).
### Fixed
- Entry-point clean-up after the contrib/ rename

## [1.18.56]
### Changed
- Update to MXNet 1.3.0.post0

## [1.18.55]
- Renamed `contrib` to less-generic `sockeye_contrib`

## [1.18.54]
### Added
- `--source-factor-vocabs` can be set to provide source factor vocabularies.

## [1.18.53]
### Added
- Always skipping softmax for greedy decoding by default, only for single models.
- Added option `--skip-topk` for greedy decoding.

## [1.18.52]
### Fixed
- Fixed bug in constrained decoding to make sure best hypothesis satifies all constraints.

## [1.18.51]
### Added
- Added a CLI for reranking of an nbest list of translations.

## [1.18.50]
### Fixed
- Check for equivalency of training and validation source factors was incorrectly indented.

## [1.18.49]
### Changed
- Removed dependence on the nvidia-smi tool. The number of GPUs is now determined programatically.

## [1.18.48]
### Changed
- Translator.max_input_length now reports correct maximum input length for TranslatorInput objects, independent of the internal representation, where an additional EOS gets added. 

## [1.18.47]
### Changed
- translate CLI: no longer rely on external, user-given input id for sorting translations. Also allow string ids for sentences.

## [1.18.46]
### Fixed
- Fixed issue with `--num-words 0:0` in image captioning and another issue related to loading all features to memory with variable length.

## [1.18.45]
### Added
- Added an 8 layer LSTM model similar (but not exactly identical) to the 'GNMT' architecture to autopilot.

## [1.18.44]
### Fixed
- Fixed an issue with `--max-num-epochs` causing training to stop before the update/batch that actually completes the epoch was made.

## [1.18.43]
### Added
- `<s>` now supported as the first token in a multi-word negative constraint
  (e.g., `<s> I think` to prevent a sentence from starting with `I think`)
### Fixed
- Bugfix in resetting the state of a multiple-word negative constraint

## [1.18.42]
### Changed
- Simplified gluon blocks for length calculation

## [1.18.41]
### Changed
- Require numpy 1.14 or later to avoid MKL conflicts between numpy as mxnet-mkl.

## [1.18.40]
### Fixed
- Fixed bad check for existence of negative constraints.
- Resolved conflict for phrases that are both positive and negative constraints.
- Fixed softmax temperature at inference time.

## [1.18.39]
### Added
- Image Captioning now supports constrained decoding.
- Image Captioning: zero padding of features now allows input features of different shape for each image.

## [1.18.38]
### Fixed
- Fixed issue with the incorrect order of translations when empty inputs are present and translating in chunks.

## [1.18.37]
### Fixed
- Determining the max output length for each sentence in a batch by the bucket length rather than the actual in order to match the behavior of a single sentence translation.

## [1.18.36]
### Changed
- Updated to [MXNet 1.2.1](https://github.com/apache/incubator-mxnet/tree/1.2.1)

## [1.18.35]
### Added
- ROUGE scores are now available in `sockeye-evaluate`.
- Enabled CHRF as an early-stopping metric.

## [1.18.34]
### Added
- Added support for `--beam-search-stop first` for decoding jobs with `--batch-size > 1`.

## [1.18.33]
### Added
- Now supports negative constraints, which are phrases that must *not* appear in the output.
   - Global constraints can be listed in a (pre-processed) file, one per line: `--avoid-list FILE`
   - Per-sentence constraints are passed using the `avoid` keyword in the JSON object, with a list of strings as its field value.

## [1.18.32]
### Added
- Added option to pad vocabulary to a multiple of x: e.g. `--pad-vocab-to-multiple-of 16`.

## [1.18.31]
### Added
- Pre-training the RNN decoder. Usage:
  1. Train with flag `--decoder-only`.
  2. Feed identical source/target training data.

## [1.18.30]
### Fixed
- Preserving max output length for each sentence to allow having identical translations for both with and without batching.

## [1.18.29]
### Changed
- No longer restrict the vocabulary to 50,000 words by default, but rather create the vocabulary from all words which occur at least `--word-min-count` times. Specifying `--num-words` explicitly will still lead to a restricted
  vocabulary.

## [1.18.28]
### Changed
- Temporarily fixing the pyyaml version to 3.12 as version 4.1 introduced some backwards incompatible changes.

## [1.18.27]
### Fixed
- Fix silent failing of NDArray splits during inference by using a version that always returns a list. This was causing incorrect behavior when using lexicon restriction and batch inference with a single source factor.

## [1.18.26]
### Added
- ROUGE score evaluation. It can be used as the stopping criterion for tasks such as summarization.

## [1.18.25]
### Changed
- Update requirements to use MKL versions of MXNet for fast CPU operation.

## [1.18.24]
### Added
- Dockerfiles and convenience scripts for running `fast_align` to generate lexical tables.
These tables can be used to create top-K lexicons for faster decoding via vocabulary selection ([documentation](https://github.com/awslabs/sockeye/tree/master/contrib/fast_align)).

### Changed
- Updated default top-K lexicon size from 20 to 200.

## [1.18.23]
### Fixed
- Correctly create the convolutional embedding layers when the encoder is set to `transformer-with-conv-embed`. Previously
no convolutional layers were added so that a standard Transformer model was trained instead.

## [1.18.22]
### Fixed
- Make sure the default bucket is large enough with word based batching when the source is longer than the target (Previously
there was an edge case where the memory usage was sub-optimal with word based batching and longer source than target sentences).

## [1.18.21]
### Fixed
- Constrained decoding was missing a crucial cast
- Fixed test cases that should have caught this

## [1.18.20]
### Changed
- Transformer parametrization flags (model size, # of attention heads, feed-forward layer size) can now optionally
  defined separately for encoder & decoder. For example, to use a different transformer model size for the encoder,
  pass `--transformer-model-size 1024:512`.

## [1.18.19]
### Added
- LHUC is now supported in transformer models

## [1.18.18]
### Added
- \[Experimental\] Introducing the image captioning module. Type of models supported: ConvNet encoder - Sockeye NMT decoders. This includes also a feature extraction script,
an image-text iterator that loads features, training and inference pipelines and a visualization script that loads images and captions.
See [this tutorial](tutorials/image_captioning) for its usage. This module is experimental therefore its maintenance is not fully guaranteed.

## [1.18.17]
### Changed
- Updated to MXNet 1.2
- Use of the new LayerNormalization operator to save GPU memory.

## [1.18.16]
### Fixed
- Removed summation of gradient arrays when logging gradients.
  This clogged the memory on the primary GPU device over time when many checkpoints were done.
  Gradient histograms are now logged to Tensorboard separated by device.

## [1.18.15]
### Added
- Added decoding with target-side lexical constraints (documentation in `tutorials/constraints`).

## [1.18.14]
### Added
- Introduced Sockeye Autopilot for single-command end-to-end system building.
See the [Autopilot documentation]((https://github.com/awslabs/sockeye/tree/master/contrib/autopilot)) and run with: `sockeye-autopilot`.
Autopilot is a `contrib` module with its own tests that are run periodically.
It is not included in the comprehensive tests run for every commit.

## [1.18.13]
### Fixed
- Fixed two bugs with training resumption:
  1. removed overly strict assertion in the data iterator for model states before the first checkpoint.
  2. removed deletion of Tensorboard log directory.

### Added
- Added support for config files. Command line parameters have precedence over the values read from the config file.
  Minimal working example:
  `python -m sockeye.train --config config.yaml` with contents of `config.yaml` as follows:
  ```yaml
  source: source.txt
  target: target.txt
  output: out
  validation_source: valid.source.txt
  validation_target: valid.target.txt
  ```
### Changed
  The full set of arguments is serialized to `out/args.yaml` at the beginning of training (before json was used).

## [1.18.12]
### Changed
- All source side sequences now get appended an additional end-of-sentence (EOS) symbol. This change is backwards
  compatible meaning that inference with older models will still work without the EOS symbol.

## [1.18.11]
### Changed
- Default training parameters have been changed to reflect the setup used in our arXiv paper. Specifically, the default
  is now to train a 6 layer Transformer model with word based batching. The only difference to the paper is that weight
  tying is still turned off by default, as there may be use cases in which tying the source and target vocabularies is
  not appropriate. Turn it on using `--weight-tying --weight-tying-type=src_trg_softmax`. Additionally, BLEU scores from
  a checkpoint decoder are now monitored by default.

## [1.18.10]
### Fixed
- Re-allow early stopping w.r.t BLEU

## [1.18.9]
### Fixed
- Fixed a problem with lhuc boolean flags passed as None.

### Added
- Reorganized beam search. Normalization is applied only to completed hypotheses, and pruning of
  hypotheses (logprob against highest-scoring completed hypothesis) can be specified with
  `--beam-prune X`
- Enabled stopping at first completed hypothesis with `--beam-search-stop first` (default is 'all')

## [1.18.8]
### Removed
- Removed tensorboard logging of embedding & output parameters at every checkpoint. This used a lot of disk space.

## [1.18.7]
### Added
- Added support for LHUC in RNN models (David Vilar, "Learning Hidden Unit
  Contribution for Adapting Neural Machine Translation Models" NAACL 2018)

### Fixed
- Word based batching with very small batch sizes.

## [1.18.6]
### Fixed
- Fixed a problem with learning rate scheduler not properly being loaded when resuming training.

## [1.18.5]
### Fixed
- Fixed a problem with trainer not waiting for the last checkpoint decoder (#367).

## [1.18.4]
### Added
- Added options to control training length w.r.t number of updates/batches or number of samples:
  `--min-updates`, `--max-updates`, `--min-samples`, `--max-samples`.

## [1.18.3]
### Changed
- Training now supports training and validation data that contains empty segments. If a segment is empty, it is skipped
  during loading and a warning message including the number of empty segments is printed.

## [1.18.2]
### Changed
- Removed combined linear projection of keys & values in source attention transformer layers for
  performance improvements.
- The topk operator is performed in a single operation during batch decoding instead of running in a loop over each
sentence, bringing speed benefits in batch decoding.

## [1.18.1]
### Added
- Added Tensorboard logging for all parameter values and gradients as histograms/distributions. The logged values
  correspond to the current batch at checkpoint time.

### Changed
- Tensorboard logging now is done with the MXNet compatible 'mxboard' that supports logging of all kinds of events
  (scalars, histograms, embeddings, etc.). If installed, training events are written out to Tensorboard compatible
  even files automatically.

### Removed
- Removed the `--use-tensorboard` argument from `sockeye.train`. Tensorboard logging is now enabled by default if
  `mxboard` is installed.

## [1.18.0]
### Changed
- Change default target vocab name in model folder to `vocab.trg.0.json`
- Changed serialization format of top-k lexica to pickle/Numpy instead of JSON.
- `sockeye-lexicon` now supports two subcommands: create & inspect.
  The former provides the same functionality as the previous CLI.
  The latter allows users to pass source words to the top-k lexicon to inspect the set of allowed target words.

### Added
- Added ability to choose a smaller `k` at decoding runtime for lexicon restriction.

## [1.17.5]
### Added
- Added a flag `--strip-unknown-words` to `sockeye.translate` to remove any `<unk>` symbols from the output strings.

## [1.17.4]
### Added
- Added a flag `--fixed-param-names` to prevent certain parameters from being optimized during training.
  This is useful if you want to keep pre-trained embeddings fixed during training.
- Added a flag `--dry-run` to `sockeye.train` to not perform any actual training, but print statistics about the model
  and mode of operation.

## [1.17.3]
### Changed
- `sockeye.evaluate` can now handle multiple hypotheses files by simply specifying `--hypotheses file1 file2...`.
For each metric the mean and standard deviation will be reported across files.

## [1.17.2]
### Added
- Optionally store the beam search history to a `json` output using the `beam_store` output handler.

### Changed
- Use stack operator instead of expand_dims + concat in RNN decoder. Reduces memory usage.

## [1.17.1]
### Changed
 - Updated to [MXNet 1.1.0](https://github.com/apache/incubator-mxnet/tree/1.1.0)

## [1.17.0]
### Added
 - Source factors, as described in

   Linguistic Input Features Improve Neural Machine Translation (Sennrich \& Haddow, WMT 2016)
   [PDF](http://www.aclweb.org/anthology/W16-2209.pdf) [bibtex](http://www.aclweb.org/anthology/W16-2209.bib)

   Additional source factors are enabled by passing `--source-factors file1 [file2 ...]` (`-sf`), where file1, etc. are
   token-parallel to the source (`-s`).
   An analogous parameter, `--validation-source-factors`, is used to pass factors for validation data.
   The flag `--source-factors-num-embed D1 [D2 ...]` denotes the embedding dimensions and is required if source factor
   files are given. Factor embeddings are concatenated to the source embeddings dimension (`--num-embed`).

   At test time, the input sentence and its factors can be passed in via STDIN or command-line arguments.
   - For STDIN, the input and factors should be in a token-based factored format, e.g.,
     `word1|factor1|factor2|... w2|f1|f2|... ...1`.
   - You can also use file arguments, which mirrors training: `--input` takes the path to a file containing the source,
     and `--input-factors` a list of files containing token-parallel factors.
   At test time, an exception is raised if the number of expected factors does not
   match the factors passed along with the input.

 - Removed bias parameters from multi-head attention layers of the transformer.

## [1.16.6]
### Changed
 - Loading/Saving auxiliary parameters of the models. Before aux parameters were not saved or used for initialization.
 Therefore the parameters of certain layers were ignored (e.g., BatchNorm) and randomly initialized. This change
 enables to properly load, save and initialize the layers which use auxiliary parameters.

## [1.16.5]
### Changed
 - Device locking: Only one process will be acquiring GPUs at a time.
 This will lead to consecutive device ids whenever possible.

## [1.16.4]
### Changed
 - Internal change: Standardized all data to be batch-major both at training and at inference time.

## [1.16.3]
### Changed
 - When a device lock file exists and the process has no write permissions for the lock file we assume that the device
 is locked. Previously this lead to an permission denied exception. Please note that in this scenario we an not detect
 if the original Sockeye process did not shut down gracefully. This is not an issue when the sockeye process has write
 permissions on existing lock files as in that case locking is based on file system locks, which cease to exist when a
 process exits.

## [1.16.2]
### Changed
 - Changed to a custom speedometer that tracks samples/sec AND words/sec. The original MXNet speedometer did not take
 variable batch sizes due to word-based batching into account.

## [1.16.1]
### Fixed
 - Fixed entry points in `setup.py`.

## [1.16.0]
### Changed
 - Update to [MXNet 1.0.0](https://github.com/apache/incubator-mxnet/tree/1.0.0) which adds more advanced indexing
features, benefitting the beam search implementation.
 - `--kvstore` now accepts 'nccl' value. Only works if MXNet was compiled with `USE_NCCL=1`.

### Added
 - `--gradient-compression-type` and `--gradient-compression-threshold` flags to use gradient compression.
  See [MXNet FAQ on Gradient Compression](https://mxnet.incubator.apache.org/versions/master/faq/gradient_compression.html).

## [1.15.8]
### Fixed
 - Taking the BOS and EOS tag into account when calculating the maximum input length at inference.

## [1.15.7]
### Fixed
 - fixed a problem with `--num-samples-per-shard` flag not being parsed as int.

## [1.15.6]
### Added
 - New CLI `sockeye.prepare_data` for preprocessing the training data only once before training,
 potentially splitting large datasets into shards. At training time only one shard is loaded into memory at a time,
 limiting the maximum memory usage.

### Changed
 - Instead of using the ```--source``` and ```--target``` arguments ```sockeye.train``` now accepts a
 ```--prepared-data``` argument pointing to the folder containing the preprocessed and sharded data. Using the raw
 training data is still possible and now consumes less memory.

## [1.15.5]
### Added
 - Optionally apply query, key and value projections to the source and target hidden vectors in the CNN model
 before applying the attention mechanism. CLI parameter: `--cnn-project-qkv`.

## [1.15.4]
### Added
 - A warning will be printed if the checkpoint decoder slows down training.

## [1.15.3]
### Added
 - Exposing the xavier random number generator through `--weight-init-xavier-rand-type`.

## [1.15.2]
### Added
 - Exposing MXNet's Nesterov Accelerated Gradient, Adadelta and Adadelta optimizers.

## [1.15.1]
### Added
 - A tool that initializes embedding weights with pretrained word representations, `sockeye.init_embedding`.

## [1.15.0]
### Added
- Added support for Swish-1 (SiLU) activation to transformer models
([Ramachandran et al. 2017: Searching for Activation Functions](https://arxiv.org/pdf/1710.05941.pdf),
[Elfwing et al. 2017: Sigmoid-Weighted Linear Units for Neural Network Function Approximation
in Reinforcement Learning](https://arxiv.org/pdf/1702.03118.pdf)).  Use `--transformer-activation-type swish1`.
- Added support for GELU activation to transformer models ([Hendrycks and Gimpel 2016: Bridging Nonlinearities and
Stochastic Regularizers with Gaussian Error Linear Units](https://arxiv.org/pdf/1606.08415.pdf).
Use `--transformer-activation-type gelu`.

## [1.14.3]
### Changed
- Fast decoding for transformer models. Caches keys and values of self-attention before softmax.
Changed decoding flag `--bucket-width` to apply only to source length.

## [1.14.2]
### Added
 - Gradient norm clipping (`--gradient-clipping-type`) and monitoring.
### Changed
 - Changed `--clip-gradient` to `--gradient-clipping-threshold` for consistency.

## [1.14.1]
### Changed
 - Sorting sentences during decoding before splitting them into batches.
 - Default chunk size: The default chunk size when batching is enabled is now batch_size * 500 during decoding to avoid
  users accidentally forgetting to increase the chunk size.

## [1.14.0]
### Changed
 - Downscaled fixed positional embeddings for CNN models.
 - Renamed `--monitor-bleu` flag to `--decode-and-evaluate` to illustrate that it computes
 other metrics in addition to BLEU.

### Added
 - `--decode-and-evaluate-use-cpu` flag to use CPU for decoding validation data.
 - `--decode-and-evaluate-device-id` flag to use a separate GPU device for validation decoding. If not specified, the
 existing and still default behavior is to use the last acquired GPU for training.

## [1.13.2]
### Added
 - A tool that extracts specified parameters from params.x into a .npz file for downstream applications or analysis.

## [1.13.1]
### Added
 - Added chrF metric
([Popovic 2015: chrF: character n-gram F-score for automatic MT evaluation](http://www.statmt.org/wmt15/pdf/WMT49.pdf)) to Sockeye.
sockeye.evaluate now accepts `bleu` and `chrf` as values for `--metrics`

## [1.13.0]
### Fixed
 - Transformer models do not ignore `--num-embed` anymore as they did silently before.
 As a result there is an error thrown if `--num-embed` != `--transformer-model-size`.
 - Fixed the attention in upper layers (`--rnn-attention-in-upper-layers`), which was previously not passed correctly
 to the decoder.
### Removed
 - Removed RNN parameter (un-)packing and support for FusedRNNCells (removed `--use-fused-rnns` flag).
 These were not used, not correctly initialized, and performed worse than regular RNN cells. Moreover,
 they made the code much more complex. RNN models trained with previous versions are no longer compatible.
- Removed the lexical biasing functionality (Arthur ETAL'16) (removed arguments `--lexical-bias`
 and `--learn-lexical-bias`).

## [1.12.2]
### Changed
 - Updated to [MXNet 0.12.1](https://github.com/apache/incubator-mxnet/releases/tag/0.12.1), which includes an important
 bug fix for CPU decoding.

## [1.12.1]
### Changed
 - Removed dependency on sacrebleu pip package. Now imports directly from `contrib/`.

## [1.12.0]
### Changed
 - Transformers now always use the linear output transformation after combining attention heads, even if input & output
 depth do not differ.

## [1.11.2]
### Fixed
 - Fixed a bug where vocabulary slice padding was defaulting to CPU context.  This was affecting decoding on GPUs with
 very small vocabularies.

## [1.11.1]
### Fixed
 - Fixed an issue with the use of `ignore` in `CrossEntropyMetric::cross_entropy_smoothed`. This was affecting
 runs with Eve optimizer and label smoothing. Thanks @kobenaxie for reporting.

## [1.11.0]
### Added
 - Lexicon-based target vocabulary restriction for faster decoding. New CLI for top-k lexicon creation, sockeye.lexicon.
 New translate CLI argument `--restrict-lexicon`.

### Changed
 - Bleu computation based on Sacrebleu.

## [1.10.5]
### Fixed
 - Fixed yet another bug with the data iterator.

## [1.10.4]
### Fixed
 - Fixed a bug with the revised data iterator not correctly appending EOS symbols for variable-length batches.
 This reverts part of the commit added in 1.10.1 but is now correct again.

## [1.10.3]
### Changed
 - Fixed a bug with max_observed_{source,target}_len being computed on the complete data set, not only on the
 sentences actually added to the buckets based on `--max_seq_len`.

## [1.10.2]
### Added
 - `--max-num-epochs` flag to train for a maximum number of passes through the training data.

## [1.10.1]
### Changed
 - Reduced memory footprint when creating data iterators: integer sequences
 are streamed from disk when being assigned to buckets.

## [1.10.0]
### Changed
 - Updated MXNet dependency to 0.12 (w/ MKL support by default).
 - Changed `--smoothed-cross-entropy-alpha` to `--label-smoothing`.
 Label smoothing should now require significantly less memory due to its addition to MXNet's `SoftmaxOutput` operator.
 - `--weight-normalization` now applies not only to convolutional weight matrices, but to output layers of all decoders.
 It is also independent of weight tying.
 - Transformers now use `--embed-dropout`. Before they were using `--transformer-dropout-prepost` for this.
 - Transformers now scale their embedding vectors before adding fixed positional embeddings.
 This turns out to be crucial for effective learning.
 - `.param` files now use 5 digit identifiers to reduce risk of overflowing with many checkpoints.

### Added
 - Added CUDA 9.0 requirements file.
 - `--loss-normalization-type`. Added a new flag to control loss normalization. New default is to normalize
 by the number of valid, non-PAD tokens instead of the batch size.
 - `--weight-init-xavier-factor-type`. Added new flag to control Xavier factor type when `--weight-init=xavier`.
 - `--embed-weight-init`. Added new flag for initialization of embeddings matrices.

### Removed
 - `--smoothed-cross-entropy-alpha` argument. See above.
 - `--normalize-loss` argument. See above.

## [1.9.0]
### Added
 - Batch decoding. New options for the translate CLI: ``--batch-size`` and ``--chunk-size``. Translator.translate()
 now accepts and returns lists of inputs and outputs.

## [1.8.4]
### Added
 - Exposing the MXNet KVStore through the ``--kvstore`` argument, potentially enabling distributed training.

## [1.8.3]
### Added
 - Optional smart rollback of parameters and optimizer states after updating the learning rate
 if not improved for x checkpoints. New flags: ``--learning-rate-decay-param-reset``,
 ``--learning-rate-decay-optimizer-states-reset``

## [1.8.2]
### Fixed
 - The RNN variational dropout mask is now independent of the input
 (previously any zero initial state led to the first state being canceled).
 - Correctly pass `self.dropout_inputs` float to `mx.sym.Dropout` in `VariationalDropoutCell`.

## [1.8.1]
### Changed
 - Instead of truncating sentences exceeding the maximum input length they are now translated in chunks.

## [1.8.0]
### Added
 - Convolutional decoder.
 - Weight normalization (for CNN only so far).
 - Learned positional embeddings for the transformer.

### Changed
 - `--attention-*` CLI params renamed to `--rnn-attention-*`.
 - `--transformer-no-positional-encodings` generalized to `--transformer-positional-embedding-type`.

<|MERGE_RESOLUTION|>--- conflicted
+++ resolved
@@ -10,19 +10,17 @@
 
 Each version section may have have subsections for: _Added_, _Changed_, _Removed_, _Deprecated_, and _Fixed_.
 
-<<<<<<< HEAD
+## [1.18.83]
+### Changed
+ - The embedding size is automatically adjusted to the Transformer model size in case it is not specified on the command line.
+
+## [1.18.82]
+### Fixed
+- Fixed type conversion in metrics file reading introduced in 1.18.79.
+
 ## [1.18.81]
-### Changed
- - The embedding size is automatically adjusted to the Transformer model size in case it is not specified on the command line.
-=======
-## [1.18.82]
-### Fixed
-- Fixed type conversion in metrics file reading introduced in 1.18.79.
-
-## [1.18.81]
 ### Fixed
 - Making sure the training pickled training state contains the checkpoint decoder's BLEU score of the last checkpoint.
->>>>>>> 88394074
 
 ## [1.18.80]
 ### Fixed
