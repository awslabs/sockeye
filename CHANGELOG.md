--- conflicted
+++ resolved
@@ -10,16 +10,15 @@
 
 Each version section may have have subsections for: _Added_, _Changed_, _Removed_, _Deprecated_, and _Fixed_.
 
+## [1.18.31]
+### Added
+- Pre-training the RNN decoder. Usage:
+  1. Train with flag `--decoder-only`.
+  2. Feed identical source/target training data.
+
 ## [1.18.30]
-<<<<<<< HEAD
-### Added
-- Pre-training the RNN decoder. Usage:
-  1. Train with flag --decoder-only.
-  2. Feed identical source/target training data.
-=======
 ### Fixed
 - Preserving max output length for each sentence to allow having identical translations for both with and without batching. 
->>>>>>> 543d3b6d
 
 ## [1.18.29]
 ### Changed
