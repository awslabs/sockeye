# Changelog

All notable changes to the project are documented in this file.

Version numbers are of the form `1.0.0`.
Any version bump in the last digit is backwards-compatible, in that a model trained with the previous version can still
be used for translation with the new version.
Any bump in the second digit indicates a backwards-incompatible change,
e.g. due to changing the architecture or simply modifying model parameter names.
Note that Sockeye has checks in place to not translate with an old model that was trained with an incompatible version.

Each version section may have subsections for: _Added_, _Changed_, _Removed_, _Deprecated_, and _Fixed_.

<<<<<<< HEAD
## [3.1.16]

### Added
- Added nbest list reranking options using isometric translation criteria as proposed in an ICASSP 2021 paper https://arxiv.org/abs/2110.03847. 
To use this feature pass a criterion (`isometric-ratio, isometric-diff, isometric-lc`) when specifying `--metric`.
- Added `--output-best-non-blank` to output non-blank best hypothesis from the nbest list.

## [3.1.15]

### Fixed
=======
## [3.1.15]

### Fixed

>>>>>>> 7c71ff82
- Fix type of valid_length to be pt.Tensor instead of Optional[pt.Tensor] = None for jit tracing

## [3.1.14]

### Added
- Added the implementation of Neural vocabulary selection to Sockeye as presented in our NAACL 2022 paper "The Devil is in the Details: On the Pitfalls of Vocabulary Selection in Neural Machine Translation" (Tobias Domhan, Eva Hasler, Ke Tran, Sony Trenous, Bill Byrne and Felix Hieber).
  - To use NVS simply specify `--neural-vocab-selection` to `sockeye-train`. This will train a model with Neural Vocabulary Selection that is automatically used by `sockeye-translate`. If you want look at translations without vocabulary selection specify `--skip-nvs` as an argument to `sockeye-translate`.

## [3.1.13]

### Added

- Added `sockeye-train` argument `--no-reload-on-learning-rate-reduce` that disables reloading the best training checkpoint when reducing the learning rate. This currently only applies to the `plateau-reduce` learning rate scheduler since other schedulers do not reload checkpoints.

## [3.1.12]

### Fixed

- Fix scoring with batches of size 1 (whic may occur when `|data| % batch_size == 1`.

## [3.1.11]

### Fixed

- When resuming training with a fully trained model, `sockeye-train` will correctly exit without creating a duplicate (but separately numbered) checkpoint.

## [3.1.10]

### Fixed

- When loading parameters, SockeyeModel now ignores false positive missing parameters for traced modules. These modules use the same parameters as their original non-traced versions.

## [3.1.9]

### Changed

- Clarified usage of `batch_size` in Translator code.

## [3.1.8]

### Fixed

- When saving parameters, SockeyeModel now skips parameters for traced modules because these modules are created at runtime and use the same parameters as non-traced versions. When loading parameters, SockeyeModel ignores parameters for traced modules that may have been saved by earlier versions.

## [3.1.7]

### Changed

- SockeyeModel components are now traced regardless of whether `inference_only` is set, including for the CheckpointDecoder during training.

## [3.1.6]

### Changed

- Moved offsetting of topk scores out of the (traced) TopK module. This allows sending requests of variable
  batch size to the same Translator/Model/BeamSearch instance.

## [3.1.5]

### Changed
- Allow PyTorch 1.11 in requirements

## [3.1.4]

### Added
- Added support for the use of adding target prefix and target prefix factors to the input in JSON format during inference.

## [3.1.3]

### Added
- Added support for the use of adding source prefixes to the input in JSON format during inference.

## [3.1.2]

### Changed
- Optimized creation of source length mask by using `expand` instead of `repeat_interleave`.

## [3.1.1]

### Changed
- Updated torch dependency to 1.10.x (`torch>=1.10.0,<1.11.0`)

## [3.1.0]
Sockeye is now exclusively based on Pytorch.

### Changed
- Renamed `x_pt` modules to `x`. Updated entry points in `setup.py`.

### Removed
- Removed MXNet from the codebase
- Removed device locking / GPU acquisition logic. Removed dependency on `portalocker`.
- Removed arguments `--softmax-temperature`, `--weight-init-*`, `--mc-dropout`, `--horovod`, `--device-ids
- Removed all MXNet-related tests

## [3.0.15]

### Fixed
- Fixed GPU-based scoring by copying to cpu tensor first before converting to numpy.

## [3.0.14]

### Added
- Added support for Translation Error Rate (TER) metric as implemented in sacrebleu==1.4.14.
  Checkpoint decoder metrics will now include TER scores and early stopping can be determined
  via TER improvements (`--optimized-metric ter`)

## [3.0.13]

### Changed
- use `expand` instead of `repeat` for attention masks to not allocate additional memory
- avoid repeated `transpose` for initializing cached encoder-attention states in the decoder.

## [3.0.12]

### Removed
- Removed unused code for Weight Normalization. Minor code cleanups.

## [3.0.11]

### Fixed

- Fixed training with a single, fixed learning rate instead of a rate scheduler (`--learning-rate-scheduler none --initial-learning-rate ...`).

## [3.0.10]

### Changed

- End-to-end trace decode_step of the Sockeye model. Creates less overhead during decoding and a small speedup.

## [3.0.9]

### Fixed

- Fixed not calling the traced target embedding module during inference.

## [3.0.8]

### Changed

- Add support for JIT tracing source/target embeddings and JIT scripting the output layer during inference.

## [3.0.7]

### Changed

- Improve training speed by using`torch.nn.functional.multi_head_attention_forward` for self- and encoder-attention
  during training. Requires reorganization of the parameter layout of the key-value input projections,
  as the current Sockeye attention interleaves for faster inference.
  Attention masks (both for source masking and autoregressive masks need some shape adjustments as requirements
  for the fused MHA op differ slightly).
  - Non-interleaved format for joint key-value input projection parameters:
    `in_features=hidden, out_features=2*hidden -> Shape: (2*hidden, hidden)`
  - Interleaved format for joint-key-value input projection stores key and value parameters, grouped by heads:
    `Shape: ((num_heads * 2 * hidden_per_head), hidden)`
  - Models save and load key-value projection parameters in interleaved format.
  - When `model.training == True` key-value projection parameters are put into
    non-interleaved format for `torch.nn.functional.multi_head_attention_forward`
  - When `model.training == False`, i.e. model.eval() is called, key-value projection
    parameters are again converted into interleaved format in place.

## [3.0.6]

### Fixed

- Fixed checkpoint decoder issue that prevented using `bleu` as `--optimized-metric` for distributed training ([#995](https://github.com/awslabs/sockeye/issues/995)).

## [3.0.5]

### Fixed

- Fixed data download in multilingual tutorial.

## [3.0.4]

###

- Make sure data permutation indices are in int64 format (doesn't seem to be the case by default on all platforms).

## [3.0.3]

### Fixed

- Fixed ensemble decoding for models without target factors.

## [3.0.2]

### Changed

- `sockeye-translate`: Beam search now computes and returns secondary target factor scores. Secondary target factors
  do not participate in beam search, but are greedily chosen at every time step. Accumulated scores for secondary factors
  are not normalized by length. Factor scores are included in JSON output (``--output-type json``).
- `sockeye-score` now returns tab-separated scores for each target factor. Users can decide how to combine factor scores
  depending on the downstream application. Score for the first, primary factor (i.e. output words) are normalized,
  other factors are not.

## [3.0.1]

### Fixed

- Parameter averaging (`sockeye-average`) now always uses the CPU, which enables averaging parameters from GPU-trained models on CPU-only hosts.

## [3.0.0] Sockeye 3: Fast Neural Machine Translation with PyTorch

Sockeye is now based on PyTorch.
We maintain backwards compatibility with MXNet models in version 2.3.x until 3.1.0.
If MXNet 2.x is installed, Sockeye can run both with PyTorch or MXNet but MXNet is no longer strictly required.

### Added

- Added model converter CLI `sockeye.mx_to_pt` that converts MXNet models to PyTorch models.
- Added `--apex-amp` training argument that runs entire model in FP16 mode, replaces `--dtype float16` (requires [Apex](https://github.com/NVIDIA/apex)).
- Training automatically uses Apex fused optimizers if available (requires [Apex](https://github.com/NVIDIA/apex)).
- Added training argument `--label-smoothing-impl` to choose label smoothing implementation (default of `mxnet` uses the same logic as MXNet Sockeye 2).

### Changed

- CLI names point to the PyTorch code base (e.g. `sockeye-train` etc.).
- MXNet-based CLIs are now accessible via `sockeye-<name>-mx`.
- MXNet code requires MXNet >= 2.0 since we adopted the new numpy interface.
- `sockeye-train` now uses PyTorch's distributed data-parallel mode for multi-process (multi-GPU) training. Launch with: `torchrun --no_python --nproc_per_node N sockeye-train --dist ...`
- Updated the [quickstart tutorial](docs/tutorials/wmt_large.md) to cover multi-device training with PyTorch Sockeye.
- Changed `--device-ids` argument (plural) to `--device-id` (singular). For multi-GPU training, see distributed mode noted above.
- Updated default value: `--pad-vocab-to-multiple-of 8`
- Removed `--horovod` argument used with `horovodrun` (use `--dist` with `torchrun`).
- Removed `--optimizer-params` argument (use `--optimizer-betas`, `--optimizer-eps`).
- Removed `--no-hybridization` argument (use `PYTORCH_JIT=0`, see [Disable JIT for Debugging](https://pytorch.org/docs/stable/jit.html#disable-jit-for-debugging)).
- Removed `--omp-num-threads` argument (use `--env=OMP_NUM_THREADS=N`).

### Removed

- Removed support for constrained decoding (both positive and negative lexical constraints)
- Removed support for beam histories
- Removed `--amp-scale-interval` argument.
- Removed `--kvstore` argument.
- Removed arguments: `--weight-init`, `--weight-init-scale` `--weight-init-xavier-factor-type`, `--weight-init-xavier-rand-type`
- Removed `--decode-and-evaluate-device-id` argument.
- Removed arguments: `--monitor-pattern'`, `--monitor-stat-func`
- Removed CUDA-specific requirements files in `requirements/`

## [2.3.24]
### Added

- Use of the safe yaml loader for the model configuration files.

## [2.3.23]
### Changed

- Do not sort BIAS_STATE in beam search. It is constant across decoder steps.

## [2.3.22]
### Fixed

- The previous commit introduced a regression for vocab creation. The results was that the vocabulary was created on the input characters rather than on tokens.

## [2.3.21]
### Added

- Extended parallelization of data preparation to vocabulary and statistics creation while minimizing the overhead of sharding.

## [2.3.20]
### Added

- Added debug logging for restrict_lexicon lookups

## [2.3.19]
### Changed

- When training only the decoder (`--fixed-param-strategy all_except_decoder`), disable autograd for the encoder and embeddings to save memory.

## [2.3.18]
### Changed

- Updated Docker builds and documentation.  See [sockeye_contrib/docker](sockeye_contrib/docker).

## [2.3.17]
### Added
- Added an alternative, faster implementation of greedy search. The '--greedy' flag to `sockeye.translate` will enable it. This implementation does not support hypothesis scores, batch decoding, or lexical constraints."

## [2.3.16]

### Added
- Added option `--transformer-feed-forward-use-glu` to use Gated Linear Units in transformer feed forward networks ([Dauphin et al., 2016](https://arxiv.org/abs/1612.08083); [Shazeer, 2020](https://arxiv.org/abs/2002.05202)).

## [2.3.15]

### Changed
- Optimization: Decoder class is now a complete HybridBlock (no forward method).

## [2.3.14]

### Changed
- Updated to [MXNet 1.8.0](https://github.com/apache/incubator-mxnet/tree/1.8.0)
- Removed dependency support for Cuda 9.2 (no longer supported by MXNet 1.8).
- Added dependency support for Cuda 11.0 and 11.2.
- Updated Python requirement to 3.7 and later. (Removed backporting `dataclasses` requirement)

## [2.3.13]

### Added
- Target factors are now also collected for nbest translations (and stored in the JSON output handler).

## [2.3.12]

### Added
- Added `--config` option to `prepare_data` CLI to allow setting commandline flags via a yaml config.
- Flags for the `prepare_data` CLI are now stored in the output folder under `args.yaml`
  (equivalent to the behavior of `sockeye_train`)

## [2.3.11]

### Added
- Added option `prevent_unk` to avoid generating `<unk>` token in beam search.

## [2.3.10]

### Changed

- Make sure that the top N best params files retained, even if N > --keep-last-params. This ensures that model
  averaging will not be crippled when keeping only a few params files during training. This can result in a
  significant savings of disk space during training.

## [2.3.9]

### Added

- Added scripts for processing Sockeye benchmark output (`--output-type benchmark`):
  - [benchmark_to_output.py](sockeye_contrib/benchmark/benchmark_to_output.py) extracts translations
  - [benchmark_to_percentiles.py](sockeye_contrib/benchmark/benchmark_to_percentiles.py) computes percentiles

## [2.3.8]

### Fixed

- Fix problem identified in issue #925 that caused learning rate
  warmup to fail in some instances when doing continued training

## [2.3.7]

### Changed

- Use dataclass module to simplify Config classes. No functional change.

## [2.3.6]

### Fixed

- Fixes the problem identified in issue #890, where the lr_scheduler
  does not behave as expected when continuing training. The problem is
  that the lr_scheduler is kept as part of the optimizer, but the
  optimizer is not saved when saving state. Therefore, every time
  training is restarted, a new lr_scheduler is created with initial
  parameter settings. Fix by saving and restoring the lr_scheduling
  separately.

## [2.3.5]

### Fixed

- Fixed issue with LearningRateSchedulerPlateauReduce.__repr__ printing
	out num_not_improved instead of reduce_num_not_improved.

## [2.3.4]

### Fixed

- Fixed issue with dtype mismatch in beam search when translating with `--dtype float16`.

## [2.3.3]

### Changed

- Upgraded `SacreBLEU` dependency of Sockeye to a newer version (`1.4.14`).

## [2.3.2]
### Fixed

- Fixed edge case that unintentionally skips softmax for sampling if beam size is 1.

## [2.3.1]
### Fixed

- Optimizing for BLEU/CHRF with horovod required the secondary workers to also create checkpoint decoders.

## [2.3.0]

### Added

- Added support for target factors.
  If provided with additional target-side tokens/features (token-parallel to the regular target-side) at training time,
  the model can now learn to predict these in a multi-task setting. You can provide target factor data similar to source
  factors: `--target-factors <factor_file1> [<factor_fileN>]`. During training, Sockeye optimizes one loss per factor
  in a multi-task setting. The weight of the losses can be controlled by `--target-factors-weight`.
  At inference, target factors are decoded greedily, they do not participate in beam search.
  The predicted factor at each time step is the argmax over its separate output
  layer distribution. To receive the target factor predictions at inference time, use
  `--output-type translation_with_factors`.

### Changed

- `load_model(s)` now returns a list of target vocabs.
- Default source factor combination changed to `sum` (was `concat` before).
- `SockeyeModel` class has three new properties: `num_target_factors`, `target_factor_configs`,
  and `factor_output_layers`.

## [2.2.8]

### Changed
- Make source/target data parameters required for the scoring CLI to avoid cryptic error messages.

## [2.2.7]

### Added

- Added an argument to specify the log level of secondary workers. Defaults to ERROR to hide any logs except for exceptions.

## [2.2.6]

### Fixed
- Avoid a crash due to an edge case when no model improvement has been observed by the time the learning rate gets reduced for the first time.

## [2.2.5]

### Fixed
- Enforce sentence batching for sockeye score tool, set default batch size to 56

## [2.2.4]

### Changed
- Use softmax with length in DotAttentionCell.
- Use `contrib.arange_like` in AutoRegressiveBias block to reduce number of ops.

## [2.2.3]

### Added

- Log the absolute number of `<unk>` tokens in source and target data

## [2.2.2]

### Fixed

- Fix: Guard against null division for small batch sizes.

## [2.2.1]

## Fixed

- Fixes a corner case bug by which the beam decoder can wrongly return a best hypothesis with -infinite score.

## [2.2.0]

### Changed

- Replaced multi-head attention with [interleaved_matmul_encdec](https://github.com/apache/incubator-mxnet/pull/16408) operators, which removes previously needed transposes and improves performance.

- Beam search states and model layers now assume time-major format.

## [2.1.26]

### Fixed

- Fixes a backwards incompatibility introduced in 2.1.17, which would prevent models trained with prior versions to be used for inference.

## [2.1.25]

### Changed

- Reverting PR #772 as it causes issues with `amp`.

## [2.1.24]

### Changed

- Make sure to write a final checkpoint when stopping with `--max-updates`, `--max-samples` or `--max-num-epochs`.

## [2.1.23]

### Changed

- Updated to [MXNet 1.7.0](https://github.com/apache/incubator-mxnet/tree/1.7.0).
- Re-introduced use of softmax with length parameter in DotAttentionCell (see PR #772).

## [2.1.22]

### Added

- Re-introduced `--softmax-temperature` flag for `sockeye.score` and `sockeye.translate`.

## [2.1.21]

### Added

- Added an optional ability to cache encoder outputs of model.

## [2.1.20]

### Fixed

- Fixed a bug where the training state object was saved to disk before training metrics were added to it, leading to an inconsistency between the training state object and the metrics file (see #859).

## [2.1.19]

### Fixed

- When loading a shard in Horovod mode, there is now a check that each non-empty bucket contains enough sentences to cover each worker's slice. If not, the bucket's sentences are replicated to guarantee coverage.

## [2.1.18]

### Fixed

- Fixed a bug where sampling translation fails because an array is created in the wrong context.

## [2.1.17]

### Added

- Added `layers.SSRU`, which implements a Simpler Simple Recurrent Unit as described in
Kim et al, "From Research to Production and Back: Ludicrously Fast Neural Machine Translation" WNGT 2019.

- Added `ssru_transformer` option to `--decoder`, which enables the usage of SSRUs as a replacement for the decoder-side self-attention layers.

### Changed

- Reduced the number of arguments for `MultiHeadSelfAttention.hybrid_forward()`.
 `previous_keys` and `previous_values` should now be input together as `previous_states`, a list containing two symbols.

## [2.1.16]

### Fixed

- Fixed batch sizing error introduced in version 2.1.12 (c00da52) that caused batch sizes to be multiplied by the number of devices. Batch sizing now works as documented (same as pre-2.1.12 versions).
- Fixed `max-word` batching to properly size batches to a multiple of both `--batch-sentences-multiple-of` and the number of devices.

## [2.1.15]

### Added

- Inference option `--mc-dropout` to use dropout during inference, leading to non-deterministic output. This option uses the same dropout parameters present in the model config file.

## [2.1.14]

### Added

- Added `sockeye.rerank` option `--output` to specify output file.
- Added `sockeye.rerank` option `--output-reference-instead-of-blank` to output reference line instead of best hypothesis when best hypothesis is blank.


## [2.1.13]

### Added

- Training option `--quiet-secondary-workers` that suppresses console output for secondary workers when training with Horovod/MPI.
- Set version of isort to `<5.0.0` in requirements.dev.txt to avoid incompatibility between newer versions of isort and pylint.

## [2.1.12]

### Added

- Batch type option `max-word` for max number of words including padding tokens (more predictable memory usage than `word`).
- Batching option `--batch-sentences-multiple-of` that is similar to `--round-batch-sizes-to-multiple-of` but always rounds down (more predictable memory usage).

### Changed

- Default bucketing settings changed to width 8, max sequence length 95 (96 including BOS/EOS tokens), and no bucket scaling.
- Argument `--no-bucket-scaling` replaced with `--bucket-scaling` which is False by default.

## [2.1.11]

### Changed

- Updated `sockeye.rerank` module to use "add-k" smoothing for sentence-level BLEU.

### Fixed

- Updated `sockeye.rerank` module to use current N-best format.

## [2.1.10]

### Changed

- Changed to a cross-entropy loss implementation that avoids the use of SoftmaxOutput.

## [2.1.9]

### Added

- Added training argument `--ignore-extra-params` to ignore extra parameters when loading models.  The primary use case is continuing training with a model that has already been annotated with scaling factors (`sockeye.quantize`).

### Fixed

- Properly pass `allow_missing` flag to `model.load_parameters()`

## [2.1.8]

### Changed

- Update to sacrebleu=1.4.10

## [2.1.7]

### Changed

- Optimize prepare_data by saving the shards in parallel. The prepare_data script accepts a new parameter `--max-processes` to control the level of parallelism with which shards are written to disk.

## [2.1.6]

### Changed

- Updated Dockerfiles optimized for CPU (intgemm int8 inference, full MKL support) and GPU (distributed training with Horovod).  See [sockeye_contrib/docker](sockeye_contrib/docker).

### Added

- Official support for int8 quantization with [intgemm](https://github.com/kpu/intgemm):
  - This requires the "intgemm" fork of MXNet ([kpuatamazon/incubator-mxnet/intgemm](https://github.com/kpuatamazon/incubator-mxnet/tree/intgemm)).  This is the version of MXNet used in the Sockeye CPU docker image (see [sockeye_contrib/docker](sockeye_contrib/docker)).
  - Use `sockeye.translate --dtype int8` to quantize a trained float32 model at runtime.
  - Use the `sockeye.quantize` CLI to annotate a float32 model with int8 scaling factors for fast runtime quantization.

## [2.1.5]

### Changed

- Changed state caching for transformer models during beam search to cache states with attention heads already separated out. This avoids repeated transpose operations during decoding, leading to faster inference.

## [2.1.4]

### Added

- Added Dockerfiles that build an experimental CPU-optimized Sockeye image:
  - Uses the latest versions of [kpuatamazon/incubator-mxnet](https://github.com/kpuatamazon/incubator-mxnet) (supports [intgemm](https://github.com/kpu/intgemm) and makes full use of Intel MKL) and [kpuatamazon/sockeye](https://github.com/kpuatamazon/sockeye) (supports int8 quantization for inference).
  - See [sockeye_contrib/docker](sockeye_contrib/docker).

## [2.1.3]

### Changed

- Performance optimizations to beam search inference
  - Remove unneeded take ops on encoder states
  - Gathering input data before sending to GPU, rather than sending each batch element individually
  - All of beam search can be done in fp16, if specified by the model
  - Other small miscellaneous optimizations
- Model states are now a flat list in ensemble inference, structure of states provided by `state_structure()`

## [2.1.2]

### Changed

- Updated to [MXNet 1.6.0](https://github.com/apache/incubator-mxnet/tree/1.6.0)

### Added

- Added support for CUDA 10.2

### Removed

- Removed support for CUDA<9.1 / CUDNN<7.5

## [2.1.1]

### Added
- Ability to set environment variables from training/translate CLIs before MXNet is imported. For example, users can
  configure MXNet as such: `--env "OMP_NUM_THREADS=1;MXNET_ENGINE_TYPE=NaiveEngine"`

## [2.1.0]

### Changed

- Version bump, which should have been included in commit b0461b due to incompatible models.

## [2.0.1]

### Changed

- Inference defaults to using the max input length observed in training (versus scaling down based on mean length ratio and standard deviations).

### Added

- Additional parameter fixing strategies:
  - `all_except_feed_forward`: Only train feed forward layers.
  - `encoder_and_source_embeddings`: Only train the decoder (decoder layers, output layer, and target embeddings).
  - `encoder_half_and_source_embeddings`: Train the latter half of encoder layers and the decoder.
- Option to specify the number of CPU threads without using an environment variable (`--omp-num-threads`).
- More flexibility for source factors combination

## [2.0.0]

### Changed

- Update to [MXNet 1.5.0](https://github.com/apache/incubator-mxnet/tree/1.5.0)
- Moved `SockeyeModel` implementation and all layers to [Gluon API](http://mxnet.incubator.apache.org/versions/master/gluon/index.html)
- Removed support for Python 3.4.
- Removed image captioning module
- Removed outdated Autopilot module
- Removed unused training options: Eve, Nadam, RMSProp, Nag, Adagrad, and Adadelta optimizers, `fixed-step` and `fixed-rate-inv-t` learning rate schedulers
- Updated and renamed learning rate scheduler `fixed-rate-inv-sqrt-t` -> `inv-sqrt-decay`
- Added script for plotting metrics files: [sockeye_contrib/plot_metrics.py](sockeye_contrib/plot_metrics.py)
- Removed option `--weight-tying`.  Weight tying is enabled by default, disable with `--weight-tying-type none`.

### Added

- Added distributed training support with Horovod/MPI.  Use `horovodrun` and the `--horovod` training flag.
- Added Dockerfiles that build a Sockeye image with all features enabled.  See [sockeye_contrib/docker](sockeye_contrib/docker).
- Added `none` learning rate scheduler (use a fixed rate throughout training)
- Added `linear-decay` learning rate scheduler
- Added training option `--learning-rate-t-scale` for time-based decay schedulers
- Added support for MXNet's [Automatic Mixed Precision](https://mxnet.incubator.apache.org/versions/master/tutorials/amp/amp_tutorial.html).  Activate with the `--amp` training flag.  For best results, make sure as many model dimensions are possible are multiples of 8.
- Added options for making various model dimensions multiples of a given value.  For example, use `--pad-vocab-to-multiple-of 8`, `--bucket-width 8 --no-bucket-scaling`, and `--round-batch-sizes-to-multiple-of 8` with AMP training.
- Added [GluonNLP](http://gluon-nlp.mxnet.io/)'s BERTAdam optimizer, an implementation of the Adam variant used by Devlin et al. ([2018](https://arxiv.org/pdf/1810.04805.pdf)).  Use `--optimizer bertadam`.
- Added training option `--checkpoint-improvement-threshold` to set the amount of metric improvement required over the window of previous checkpoints to be considered actual model improvement (used with `--max-num-checkpoint-not-improved`).

## [1.18.103]
### Added
- Added ability to score image-sentence pairs by extending the scoring feature originally implemented for machine
  translation to the image captioning module.

## [1.18.102]
### Fixed
- Fixed loading of more than 10 source vocabulary files to be in the right, numerical order.

## [1.18.101]
### Changed
- Update to Sacrebleu 1.3.6

## [1.18.100]
### Fixed
- Always initializing the multiprocessing context. This should fix issues observed when running `sockeye-train`.

## [1.18.99]
### Changed
- Updated to [MXNet 1.4.1](https://github.com/apache/incubator-mxnet/tree/1.4.1)

## [1.18.98]
### Changed
- Converted several transformer-related layer implementations to Gluon HybridBlocks. No functional change.

## [1.18.97]
### Changed
- Updated to PyYAML 5.1

## [1.18.96]
### Changed
- Extracted prepare vocab functionality in the build vocab step into its own function. This matches the pattern in prepare data and train where the main() function only has argparsing, and it invokes a separate function to do the work. This is to allow modules that import this one to circumvent the command line.

## [1.18.95]
### Changed
- Removed custom operators from transformer models and replaced them with symbolic operators.
  Improves Performance.

## [1.18.94]
### Added
- Added ability to accumulate gradients over multiple batches (--update-interval). This allows simulation of large
  batch sizes on environments with limited memory. For example: training with `--batch-size 4096 --update-interval 2`
  should be close to training with `--batch-size 8192` at smaller memory footprint.

## [1.18.93]
### Fixed
- Made `brevity_penalty` argument in `Translator` class optional to ensure backwards compatibility.

## [1.18.92]
### Added
- Added sentence length (and length ratio) prediction to be able to discourage hypotheses that are too short at inference time. Can be enabled for training with `--length-task` and with `--brevity-penalty-type` during inference.

## [1.18.91]
### Changed
- Multiple lexicons can now be specified with the `--restrict-lexicon` option:
  - For a single lexicon: `--restrict-lexicon /path/to/lexicon`.
  - For multiple lexicons: `--restrict-lexicon key1:/path/to/lexicon1 key2:/path/to/lexicon2 ...`.
  - Use `--json-input` to specify the lexicon to use for each input, ex: `{"text": "some input string", "restrict_lexicon": "key1"}`.

## [1.18.90]
### Changed
- Updated to [MXNet 1.4.0](https://github.com/apache/incubator-mxnet/tree/1.4.0)
- Integration tests no longer check for equivalence of outputs with batch size 2

## [1.18.89]
### Fixed
- Made the length ratios per bucket change backwards compatible.

## [1.18.88]
### Changed
- Made sacrebleu a pip dependency and removed it from `sockeye_contrib`.

## [1.18.87]
### Added
- Data statistics at training time now compute mean and standard deviation of length ratios per bucket.
  This information is stored in the model's config, but not used at the moment.

## [1.18.86]
### Added
- Added the `--fixed-param-strategy` option that allows fixing various model parameters during training via named strategies.
  These include some of the simpler combinations from [Wuebker et al. (2018)](https://arxiv.org/abs/1811.01990) such as fixing everything except the first and last layers of the encoder and decoder (`all_except_outer_layers`).  See the help message for a full list of strategies.

## [1.18.85]
### Changed
- Disabled dynamic batching for `Translator.translate()` by default due to increased memory usage. The default is to
  fill-up batches to `Translator.max_batch_size`.
  Dynamic batching can still be enabled if `fill_up_batches` is set to False.
### Added
- Added parameter to force training to stop after a given number of checkpoints. Useful when forced to share limited GPU resources.

## [1.18.84]
### Fixed
- Fixed lexical constraints bugs that broke batching and caused large drop in BLEU.
  These were introduced with sampling (1.18.64).

## [1.18.83]
### Changed
 - The embedding size is automatically adjusted to the Transformer model size in case it is not specified on the command line.

## [1.18.82]
### Fixed
- Fixed type conversion in metrics file reading introduced in 1.18.79.

## [1.18.81]
### Fixed
- Making sure the training pickled training state contains the checkpoint decoder's BLEU score of the last checkpoint.

## [1.18.80]
### Fixed
- Fixed a bug introduced in 1.18.77 where blank lines in the training data resulted in failure.

## [1.18.79]
### Added
- Writing of the convergence/divergence status to the metrics file and guarding against numpy.histogram's errors for NaNs during divergent behaviour.

## [1.18.78]
### Changed
- Dynamic batch sizes: `Translator.translate()` will adjust batch size in beam search to the actual number of inputs without using padding.

## [1.18.77]
### Added
- `sockeye.score` now loads data on demand and doesn't skip any input lines

## [1.18.76]
### Changed
- Do not compare scores from translation and scoring in integration tests.

### Added
- Adding the option via the flag `--stop-training-on-decoder-failure` to stop training in case the checkpoint decoder dies (e.g. because there is not enough memory).
In case this is turned on a checkpoint decoder is launched right when training starts in order to fail as early as possible.

## [1.18.75]
### Changed
- Do not create dropout layers for inference models for performance reasons.

## [1.18.74]
### Changed
- Revert change in 1.18.72 as no memory saving could be observed.

## [1.18.73]
### Fixed
- Fixed a bug where `source-factors-num-embed` was not correctly adjusted to `num-embed`
  when using prepared data & `source-factor-combine` sum.

## [1.18.72]
### Changed
- Removed use of `expand_dims` in favor of `reshape` to save memory.

## [1.18.71]
### Fixed
- Fixed default setting of source factor combination to be 'concat' for backwards compatibility.

## [1.18.70]
### Added
- Sockeye now outputs fields found in a JSON input object, if they are not overwritten by Sockeye. This behavior can be enabled by selecting `--json-input` (to read input as a JSON object) and `--output-type json` (to write a JSON object to output).

## [1.18.69]
### Added
- Source factors can now be added to the embeddings instead of concatenated with `--source-factors-combine sum` (default: concat)

## [1.18.68]
- Fixed training crashes with `--learning-rate-decay-optimizer-states-reset initial` option.

## [1.18.67]
### Added
- Added `fertility` as a further type of attention coverage.
- Added an option for training to keep the initializations of the model via `--keep-initializations`. When set, the trainer will avoid deleting the params file for the first checkpoint, no matter what `--keep-last-params` is set to.

## [1.18.66]
### Fixed
- Fix to argument names that are allowed to differ for resuming training.

## [1.18.65]
### Changed
- More informative error message about inconsistent --shared-vocab setting.

## [1.18.64]
### Added
- Adding translation sampling via `--sample [N]`. This causes the decoder to sample each next step from the target distribution probabilities at each
  timestep. An optional value of `N` causes the decoder to sample only from the top `N` vocabulary items for each hypothesis at each timestep (the
  default is 0, meaning to sample from the entire vocabulary).

## [1.18.63]
### Changed
- The checkpoint decoder and nvidia-smi subprocess are now launched from a forkserver, allowing for a better separation between processes.

## [1.18.62]
### Added
- Add option to make `TranslatorInputs` directly from a dict.

## [1.18.61]
### Changed
- Update to MXNet 1.3.1. Removed requirements/requirements.gpu-cu{75,91}.txt as CUDA 7.5 and 9.1 are deprecated.

## [1.18.60]
### Fixed
- Performance optimization to skip the softmax operation for single model greedy decoding is now only applied if no translation scores are required in the output.

## [1.18.59]
### Added
- Full training state is now returned from EarlyStoppingTrainer's fit().
### Changed
- Training state cleanup will not be performed for training runs that did not converge yet.
- Switched to portalocker for locking files (Windows compatibility).

## [1.18.58]
### Added
- Added nbest translation, exposed as `--nbest-size`. Nbest translation means to not only output the most probable translation according to a model, but the top n most probable hypotheses. If `--nbest-size > 1` and the option `--output-type` is not explicitly specified, the output type will be changed to one JSON list of nbest translations per line. `--nbest-size` can never be larger than `--beam-size`.

### Changed
- Changed `sockeye.rerank` CLI to be compatible with nbest translation JSON output format.

## [1.18.57]
### Added
- Added `sockeye.score` CLI for quickly scoring existing translations ([documentation](tutorials/scoring.md)).
### Fixed
- Entry-point clean-up after the contrib/ rename

## [1.18.56]
### Changed
- Update to MXNet 1.3.0.post0

## [1.18.55]
- Renamed `contrib` to less-generic `sockeye_contrib`

## [1.18.54]
### Added
- `--source-factor-vocabs` can be set to provide source factor vocabularies.

## [1.18.53]
### Added
- Always skipping softmax for greedy decoding by default, only for single models.
- Added option `--skip-topk` for greedy decoding.

## [1.18.52]
### Fixed
- Fixed bug in constrained decoding to make sure best hypothesis satifies all constraints.

## [1.18.51]
### Added
- Added a CLI for reranking of an nbest list of translations.

## [1.18.50]
### Fixed
- Check for equivalency of training and validation source factors was incorrectly indented.

## [1.18.49]
### Changed
- Removed dependence on the nvidia-smi tool. The number of GPUs is now determined programatically.

## [1.18.48]
### Changed
- Translator.max_input_length now reports correct maximum input length for TranslatorInput objects, independent of the internal representation, where an additional EOS gets added.

## [1.18.47]
### Changed
- translate CLI: no longer rely on external, user-given input id for sorting translations. Also allow string ids for sentences.

## [1.18.46]
### Fixed
- Fixed issue with `--num-words 0:0` in image captioning and another issue related to loading all features to memory with variable length.

## [1.18.45]
### Added
- Added an 8 layer LSTM model similar (but not exactly identical) to the 'GNMT' architecture to autopilot.

## [1.18.44]
### Fixed
- Fixed an issue with `--max-num-epochs` causing training to stop before the update/batch that actually completes the epoch was made.

## [1.18.43]
### Added
- `<s>` now supported as the first token in a multi-word negative constraint
  (e.g., `<s> I think` to prevent a sentence from starting with `I think`)
### Fixed
- Bugfix in resetting the state of a multiple-word negative constraint

## [1.18.42]
### Changed
- Simplified gluon blocks for length calculation

## [1.18.41]
### Changed
- Require numpy 1.14 or later to avoid MKL conflicts between numpy as mxnet-mkl.

## [1.18.40]
### Fixed
- Fixed bad check for existence of negative constraints.
- Resolved conflict for phrases that are both positive and negative constraints.
- Fixed softmax temperature at inference time.

## [1.18.39]
### Added
- Image Captioning now supports constrained decoding.
- Image Captioning: zero padding of features now allows input features of different shape for each image.

## [1.18.38]
### Fixed
- Fixed issue with the incorrect order of translations when empty inputs are present and translating in chunks.

## [1.18.37]
### Fixed
- Determining the max output length for each sentence in a batch by the bucket length rather than the actual in order to match the behavior of a single sentence translation.

## [1.18.36]
### Changed
- Updated to [MXNet 1.2.1](https://github.com/apache/incubator-mxnet/tree/1.2.1)

## [1.18.35]
### Added
- ROUGE scores are now available in `sockeye-evaluate`.
- Enabled CHRF as an early-stopping metric.

## [1.18.34]
### Added
- Added support for `--beam-search-stop first` for decoding jobs with `--batch-size > 1`.

## [1.18.33]
### Added
- Now supports negative constraints, which are phrases that must *not* appear in the output.
   - Global constraints can be listed in a (pre-processed) file, one per line: `--avoid-list FILE`
   - Per-sentence constraints are passed using the `avoid` keyword in the JSON object, with a list of strings as its field value.

## [1.18.32]
### Added
- Added option to pad vocabulary to a multiple of x: e.g. `--pad-vocab-to-multiple-of 16`.

## [1.18.31]
### Added
- Pre-training the RNN decoder. Usage:
  1. Train with flag `--decoder-only`.
  2. Feed identical source/target training data.

## [1.18.30]
### Fixed
- Preserving max output length for each sentence to allow having identical translations for both with and without batching.

## [1.18.29]
### Changed
- No longer restrict the vocabulary to 50,000 words by default, but rather create the vocabulary from all words which occur at least `--word-min-count` times. Specifying `--num-words` explicitly will still lead to a restricted
  vocabulary.

## [1.18.28]
### Changed
- Temporarily fixing the pyyaml version to 3.12 as version 4.1 introduced some backwards incompatible changes.

## [1.18.27]
### Fixed
- Fix silent failing of NDArray splits during inference by using a version that always returns a list. This was causing incorrect behavior when using lexicon restriction and batch inference with a single source factor.

## [1.18.26]
### Added
- ROUGE score evaluation. It can be used as the stopping criterion for tasks such as summarization.

## [1.18.25]
### Changed
- Update requirements to use MKL versions of MXNet for fast CPU operation.

## [1.18.24]
### Added
- Dockerfiles and convenience scripts for running `fast_align` to generate lexical tables.
These tables can be used to create top-K lexicons for faster decoding via vocabulary selection ([documentation](https://github.com/awslabs/sockeye/tree/master/contrib/fast_align)).

### Changed
- Updated default top-K lexicon size from 20 to 200.

## [1.18.23]
### Fixed
- Correctly create the convolutional embedding layers when the encoder is set to `transformer-with-conv-embed`. Previously
no convolutional layers were added so that a standard Transformer model was trained instead.

## [1.18.22]
### Fixed
- Make sure the default bucket is large enough with word based batching when the source is longer than the target (Previously
there was an edge case where the memory usage was sub-optimal with word based batching and longer source than target sentences).

## [1.18.21]
### Fixed
- Constrained decoding was missing a crucial cast
- Fixed test cases that should have caught this

## [1.18.20]
### Changed
- Transformer parametrization flags (model size, # of attention heads, feed-forward layer size) can now optionally
  defined separately for encoder & decoder. For example, to use a different transformer model size for the encoder,
  pass `--transformer-model-size 1024:512`.

## [1.18.19]
### Added
- LHUC is now supported in transformer models

## [1.18.18]
### Added
- \[Experimental\] Introducing the image captioning module. Type of models supported: ConvNet encoder - Sockeye NMT decoders. This includes also a feature extraction script,
an image-text iterator that loads features, training and inference pipelines and a visualization script that loads images and captions.
See [this tutorial](tutorials/image_captioning) for its usage. This module is experimental therefore its maintenance is not fully guaranteed.

## [1.18.17]
### Changed
- Updated to MXNet 1.2
- Use of the new LayerNormalization operator to save GPU memory.

## [1.18.16]
### Fixed
- Removed summation of gradient arrays when logging gradients.
  This clogged the memory on the primary GPU device over time when many checkpoints were done.
  Gradient histograms are now logged to Tensorboard separated by device.

## [1.18.15]
### Added
- Added decoding with target-side lexical constraints (documentation in `tutorials/constraints`).

## [1.18.14]
### Added
- Introduced Sockeye Autopilot for single-command end-to-end system building.
See the [Autopilot documentation]((https://github.com/awslabs/sockeye/tree/master/contrib/autopilot)) and run with: `sockeye-autopilot`.
Autopilot is a `contrib` module with its own tests that are run periodically.
It is not included in the comprehensive tests run for every commit.

## [1.18.13]
### Fixed
- Fixed two bugs with training resumption:
  1. removed overly strict assertion in the data iterator for model states before the first checkpoint.
  2. removed deletion of Tensorboard log directory.

### Added
- Added support for config files. Command line parameters have precedence over the values read from the config file.
  Minimal working example:
  `python -m sockeye.train --config config.yaml` with contents of `config.yaml` as follows:
  ```yaml
  source: source.txt
  target: target.txt
  output: out
  validation_source: valid.source.txt
  validation_target: valid.target.txt
  ```
### Changed
  The full set of arguments is serialized to `out/args.yaml` at the beginning of training (before json was used).

## [1.18.12]
### Changed
- All source side sequences now get appended an additional end-of-sentence (EOS) symbol. This change is backwards
  compatible meaning that inference with older models will still work without the EOS symbol.

## [1.18.11]
### Changed
- Default training parameters have been changed to reflect the setup used in our arXiv paper. Specifically, the default
  is now to train a 6 layer Transformer model with word based batching. The only difference to the paper is that weight
  tying is still turned off by default, as there may be use cases in which tying the source and target vocabularies is
  not appropriate. Turn it on using `--weight-tying --weight-tying-type=src_trg_softmax`. Additionally, BLEU scores from
  a checkpoint decoder are now monitored by default.

## [1.18.10]
### Fixed
- Re-allow early stopping w.r.t BLEU

## [1.18.9]
### Fixed
- Fixed a problem with lhuc boolean flags passed as None.

### Added
- Reorganized beam search. Normalization is applied only to completed hypotheses, and pruning of
  hypotheses (logprob against highest-scoring completed hypothesis) can be specified with
  `--beam-prune X`
- Enabled stopping at first completed hypothesis with `--beam-search-stop first` (default is 'all')

## [1.18.8]
### Removed
- Removed tensorboard logging of embedding & output parameters at every checkpoint. This used a lot of disk space.

## [1.18.7]
### Added
- Added support for LHUC in RNN models (David Vilar, "Learning Hidden Unit
  Contribution for Adapting Neural Machine Translation Models" NAACL 2018)

### Fixed
- Word based batching with very small batch sizes.

## [1.18.6]
### Fixed
- Fixed a problem with learning rate scheduler not properly being loaded when resuming training.

## [1.18.5]
### Fixed
- Fixed a problem with trainer not waiting for the last checkpoint decoder (#367).

## [1.18.4]
### Added
- Added options to control training length w.r.t number of updates/batches or number of samples:
  `--min-updates`, `--max-updates`, `--min-samples`, `--max-samples`.

## [1.18.3]
### Changed
- Training now supports training and validation data that contains empty segments. If a segment is empty, it is skipped
  during loading and a warning message including the number of empty segments is printed.

## [1.18.2]
### Changed
- Removed combined linear projection of keys & values in source attention transformer layers for
  performance improvements.
- The topk operator is performed in a single operation during batch decoding instead of running in a loop over each
sentence, bringing speed benefits in batch decoding.

## [1.18.1]
### Added
- Added Tensorboard logging for all parameter values and gradients as histograms/distributions. The logged values
  correspond to the current batch at checkpoint time.

### Changed
- Tensorboard logging now is done with the MXNet compatible 'mxboard' that supports logging of all kinds of events
  (scalars, histograms, embeddings, etc.). If installed, training events are written out to Tensorboard compatible
  even files automatically.

### Removed
- Removed the `--use-tensorboard` argument from `sockeye.train`. Tensorboard logging is now enabled by default if
  `mxboard` is installed.

## [1.18.0]
### Changed
- Change default target vocab name in model folder to `vocab.trg.0.json`
- Changed serialization format of top-k lexica to pickle/Numpy instead of JSON.
- `sockeye-lexicon` now supports two subcommands: create & inspect.
  The former provides the same functionality as the previous CLI.
  The latter allows users to pass source words to the top-k lexicon to inspect the set of allowed target words.

### Added
- Added ability to choose a smaller `k` at decoding runtime for lexicon restriction.

## [1.17.5]
### Added
- Added a flag `--strip-unknown-words` to `sockeye.translate` to remove any `<unk>` symbols from the output strings.

## [1.17.4]
### Added
- Added a flag `--fixed-param-names` to prevent certain parameters from being optimized during training.
  This is useful if you want to keep pre-trained embeddings fixed during training.
- Added a flag `--dry-run` to `sockeye.train` to not perform any actual training, but print statistics about the model
  and mode of operation.

## [1.17.3]
### Changed
- `sockeye.evaluate` can now handle multiple hypotheses files by simply specifying `--hypotheses file1 file2...`.
For each metric the mean and standard deviation will be reported across files.

## [1.17.2]
### Added
- Optionally store the beam search history to a `json` output using the `beam_store` output handler.

### Changed
- Use stack operator instead of expand_dims + concat in RNN decoder. Reduces memory usage.

## [1.17.1]
### Changed
 - Updated to [MXNet 1.1.0](https://github.com/apache/incubator-mxnet/tree/1.1.0)

## [1.17.0]
### Added
 - Source factors, as described in

   Linguistic Input Features Improve Neural Machine Translation (Sennrich \& Haddow, WMT 2016)
   [PDF](http://www.aclweb.org/anthology/W16-2209.pdf) [bibtex](http://www.aclweb.org/anthology/W16-2209.bib)

   Additional source factors are enabled by passing `--source-factors file1 [file2 ...]` (`-sf`), where file1, etc. are
   token-parallel to the source (`-s`).
   An analogous parameter, `--validation-source-factors`, is used to pass factors for validation data.
   The flag `--source-factors-num-embed D1 [D2 ...]` denotes the embedding dimensions and is required if source factor
   files are given. Factor embeddings are concatenated to the source embeddings dimension (`--num-embed`).

   At test time, the input sentence and its factors can be passed in via STDIN or command-line arguments.
   - For STDIN, the input and factors should be in a token-based factored format, e.g.,
     `word1|factor1|factor2|... w2|f1|f2|... ...1`.
   - You can also use file arguments, which mirrors training: `--input` takes the path to a file containing the source,
     and `--input-factors` a list of files containing token-parallel factors.
   At test time, an exception is raised if the number of expected factors does not
   match the factors passed along with the input.

 - Removed bias parameters from multi-head attention layers of the transformer.

## [1.16.6]
### Changed
 - Loading/Saving auxiliary parameters of the models. Before aux parameters were not saved or used for initialization.
 Therefore the parameters of certain layers were ignored (e.g., BatchNorm) and randomly initialized. This change
 enables to properly load, save and initialize the layers which use auxiliary parameters.

## [1.16.5]
### Changed
 - Device locking: Only one process will be acquiring GPUs at a time.
 This will lead to consecutive device ids whenever possible.

## [1.16.4]
### Changed
 - Internal change: Standardized all data to be batch-major both at training and at inference time.

## [1.16.3]
### Changed
 - When a device lock file exists and the process has no write permissions for the lock file we assume that the device
 is locked. Previously this lead to an permission denied exception. Please note that in this scenario we an not detect
 if the original Sockeye process did not shut down gracefully. This is not an issue when the sockeye process has write
 permissions on existing lock files as in that case locking is based on file system locks, which cease to exist when a
 process exits.

## [1.16.2]
### Changed
 - Changed to a custom speedometer that tracks samples/sec AND words/sec. The original MXNet speedometer did not take
 variable batch sizes due to word-based batching into account.

## [1.16.1]
### Fixed
 - Fixed entry points in `setup.py`.

## [1.16.0]
### Changed
 - Update to [MXNet 1.0.0](https://github.com/apache/incubator-mxnet/tree/1.0.0) which adds more advanced indexing
features, benefitting the beam search implementation.
 - `--kvstore` now accepts 'nccl' value. Only works if MXNet was compiled with `USE_NCCL=1`.

### Added
 - `--gradient-compression-type` and `--gradient-compression-threshold` flags to use gradient compression.
  See [MXNet FAQ on Gradient Compression](https://mxnet.incubator.apache.org/versions/master/faq/gradient_compression.html).

## [1.15.8]
### Fixed
 - Taking the BOS and EOS tag into account when calculating the maximum input length at inference.

## [1.15.7]
### Fixed
 - fixed a problem with `--num-samples-per-shard` flag not being parsed as int.

## [1.15.6]
### Added
 - New CLI `sockeye.prepare_data` for preprocessing the training data only once before training,
 potentially splitting large datasets into shards. At training time only one shard is loaded into memory at a time,
 limiting the maximum memory usage.

### Changed
 - Instead of using the ```--source``` and ```--target``` arguments ```sockeye.train``` now accepts a
 ```--prepared-data``` argument pointing to the folder containing the preprocessed and sharded data. Using the raw
 training data is still possible and now consumes less memory.

## [1.15.5]
### Added
 - Optionally apply query, key and value projections to the source and target hidden vectors in the CNN model
 before applying the attention mechanism. CLI parameter: `--cnn-project-qkv`.

## [1.15.4]
### Added
 - A warning will be printed if the checkpoint decoder slows down training.

## [1.15.3]
### Added
 - Exposing the xavier random number generator through `--weight-init-xavier-rand-type`.

## [1.15.2]
### Added
 - Exposing MXNet's Nesterov Accelerated Gradient, Adadelta and Adadelta optimizers.

## [1.15.1]
### Added
 - A tool that initializes embedding weights with pretrained word representations, `sockeye.init_embedding`.

## [1.15.0]
### Added
- Added support for Swish-1 (SiLU) activation to transformer models
([Ramachandran et al. 2017: Searching for Activation Functions](https://arxiv.org/pdf/1710.05941.pdf),
[Elfwing et al. 2017: Sigmoid-Weighted Linear Units for Neural Network Function Approximation
in Reinforcement Learning](https://arxiv.org/pdf/1702.03118.pdf)).  Use `--transformer-activation-type swish1`.
- Added support for GELU activation to transformer models ([Hendrycks and Gimpel 2016: Bridging Nonlinearities and
Stochastic Regularizers with Gaussian Error Linear Units](https://arxiv.org/pdf/1606.08415.pdf).
Use `--transformer-activation-type gelu`.

## [1.14.3]
### Changed
- Fast decoding for transformer models. Caches keys and values of self-attention before softmax.
Changed decoding flag `--bucket-width` to apply only to source length.

## [1.14.2]
### Added
 - Gradient norm clipping (`--gradient-clipping-type`) and monitoring.
### Changed
 - Changed `--clip-gradient` to `--gradient-clipping-threshold` for consistency.

## [1.14.1]
### Changed
 - Sorting sentences during decoding before splitting them into batches.
 - Default chunk size: The default chunk size when batching is enabled is now batch_size * 500 during decoding to avoid
  users accidentally forgetting to increase the chunk size.

## [1.14.0]
### Changed
 - Downscaled fixed positional embeddings for CNN models.
 - Renamed `--monitor-bleu` flag to `--decode-and-evaluate` to illustrate that it computes
 other metrics in addition to BLEU.

### Added
 - `--decode-and-evaluate-use-cpu` flag to use CPU for decoding validation data.
 - `--decode-and-evaluate-device-id` flag to use a separate GPU device for validation decoding. If not specified, the
 existing and still default behavior is to use the last acquired GPU for training.

## [1.13.2]
### Added
 - A tool that extracts specified parameters from params.x into a .npz file for downstream applications or analysis.

## [1.13.1]
### Added
 - Added chrF metric
([Popovic 2015: chrF: character n-gram F-score for automatic MT evaluation](http://www.statmt.org/wmt15/pdf/WMT49.pdf)) to Sockeye.
sockeye.evaluate now accepts `bleu` and `chrf` as values for `--metrics`

## [1.13.0]
### Fixed
 - Transformer models do not ignore `--num-embed` anymore as they did silently before.
 As a result there is an error thrown if `--num-embed` != `--transformer-model-size`.
 - Fixed the attention in upper layers (`--rnn-attention-in-upper-layers`), which was previously not passed correctly
 to the decoder.
### Removed
 - Removed RNN parameter (un-)packing and support for FusedRNNCells (removed `--use-fused-rnns` flag).
 These were not used, not correctly initialized, and performed worse than regular RNN cells. Moreover,
 they made the code much more complex. RNN models trained with previous versions are no longer compatible.
- Removed the lexical biasing functionality (Arthur ETAL'16) (removed arguments `--lexical-bias`
 and `--learn-lexical-bias`).

## [1.12.2]
### Changed
 - Updated to [MXNet 0.12.1](https://github.com/apache/incubator-mxnet/releases/tag/0.12.1), which includes an important
 bug fix for CPU decoding.

## [1.12.1]
### Changed
 - Removed dependency on sacrebleu pip package. Now imports directly from `contrib/`.

## [1.12.0]
### Changed
 - Transformers now always use the linear output transformation after combining attention heads, even if input & output
 depth do not differ.

## [1.11.2]
### Fixed
 - Fixed a bug where vocabulary slice padding was defaulting to CPU context.  This was affecting decoding on GPUs with
 very small vocabularies.

## [1.11.1]
### Fixed
 - Fixed an issue with the use of `ignore` in `CrossEntropyMetric::cross_entropy_smoothed`. This was affecting
 runs with Eve optimizer and label smoothing. Thanks @kobenaxie for reporting.

## [1.11.0]
### Added
 - Lexicon-based target vocabulary restriction for faster decoding. New CLI for top-k lexicon creation, sockeye.lexicon.
 New translate CLI argument `--restrict-lexicon`.

### Changed
 - Bleu computation based on Sacrebleu.

## [1.10.5]
### Fixed
 - Fixed yet another bug with the data iterator.

## [1.10.4]
### Fixed
 - Fixed a bug with the revised data iterator not correctly appending EOS symbols for variable-length batches.
 This reverts part of the commit added in 1.10.1 but is now correct again.

## [1.10.3]
### Changed
 - Fixed a bug with max_observed_{source,target}_len being computed on the complete data set, not only on the
 sentences actually added to the buckets based on `--max_seq_len`.

## [1.10.2]
### Added
 - `--max-num-epochs` flag to train for a maximum number of passes through the training data.

## [1.10.1]
### Changed
 - Reduced memory footprint when creating data iterators: integer sequences
 are streamed from disk when being assigned to buckets.

## [1.10.0]
### Changed
 - Updated MXNet dependency to 0.12 (w/ MKL support by default).
 - Changed `--smoothed-cross-entropy-alpha` to `--label-smoothing`.
 Label smoothing should now require significantly less memory due to its addition to MXNet's `SoftmaxOutput` operator.
 - `--weight-normalization` now applies not only to convolutional weight matrices, but to output layers of all decoders.
 It is also independent of weight tying.
 - Transformers now use `--embed-dropout`. Before they were using `--transformer-dropout-prepost` for this.
 - Transformers now scale their embedding vectors before adding fixed positional embeddings.
 This turns out to be crucial for effective learning.
 - `.param` files now use 5 digit identifiers to reduce risk of overflowing with many checkpoints.

### Added
 - Added CUDA 9.0 requirements file.
 - `--loss-normalization-type`. Added a new flag to control loss normalization. New default is to normalize
 by the number of valid, non-PAD tokens instead of the batch size.
 - `--weight-init-xavier-factor-type`. Added new flag to control Xavier factor type when `--weight-init=xavier`.
 - `--embed-weight-init`. Added new flag for initialization of embeddings matrices.

### Removed
 - `--smoothed-cross-entropy-alpha` argument. See above.
 - `--normalize-loss` argument. See above.

## [1.9.0]
### Added
 - Batch decoding. New options for the translate CLI: ``--batch-size`` and ``--chunk-size``. Translator.translate()
 now accepts and returns lists of inputs and outputs.

## [1.8.4]
### Added
 - Exposing the MXNet KVStore through the ``--kvstore`` argument, potentially enabling distributed training.

## [1.8.3]
### Added
 - Optional smart rollback of parameters and optimizer states after updating the learning rate
 if not improved for x checkpoints. New flags: ``--learning-rate-decay-param-reset``,
 ``--learning-rate-decay-optimizer-states-reset``

## [1.8.2]
### Fixed
 - The RNN variational dropout mask is now independent of the input
 (previously any zero initial state led to the first state being canceled).
 - Correctly pass `self.dropout_inputs` float to `mx.sym.Dropout` in `VariationalDropoutCell`.

## [1.8.1]
### Changed
 - Instead of truncating sentences exceeding the maximum input length they are now translated in chunks.

## [1.8.0]
### Added
 - Convolutional decoder.
 - Weight normalization (for CNN only so far).
 - Learned positional embeddings for the transformer.

### Changed
 - `--attention-*` CLI params renamed to `--rnn-attention-*`.
 - `--transformer-no-positional-encodings` generalized to `--transformer-positional-embedding-type`.<|MERGE_RESOLUTION|>--- conflicted
+++ resolved
@@ -11,7 +11,6 @@
 
 Each version section may have subsections for: _Added_, _Changed_, _Removed_, _Deprecated_, and _Fixed_.
 
-<<<<<<< HEAD
 ## [3.1.16]
 
 ### Added
@@ -22,12 +21,7 @@
 ## [3.1.15]
 
 ### Fixed
-=======
-## [3.1.15]
-
-### Fixed
-
->>>>>>> 7c71ff82
+
 - Fix type of valid_length to be pt.Tensor instead of Optional[pt.Tensor] = None for jit tracing
 
 ## [3.1.14]
