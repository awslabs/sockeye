--- conflicted
+++ resolved
@@ -10,13 +10,12 @@
 
 Each version section may have have subsections for: _Added_, _Changed_, _Removed_, _Deprecated_, and _Fixed_.
 
-<<<<<<< HEAD
-## [1.18.61]
+## [1.18.63]
 ### Added
 - Adding translation sampling via `--sample [N]`. This causes the decoder to sample each next step from the target distribution probabilities at each
   timestep. An optional value of `N` causes the decoder to sample only from the top `N` vocabulary items for each hypothesis at each timestep (the
   default is 0, meaning to sample from the entire vocabulary).
-=======
+
 ## [1.18.62]
 ### Added
 - Add option to make `TranslatorInputs` directly from a dict.
@@ -24,7 +23,6 @@
 ## [1.18.61]
 ### Changed
 - Update to MXNet 1.3.1. Removed requirements/requirements.gpu-cu{75,91}.txt as CUDA 7.5 and 9.1 are deprecated.
->>>>>>> 18876e9a
 
 ## [1.18.60]
 ### Fixed
