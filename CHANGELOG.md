# Changelog
All notable changes to the project are documented in this file.

Version numbers are of the form `1.0.0`.
Any version bump in the last digit is backwards-compatible, in that a model trained with the previous version can still
be used for translation with the new version.
Any bump in the second digit indicates a backwards-incompatible change,
e.g. due to changing the architecture or simply modifying model parameter names.
Note that Sockeye has checks in place to not translate with an old model that was trained with an incompatible version.

Each version section may have have subsections for: _Added_, _Changed_, _Removed_, _Deprecated_, and _Fixed_.

## [1.18.76]
### Changed
<<<<<<< HEAD
- Dynamic batch decoding: `Translator.translate()` can now translate batches of `TranslatorInputs` that are smaller
  than `Translator.max_batch_size` without padding. 
=======
- Do not compare scores from translation and scoring in integration tests.

### Added
- Adding the option via the flag `--stop-training-on-decoder-failure` to stop training in case the checkpoint decoder dies (e.g. because there is not enough memory).
In case this is turned on a checkpoint decoder is launched right when training starts in order to fail as early as possible.
>>>>>>> cd7069ff

## [1.18.75]
### Changed
- Do not create dropout layers for inference models for performance reasons.

## [1.18.74]
### Changed
- Revert change in 1.18.72 as no memory saving could be observed.

## [1.18.73]
### Fixed
- Fixed a bug where `source-factors-num-embed` was not correctly adjusted to `num-embed` 
  when using prepared data & `source-factor-combine` sum.

## [1.18.72]
### Changed
- Removed use of `expand_dims` in favor of `reshape` to save memory.

## [1.18.71]
### Fixed
- Fixed default setting of source factor combination to be 'concat' for backwards compatibility.

## [1.18.70]
### Added
- Sockeye now outputs fields found in a JSON input object, if they are not overwritten by Sockeye. This behavior can be enabled by selecting `--json-input` (to read input as a JSON object) and `--output-type json` (to write a JSON object to output).

## [1.18.69]
### Added
- Source factors can now be added to the embeddings instead of concatenated with `--source-factors-combine sum` (default: concat)

## [1.18.68]
- Fixed training crashes with `--learning-rate-decay-optimizer-states-reset initial` option.

## [1.18.67]
### Added
- Added `fertility` as a further type of attention coverage.
- Added an option for training to keep the initializations of the model via `--keep-initializations`. When set, the trainer will avoid deleting the params file for the first checkpoint, no matter what `--keep-last-params` is set to.

## [1.18.66]
### Fixed
- Fix to argument names that are allowed to differ for resuming training.

## [1.18.65]
### Changed
- More informative error message about inconsistent --shared-vocab setting.

## [1.18.64]
### Added
- Adding translation sampling via `--sample [N]`. This causes the decoder to sample each next step from the target distribution probabilities at each
  timestep. An optional value of `N` causes the decoder to sample only from the top `N` vocabulary items for each hypothesis at each timestep (the
  default is 0, meaning to sample from the entire vocabulary).

## [1.18.63]
### Changed
- The checkpoint decoder and nvidia-smi subprocess are now launched from a forkserver, allowing for a better separation between processes.

## [1.18.62]
### Added
- Add option to make `TranslatorInputs` directly from a dict.

## [1.18.61]
### Changed
- Update to MXNet 1.3.1. Removed requirements/requirements.gpu-cu{75,91}.txt as CUDA 7.5 and 9.1 are deprecated.

## [1.18.60]
### Fixed
- Performance optimization to skip the softmax operation for single model greedy decoding is now only applied if no translation scores are required in the output.

## [1.18.59]
### Added
- Full training state is now returned from EarlyStoppingTrainer's fit().
### Changed
- Training state cleanup will not be performed for training runs that did not converge yet.
- Switched to portalocker for locking files (Windows compatibility).

## [1.18.58]
### Added
- Added nbest translation, exposed as `--nbest-size`. Nbest translation means to not only output the most probable translation according to a model, but the top n most probable hypotheses. If `--nbest-size > 1` and the option `--output-type` is not explicitly specified, the output type will be changed to one JSON list of nbest translations per line. `--nbest-size` can never be larger than `--beam-size`.

### Changed
- Changed `sockeye.rerank` CLI to be compatible with nbest translation JSON output format.

## [1.18.57]
### Added
- Added `sockeye.score` CLI for quickly scoring existing translations ([documentation](tutorials/scoring.md)).
### Fixed
- Entry-point clean-up after the contrib/ rename

## [1.18.56]
### Changed
- Update to MXNet 1.3.0.post0

## [1.18.55]
- Renamed `contrib` to less-generic `sockeye_contrib`

## [1.18.54]
### Added
- `--source-factor-vocabs` can be set to provide source factor vocabularies.

## [1.18.53]
### Added
- Always skipping softmax for greedy decoding by default, only for single models.
- Added option `--skip-topk` for greedy decoding.

## [1.18.52]
### Fixed
- Fixed bug in constrained decoding to make sure best hypothesis satifies all constraints.

## [1.18.51]
### Added
- Added a CLI for reranking of an nbest list of translations.

## [1.18.50]
### Fixed
- Check for equivalency of training and validation source factors was incorrectly indented.

## [1.18.49]
### Changed
- Removed dependence on the nvidia-smi tool. The number of GPUs is now determined programatically.

## [1.18.48]
### Changed
- Translator.max_input_length now reports correct maximum input length for TranslatorInput objects, independent of the internal representation, where an additional EOS gets added. 

## [1.18.47]
### Changed
- translate CLI: no longer rely on external, user-given input id for sorting translations. Also allow string ids for sentences.

## [1.18.46]
### Fixed
- Fixed issue with `--num-words 0:0` in image captioning and another issue related to loading all features to memory with variable length.

## [1.18.45]
### Added
- Added an 8 layer LSTM model similar (but not exactly identical) to the 'GNMT' architecture to autopilot.

## [1.18.44]
### Fixed
- Fixed an issue with `--max-num-epochs` causing training to stop before the update/batch that actually completes the epoch was made.

## [1.18.43]
### Added
- `<s>` now supported as the first token in a multi-word negative constraint
  (e.g., `<s> I think` to prevent a sentence from starting with `I think`)
### Fixed
- Bugfix in resetting the state of a multiple-word negative constraint

## [1.18.42]
### Changed
- Simplified gluon blocks for length calculation

## [1.18.41]
### Changed
- Require numpy 1.14 or later to avoid MKL conflicts between numpy as mxnet-mkl.

## [1.18.40]
### Fixed
- Fixed bad check for existence of negative constraints.
- Resolved conflict for phrases that are both positive and negative constraints.
- Fixed softmax temperature at inference time.

## [1.18.39]
### Added
- Image Captioning now supports constrained decoding.
- Image Captioning: zero padding of features now allows input features of different shape for each image.

## [1.18.38]
### Fixed
- Fixed issue with the incorrect order of translations when empty inputs are present and translating in chunks.

## [1.18.37]
### Fixed
- Determining the max output length for each sentence in a batch by the bucket length rather than the actual in order to match the behavior of a single sentence translation.

## [1.18.36]
### Changed
- Updated to [MXNet 1.2.1](https://github.com/apache/incubator-mxnet/tree/1.2.1)

## [1.18.35]
### Added
- ROUGE scores are now available in `sockeye-evaluate`.
- Enabled CHRF as an early-stopping metric.

## [1.18.34]
### Added
- Added support for `--beam-search-stop first` for decoding jobs with `--batch-size > 1`.

## [1.18.33]
### Added
- Now supports negative constraints, which are phrases that must *not* appear in the output.
   - Global constraints can be listed in a (pre-processed) file, one per line: `--avoid-list FILE`
   - Per-sentence constraints are passed using the `avoid` keyword in the JSON object, with a list of strings as its field value.

## [1.18.32]
### Added
- Added option to pad vocabulary to a multiple of x: e.g. `--pad-vocab-to-multiple-of 16`.

## [1.18.31]
### Added
- Pre-training the RNN decoder. Usage:
  1. Train with flag `--decoder-only`.
  2. Feed identical source/target training data.

## [1.18.30]
### Fixed
- Preserving max output length for each sentence to allow having identical translations for both with and without batching.

## [1.18.29]
### Changed
- No longer restrict the vocabulary to 50,000 words by default, but rather create the vocabulary from all words which occur at least `--word-min-count` times. Specifying `--num-words` explicitly will still lead to a restricted
  vocabulary.

## [1.18.28]
### Changed
- Temporarily fixing the pyyaml version to 3.12 as version 4.1 introduced some backwards incompatible changes.

## [1.18.27]
### Fixed
- Fix silent failing of NDArray splits during inference by using a version that always returns a list. This was causing incorrect behavior when using lexicon restriction and batch inference with a single source factor.

## [1.18.26]
### Added
- ROUGE score evaluation. It can be used as the stopping criterion for tasks such as summarization.

## [1.18.25]
### Changed
- Update requirements to use MKL versions of MXNet for fast CPU operation.

## [1.18.24]
### Added
- Dockerfiles and convenience scripts for running `fast_align` to generate lexical tables.
These tables can be used to create top-K lexicons for faster decoding via vocabulary selection ([documentation](https://github.com/awslabs/sockeye/tree/master/contrib/fast_align)).

### Changed
- Updated default top-K lexicon size from 20 to 200.

## [1.18.23]
### Fixed
- Correctly create the convolutional embedding layers when the encoder is set to `transformer-with-conv-embed`. Previously
no convolutional layers were added so that a standard Transformer model was trained instead.

## [1.18.22]
### Fixed
- Make sure the default bucket is large enough with word based batching when the source is longer than the target (Previously
there was an edge case where the memory usage was sub-optimal with word based batching and longer source than target sentences).

## [1.18.21]
### Fixed
- Constrained decoding was missing a crucial cast
- Fixed test cases that should have caught this

## [1.18.20]
### Changed
- Transformer parametrization flags (model size, # of attention heads, feed-forward layer size) can now optionally
  defined separately for encoder & decoder. For example, to use a different transformer model size for the encoder,
  pass `--transformer-model-size 1024:512`.

## [1.18.19]
### Added
- LHUC is now supported in transformer models

## [1.18.18]
### Added
- \[Experimental\] Introducing the image captioning module. Type of models supported: ConvNet encoder - Sockeye NMT decoders. This includes also a feature extraction script,
an image-text iterator that loads features, training and inference pipelines and a visualization script that loads images and captions.
See [this tutorial](tutorials/image_captioning) for its usage. This module is experimental therefore its maintenance is not fully guaranteed.

## [1.18.17]
### Changed
- Updated to MXNet 1.2
- Use of the new LayerNormalization operator to save GPU memory.

## [1.18.16]
### Fixed
- Removed summation of gradient arrays when logging gradients.
  This clogged the memory on the primary GPU device over time when many checkpoints were done.
  Gradient histograms are now logged to Tensorboard separated by device.

## [1.18.15]
### Added
- Added decoding with target-side lexical constraints (documentation in `tutorials/constraints`).

## [1.18.14]
### Added
- Introduced Sockeye Autopilot for single-command end-to-end system building.
See the [Autopilot documentation]((https://github.com/awslabs/sockeye/tree/master/contrib/autopilot)) and run with: `sockeye-autopilot`.
Autopilot is a `contrib` module with its own tests that are run periodically.
It is not included in the comprehensive tests run for every commit.

## [1.18.13]
### Fixed
- Fixed two bugs with training resumption:
  1. removed overly strict assertion in the data iterator for model states before the first checkpoint.
  2. removed deletion of Tensorboard log directory.

### Added
- Added support for config files. Command line parameters have precedence over the values read from the config file.
  Minimal working example:
  `python -m sockeye.train --config config.yaml` with contents of `config.yaml` as follows:
  ```yaml
  source: source.txt
  target: target.txt
  output: out
  validation_source: valid.source.txt
  validation_target: valid.target.txt
  ```
### Changed
  The full set of arguments is serialized to `out/args.yaml` at the beginning of training (before json was used).

## [1.18.12]
### Changed
- All source side sequences now get appended an additional end-of-sentence (EOS) symbol. This change is backwards
  compatible meaning that inference with older models will still work without the EOS symbol.

## [1.18.11]
### Changed
- Default training parameters have been changed to reflect the setup used in our arXiv paper. Specifically, the default
  is now to train a 6 layer Transformer model with word based batching. The only difference to the paper is that weight
  tying is still turned off by default, as there may be use cases in which tying the source and target vocabularies is
  not appropriate. Turn it on using `--weight-tying --weight-tying-type=src_trg_softmax`. Additionally, BLEU scores from
  a checkpoint decoder are now monitored by default.

## [1.18.10]
### Fixed
- Re-allow early stopping w.r.t BLEU

## [1.18.9]
### Fixed
- Fixed a problem with lhuc boolean flags passed as None.

### Added
- Reorganized beam search. Normalization is applied only to completed hypotheses, and pruning of
  hypotheses (logprob against highest-scoring completed hypothesis) can be specified with
  `--beam-prune X`
- Enabled stopping at first completed hypothesis with `--beam-search-stop first` (default is 'all')

## [1.18.8]
### Removed
- Removed tensorboard logging of embedding & output parameters at every checkpoint. This used a lot of disk space.

## [1.18.7]
### Added
- Added support for LHUC in RNN models (David Vilar, "Learning Hidden Unit
  Contribution for Adapting Neural Machine Translation Models" NAACL 2018)

### Fixed
- Word based batching with very small batch sizes.

## [1.18.6]
### Fixed
- Fixed a problem with learning rate scheduler not properly being loaded when resuming training.

## [1.18.5]
### Fixed
- Fixed a problem with trainer not waiting for the last checkpoint decoder (#367).

## [1.18.4]
### Added
- Added options to control training length w.r.t number of updates/batches or number of samples:
  `--min-updates`, `--max-updates`, `--min-samples`, `--max-samples`.

## [1.18.3]
### Changed
- Training now supports training and validation data that contains empty segments. If a segment is empty, it is skipped
  during loading and a warning message including the number of empty segments is printed.

## [1.18.2]
### Changed
- Removed combined linear projection of keys & values in source attention transformer layers for
  performance improvements.
- The topk operator is performed in a single operation during batch decoding instead of running in a loop over each
sentence, bringing speed benefits in batch decoding.

## [1.18.1]
### Added
- Added Tensorboard logging for all parameter values and gradients as histograms/distributions. The logged values
  correspond to the current batch at checkpoint time.

### Changed
- Tensorboard logging now is done with the MXNet compatible 'mxboard' that supports logging of all kinds of events
  (scalars, histograms, embeddings, etc.). If installed, training events are written out to Tensorboard compatible
  even files automatically.

### Removed
- Removed the `--use-tensorboard` argument from `sockeye.train`. Tensorboard logging is now enabled by default if
  `mxboard` is installed.

## [1.18.0]
### Changed
- Change default target vocab name in model folder to `vocab.trg.0.json`
- Changed serialization format of top-k lexica to pickle/Numpy instead of JSON.
- `sockeye-lexicon` now supports two subcommands: create & inspect.
  The former provides the same functionality as the previous CLI.
  The latter allows users to pass source words to the top-k lexicon to inspect the set of allowed target words.

### Added
- Added ability to choose a smaller `k` at decoding runtime for lexicon restriction.

## [1.17.5]
### Added
- Added a flag `--strip-unknown-words` to `sockeye.translate` to remove any `<unk>` symbols from the output strings.

## [1.17.4]
### Added
- Added a flag `--fixed-param-names` to prevent certain parameters from being optimized during training.
  This is useful if you want to keep pre-trained embeddings fixed during training.
- Added a flag `--dry-run` to `sockeye.train` to not perform any actual training, but print statistics about the model
  and mode of operation.

## [1.17.3]
### Changed
- `sockeye.evaluate` can now handle multiple hypotheses files by simply specifying `--hypotheses file1 file2...`.
For each metric the mean and standard deviation will be reported across files.

## [1.17.2]
### Added
- Optionally store the beam search history to a `json` output using the `beam_store` output handler.

### Changed
- Use stack operator instead of expand_dims + concat in RNN decoder. Reduces memory usage.

## [1.17.1]
### Changed
 - Updated to [MXNet 1.1.0](https://github.com/apache/incubator-mxnet/tree/1.1.0)

## [1.17.0]
### Added
 - Source factors, as described in

   Linguistic Input Features Improve Neural Machine Translation (Sennrich \& Haddow, WMT 2016)
   [PDF](http://www.aclweb.org/anthology/W16-2209.pdf) [bibtex](http://www.aclweb.org/anthology/W16-2209.bib)

   Additional source factors are enabled by passing `--source-factors file1 [file2 ...]` (`-sf`), where file1, etc. are
   token-parallel to the source (`-s`).
   An analogous parameter, `--validation-source-factors`, is used to pass factors for validation data.
   The flag `--source-factors-num-embed D1 [D2 ...]` denotes the embedding dimensions and is required if source factor
   files are given. Factor embeddings are concatenated to the source embeddings dimension (`--num-embed`).

   At test time, the input sentence and its factors can be passed in via STDIN or command-line arguments.
   - For STDIN, the input and factors should be in a token-based factored format, e.g.,
     `word1|factor1|factor2|... w2|f1|f2|... ...1`.
   - You can also use file arguments, which mirrors training: `--input` takes the path to a file containing the source,
     and `--input-factors` a list of files containing token-parallel factors.
   At test time, an exception is raised if the number of expected factors does not
   match the factors passed along with the input.

 - Removed bias parameters from multi-head attention layers of the transformer.

## [1.16.6]
### Changed
 - Loading/Saving auxiliary parameters of the models. Before aux parameters were not saved or used for initialization.
 Therefore the parameters of certain layers were ignored (e.g., BatchNorm) and randomly initialized. This change
 enables to properly load, save and initialize the layers which use auxiliary parameters.

## [1.16.5]
### Changed
 - Device locking: Only one process will be acquiring GPUs at a time.
 This will lead to consecutive device ids whenever possible.

## [1.16.4]
### Changed
 - Internal change: Standardized all data to be batch-major both at training and at inference time.

## [1.16.3]
### Changed
 - When a device lock file exists and the process has no write permissions for the lock file we assume that the device
 is locked. Previously this lead to an permission denied exception. Please note that in this scenario we an not detect
 if the original Sockeye process did not shut down gracefully. This is not an issue when the sockeye process has write
 permissions on existing lock files as in that case locking is based on file system locks, which cease to exist when a
 process exits.

## [1.16.2]
### Changed
 - Changed to a custom speedometer that tracks samples/sec AND words/sec. The original MXNet speedometer did not take
 variable batch sizes due to word-based batching into account.

## [1.16.1]
### Fixed
 - Fixed entry points in `setup.py`.

## [1.16.0]
### Changed
 - Update to [MXNet 1.0.0](https://github.com/apache/incubator-mxnet/tree/1.0.0) which adds more advanced indexing
features, benefitting the beam search implementation.
 - `--kvstore` now accepts 'nccl' value. Only works if MXNet was compiled with `USE_NCCL=1`.

### Added
 - `--gradient-compression-type` and `--gradient-compression-threshold` flags to use gradient compression.
  See [MXNet FAQ on Gradient Compression](https://mxnet.incubator.apache.org/versions/master/faq/gradient_compression.html).

## [1.15.8]
### Fixed
 - Taking the BOS and EOS tag into account when calculating the maximum input length at inference.

## [1.15.7]
### Fixed
 - fixed a problem with `--num-samples-per-shard` flag not being parsed as int.

## [1.15.6]
### Added
 - New CLI `sockeye.prepare_data` for preprocessing the training data only once before training,
 potentially splitting large datasets into shards. At training time only one shard is loaded into memory at a time,
 limiting the maximum memory usage.

### Changed
 - Instead of using the ```--source``` and ```--target``` arguments ```sockeye.train``` now accepts a
 ```--prepared-data``` argument pointing to the folder containing the preprocessed and sharded data. Using the raw
 training data is still possible and now consumes less memory.

## [1.15.5]
### Added
 - Optionally apply query, key and value projections to the source and target hidden vectors in the CNN model
 before applying the attention mechanism. CLI parameter: `--cnn-project-qkv`.

## [1.15.4]
### Added
 - A warning will be printed if the checkpoint decoder slows down training.

## [1.15.3]
### Added
 - Exposing the xavier random number generator through `--weight-init-xavier-rand-type`.

## [1.15.2]
### Added
 - Exposing MXNet's Nesterov Accelerated Gradient, Adadelta and Adadelta optimizers.

## [1.15.1]
### Added
 - A tool that initializes embedding weights with pretrained word representations, `sockeye.init_embedding`.

## [1.15.0]
### Added
- Added support for Swish-1 (SiLU) activation to transformer models
([Ramachandran et al. 2017: Searching for Activation Functions](https://arxiv.org/pdf/1710.05941.pdf),
[Elfwing et al. 2017: Sigmoid-Weighted Linear Units for Neural Network Function Approximation
in Reinforcement Learning](https://arxiv.org/pdf/1702.03118.pdf)).  Use `--transformer-activation-type swish1`.
- Added support for GELU activation to transformer models ([Hendrycks and Gimpel 2016: Bridging Nonlinearities and
Stochastic Regularizers with Gaussian Error Linear Units](https://arxiv.org/pdf/1606.08415.pdf).
Use `--transformer-activation-type gelu`.

## [1.14.3]
### Changed
- Fast decoding for transformer models. Caches keys and values of self-attention before softmax.
Changed decoding flag `--bucket-width` to apply only to source length.

## [1.14.2]
### Added
 - Gradient norm clipping (`--gradient-clipping-type`) and monitoring.
### Changed
 - Changed `--clip-gradient` to `--gradient-clipping-threshold` for consistency.

## [1.14.1]
### Changed
 - Sorting sentences during decoding before splitting them into batches.
 - Default chunk size: The default chunk size when batching is enabled is now batch_size * 500 during decoding to avoid
  users accidentally forgetting to increase the chunk size.

## [1.14.0]
### Changed
 - Downscaled fixed positional embeddings for CNN models.
 - Renamed `--monitor-bleu` flag to `--decode-and-evaluate` to illustrate that it computes
 other metrics in addition to BLEU.

### Added
 - `--decode-and-evaluate-use-cpu` flag to use CPU for decoding validation data.
 - `--decode-and-evaluate-device-id` flag to use a separate GPU device for validation decoding. If not specified, the
 existing and still default behavior is to use the last acquired GPU for training.

## [1.13.2]
### Added
 - A tool that extracts specified parameters from params.x into a .npz file for downstream applications or analysis.

## [1.13.1]
### Added
 - Added chrF metric
([Popovic 2015: chrF: character n-gram F-score for automatic MT evaluation](http://www.statmt.org/wmt15/pdf/WMT49.pdf)) to Sockeye.
sockeye.evaluate now accepts `bleu` and `chrf` as values for `--metrics`

## [1.13.0]
### Fixed
 - Transformer models do not ignore `--num-embed` anymore as they did silently before.
 As a result there is an error thrown if `--num-embed` != `--transformer-model-size`.
 - Fixed the attention in upper layers (`--rnn-attention-in-upper-layers`), which was previously not passed correctly
 to the decoder.
### Removed
 - Removed RNN parameter (un-)packing and support for FusedRNNCells (removed `--use-fused-rnns` flag).
 These were not used, not correctly initialized, and performed worse than regular RNN cells. Moreover,
 they made the code much more complex. RNN models trained with previous versions are no longer compatible.
- Removed the lexical biasing functionality (Arthur ETAL'16) (removed arguments `--lexical-bias`
 and `--learn-lexical-bias`).

## [1.12.2]
### Changed
 - Updated to [MXNet 0.12.1](https://github.com/apache/incubator-mxnet/releases/tag/0.12.1), which includes an important
 bug fix for CPU decoding.

## [1.12.1]
### Changed
 - Removed dependency on sacrebleu pip package. Now imports directly from `contrib/`.

## [1.12.0]
### Changed
 - Transformers now always use the linear output transformation after combining attention heads, even if input & output
 depth do not differ.

## [1.11.2]
### Fixed
 - Fixed a bug where vocabulary slice padding was defaulting to CPU context.  This was affecting decoding on GPUs with
 very small vocabularies.

## [1.11.1]
### Fixed
 - Fixed an issue with the use of `ignore` in `CrossEntropyMetric::cross_entropy_smoothed`. This was affecting
 runs with Eve optimizer and label smoothing. Thanks @kobenaxie for reporting.

## [1.11.0]
### Added
 - Lexicon-based target vocabulary restriction for faster decoding. New CLI for top-k lexicon creation, sockeye.lexicon.
 New translate CLI argument `--restrict-lexicon`.

### Changed
 - Bleu computation based on Sacrebleu.

## [1.10.5]
### Fixed
 - Fixed yet another bug with the data iterator.

## [1.10.4]
### Fixed
 - Fixed a bug with the revised data iterator not correctly appending EOS symbols for variable-length batches.
 This reverts part of the commit added in 1.10.1 but is now correct again.

## [1.10.3]
### Changed
 - Fixed a bug with max_observed_{source,target}_len being computed on the complete data set, not only on the
 sentences actually added to the buckets based on `--max_seq_len`.

## [1.10.2]
### Added
 - `--max-num-epochs` flag to train for a maximum number of passes through the training data.

## [1.10.1]
### Changed
 - Reduced memory footprint when creating data iterators: integer sequences
 are streamed from disk when being assigned to buckets.

## [1.10.0]
### Changed
 - Updated MXNet dependency to 0.12 (w/ MKL support by default).
 - Changed `--smoothed-cross-entropy-alpha` to `--label-smoothing`.
 Label smoothing should now require significantly less memory due to its addition to MXNet's `SoftmaxOutput` operator.
 - `--weight-normalization` now applies not only to convolutional weight matrices, but to output layers of all decoders.
 It is also independent of weight tying.
 - Transformers now use `--embed-dropout`. Before they were using `--transformer-dropout-prepost` for this.
 - Transformers now scale their embedding vectors before adding fixed positional embeddings.
 This turns out to be crucial for effective learning.
 - `.param` files now use 5 digit identifiers to reduce risk of overflowing with many checkpoints.

### Added
 - Added CUDA 9.0 requirements file.
 - `--loss-normalization-type`. Added a new flag to control loss normalization. New default is to normalize
 by the number of valid, non-PAD tokens instead of the batch size.
 - `--weight-init-xavier-factor-type`. Added new flag to control Xavier factor type when `--weight-init=xavier`.
 - `--embed-weight-init`. Added new flag for initialization of embeddings matrices.

### Removed
 - `--smoothed-cross-entropy-alpha` argument. See above.
 - `--normalize-loss` argument. See above.

## [1.9.0]
### Added
 - Batch decoding. New options for the translate CLI: ``--batch-size`` and ``--chunk-size``. Translator.translate()
 now accepts and returns lists of inputs and outputs.

## [1.8.4]
### Added
 - Exposing the MXNet KVStore through the ``--kvstore`` argument, potentially enabling distributed training.

## [1.8.3]
### Added
 - Optional smart rollback of parameters and optimizer states after updating the learning rate
 if not improved for x checkpoints. New flags: ``--learning-rate-decay-param-reset``,
 ``--learning-rate-decay-optimizer-states-reset``

## [1.8.2]
### Fixed
 - The RNN variational dropout mask is now independent of the input
 (previously any zero initial state led to the first state being canceled).
 - Correctly pass `self.dropout_inputs` float to `mx.sym.Dropout` in `VariationalDropoutCell`.

## [1.8.1]
### Changed
 - Instead of truncating sentences exceeding the maximum input length they are now translated in chunks.

## [1.8.0]
### Added
 - Convolutional decoder.
 - Weight normalization (for CNN only so far).
 - Learned positional embeddings for the transformer.

### Changed
 - `--attention-*` CLI params renamed to `--rnn-attention-*`.
 - `--transformer-no-positional-encodings` generalized to `--transformer-positional-embedding-type`.

<|MERGE_RESOLUTION|>--- conflicted
+++ resolved
@@ -10,18 +10,18 @@
 
 Each version section may have have subsections for: _Added_, _Changed_, _Removed_, _Deprecated_, and _Fixed_.
 
-## [1.18.76]
-### Changed
-<<<<<<< HEAD
+## [1.18.77]
+### Changed
 - Dynamic batch decoding: `Translator.translate()` can now translate batches of `TranslatorInputs` that are smaller
   than `Translator.max_batch_size` without padding. 
-=======
+  
+## [1.18.76]
+### Changed
 - Do not compare scores from translation and scoring in integration tests.
 
 ### Added
 - Adding the option via the flag `--stop-training-on-decoder-failure` to stop training in case the checkpoint decoder dies (e.g. because there is not enough memory).
 In case this is turned on a checkpoint decoder is launched right when training starts in order to fail as early as possible.
->>>>>>> cd7069ff
 
 ## [1.18.75]
 ### Changed
