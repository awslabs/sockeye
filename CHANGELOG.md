# Changelog

All notable changes to the project are documented in this file.

Version numbers are of the form `1.0.0`.
Any version bump in the last digit is backwards-compatible, in that a model trained with the previous version can still
be used for translation with the new version.
Any bump in the second digit indicates a backwards-incompatible change,
e.g. due to changing the architecture or simply modifying model parameter names.
Note that Sockeye has checks in place to not translate with an old model that was trained with an incompatible version.

Each version section may have subsections for: _Added_, _Changed_, _Removed_, _Deprecated_, and _Fixed_.

<<<<<<< HEAD
## [3.1.11]

### Added

- Added support for training with multiple prepared data directories: `sockeye-train --prepared-data dir1 dir2 ...`.
  - Prepared data sources should all use the same vocabularies (specify `sockeye-prepare-data --source-vocab ... sockeye-prepare-data --target-vocab ...`).
  - At each training step, one of the prepared data sources is randomly chosen to provide the next batch.
  - By default, all data sources have an equal chance of being chosen (`--data-sampling-method uniform`).
  - Alternatively, the choice can be weighted by data size (number of sequences) and a temperature parameter (`--data-sampling-method temperature --data-sampling-temperature ...`) as described by [Arivazhagan et al (2019)](https://aclanthology.org/N19-1388/).
  - The user can also specify custom weights (`--data-sampling-method custom --data-sampling-custom ...`).
  - TODO: branching layers
  - TODO: t_offset
=======
## [3.1.14]

### Added
- Added the implementation of Neural vocabulary selection to Sockeye as presented in our NAACL 2022 paper "The Devil is in the Details: On the Pitfalls of Vocabulary Selection in Neural Machine Translation" (Tobias Domhan, Eva Hasler, Ke Tran, Sony Trenous, Bill Byrne and Felix Hieber).
  - To use NVS simply specify `--neural-vocab-selection` to `sockeye-train`. This will train a model with Neural Vocabulary Selection that is automatically used by `sockeye-translate`. If you want look at translations without vocabulary selection specify `--skip-nvs` as an argument to `sockeye-translate`.

## [3.1.13]

### Added

- Added `sockeye-train` argument `--no-reload-on-learning-rate-reduce` that disables reloading the best training checkpoint when reducing the learning rate. This currently only applies to the `plateau-reduce` learning rate scheduler since other schedulers do not reload checkpoints.

## [3.1.12]

### Fixed

- Fix scoring with batches of size 1 (whic may occur when `|data| % batch_size == 1`.

## [3.1.11]

### Fixed

- When resuming training with a fully trained model, `sockeye-train` will correctly exit without creating a duplicate (but separately numbered) checkpoint.
>>>>>>> 94cdad72

## [3.1.10]

### Fixed

- When loading parameters, SockeyeModel now ignores false positive missing parameters for traced modules. These modules use the same parameters as their original non-traced versions.

## [3.1.9]

### Changed

- Clarified usage of `batch_size` in Translator code.

## [3.1.8]

### Fixed

- When saving parameters, SockeyeModel now skips parameters for traced modules because these modules are created at runtime and use the same parameters as non-traced versions. When loading parameters, SockeyeModel ignores parameters for traced modules that may have been saved by earlier versions.

## [3.1.7]

### Changed

- SockeyeModel components are now traced regardless of whether `inference_only` is set, including for the CheckpointDecoder during training.

## [3.1.6]

### Changed

- Moved offsetting of topk scores out of the (traced) TopK module. This allows sending requests of variable
  batch size to the same Translator/Model/BeamSearch instance.

## [3.1.5]

### Changed
- Allow PyTorch 1.11 in requirements

## [3.1.4]

### Added
- Added support for the use of adding target prefix and target prefix factors to the input in JSON format during inference.

## [3.1.3]

### Added
- Added support for the use of adding source prefixes to the input in JSON format during inference.

## [3.1.2]

### Changed
- Optimized creation of source length mask by using `expand` instead of `repeat_interleave`.

## [3.1.1]

### Changed
- Updated torch dependency to 1.10.x (`torch>=1.10.0,<1.11.0`)

## [3.1.0]
Sockeye is now exclusively based on Pytorch.

### Changed
- Renamed `x_pt` modules to `x`. Updated entry points in `setup.py`.

### Removed
- Removed MXNet from the codebase
- Removed device locking / GPU acquisition logic. Removed dependency on `portalocker`.
- Removed arguments `--softmax-temperature`, `--weight-init-*`, `--mc-dropout`, `--horovod`, `--device-ids
- Removed all MXNet-related tests

## [3.0.15]

### Fixed
- Fixed GPU-based scoring by copying to cpu tensor first before converting to numpy.

## [3.0.14]

### Added
- Added support for Translation Error Rate (TER) metric as implemented in sacrebleu==1.4.14.
  Checkpoint decoder metrics will now include TER scores and early stopping can be determined
  via TER improvements (`--optimized-metric ter`)

## [3.0.13]

### Changed
- use `expand` instead of `repeat` for attention masks to not allocate additional memory
- avoid repeated `transpose` for initializing cached encoder-attention states in the decoder.

## [3.0.12]

### Removed
- Removed unused code for Weight Normalization. Minor code cleanups.

## [3.0.11]

### Fixed

- Fixed training with a single, fixed learning rate instead of a rate scheduler (`--learning-rate-scheduler none --initial-learning-rate ...`).

## [3.0.10]

### Changed

- End-to-end trace decode_step of the Sockeye model. Creates less overhead during decoding and a small speedup.

## [3.0.9]

### Fixed

- Fixed not calling the traced target embedding module during inference.

## [3.0.8]

### Changed

- Add support for JIT tracing source/target embeddings and JIT scripting the output layer during inference.

## [3.0.7]

### Changed

- Improve training speed by using`torch.nn.functional.multi_head_attention_forward` for self- and encoder-attention
  during training. Requires reorganization of the parameter layout of the key-value input projections,
  as the current Sockeye attention interleaves for faster inference.
  Attention masks (both for source masking and autoregressive masks need some shape adjustments as requirements
  for the fused MHA op differ slightly).
  - Non-interleaved format for joint key-value input projection parameters:
    `in_features=hidden, out_features=2*hidden -> Shape: (2*hidden, hidden)`
  - Interleaved format for joint-key-value input projection stores key and value parameters, grouped by heads:
    `Shape: ((num_heads * 2 * hidden_per_head), hidden)`
  - Models save and load key-value projection parameters in interleaved format.
  - When `model.training == True` key-value projection parameters are put into
    non-interleaved format for `torch.nn.functional.multi_head_attention_forward`
  - When `model.training == False`, i.e. model.eval() is called, key-value projection
    parameters are again converted into interleaved format in place.

## [3.0.6]

### Fixed

- Fixed checkpoint decoder issue that prevented using `bleu` as `--optimized-metric` for distributed training ([#995](https://github.com/awslabs/sockeye/issues/995)).

## [3.0.5]

### Fixed

- Fixed data download in multilingual tutorial.

## [3.0.4]

###

- Make sure data permutation indices are in int64 format (doesn't seem to be the case by default on all platforms).

## [3.0.3]

### Fixed

- Fixed ensemble decoding for models without target factors.

## [3.0.2]

### Changed

- `sockeye-translate`: Beam search now computes and returns secondary target factor scores. Secondary target factors
  do not participate in beam search, but are greedily chosen at every time step. Accumulated scores for secondary factors
  are not normalized by length. Factor scores are included in JSON output (``--output-type json``).
- `sockeye-score` now returns tab-separated scores for each target factor. Users can decide how to combine factor scores
  depending on the downstream application. Score for the first, primary factor (i.e. output words) are normalized,
  other factors are not.

## [3.0.1]

### Fixed

- Parameter averaging (`sockeye-average`) now always uses the CPU, which enables averaging parameters from GPU-trained models on CPU-only hosts.

## [3.0.0] Sockeye 3: Fast Neural Machine Translation with PyTorch

Sockeye is now based on PyTorch.
We maintain backwards compatibility with MXNet models in version 2.3.x until 3.1.0.
If MXNet 2.x is installed, Sockeye can run both with PyTorch or MXNet but MXNet is no longer strictly required.

### Added

- Added model converter CLI `sockeye.mx_to_pt` that converts MXNet models to PyTorch models.
- Added `--apex-amp` training argument that runs entire model in FP16 mode, replaces `--dtype float16` (requires [Apex](https://github.com/NVIDIA/apex)).
- Training automatically uses Apex fused optimizers if available (requires [Apex](https://github.com/NVIDIA/apex)).
- Added training argument `--label-smoothing-impl` to choose label smoothing implementation (default of `mxnet` uses the same logic as MXNet Sockeye 2).

### Changed

- CLI names point to the PyTorch code base (e.g. `sockeye-train` etc.).
- MXNet-based CLIs are now accessible via `sockeye-<name>-mx`.
- MXNet code requires MXNet >= 2.0 since we adopted the new numpy interface.
- `sockeye-train` now uses PyTorch's distributed data-parallel mode for multi-process (multi-GPU) training. Launch with: `torchrun --no_python --nproc_per_node N sockeye-train --dist ...`
- Updated the [quickstart tutorial](docs/tutorials/wmt_large.md) to cover multi-device training with PyTorch Sockeye.
- Changed `--device-ids` argument (plural) to `--device-id` (singular). For multi-GPU training, see distributed mode noted above.
- Updated default value: `--pad-vocab-to-multiple-of 8`
- Removed `--horovod` argument used with `horovodrun` (use `--dist` with `torchrun`).
- Removed `--optimizer-params` argument (use `--optimizer-betas`, `--optimizer-eps`).
- Removed `--no-hybridization` argument (use `PYTORCH_JIT=0`, see [Disable JIT for Debugging](https://pytorch.org/docs/stable/jit.html#disable-jit-for-debugging)).
- Removed `--omp-num-threads` argument (use `--env=OMP_NUM_THREADS=N`).

### Removed

- Removed support for constrained decoding (both positive and negative lexical constraints)
- Removed support for beam histories
- Removed `--amp-scale-interval` argument.
- Removed `--kvstore` argument.
- Removed arguments: `--weight-init`, `--weight-init-scale` `--weight-init-xavier-factor-type`, `--weight-init-xavier-rand-type`
- Removed `--decode-and-evaluate-device-id` argument.
- Removed arguments: `--monitor-pattern'`, `--monitor-stat-func`
- Removed CUDA-specific requirements files in `requirements/`

## [2.3.24]
### Added

- Use of the safe yaml loader for the model configuration files.

## [2.3.23]
### Changed

- Do not sort BIAS_STATE in beam search. It is constant across decoder steps.

## [2.3.22]
### Fixed

- The previous commit introduced a regression for vocab creation. The results was that the vocabulary was created on the input characters rather than on tokens.

## [2.3.21]
### Added

- Extended parallelization of data preparation to vocabulary and statistics creation while minimizing the overhead of sharding.

## [2.3.20]
### Added

- Added debug logging for restrict_lexicon lookups

## [2.3.19]
### Changed

- When training only the decoder (`--fixed-param-strategy all_except_decoder`), disable autograd for the encoder and embeddings to save memory.

## [2.3.18]
### Changed

- Updated Docker builds and documentation.  See [sockeye_contrib/docker](sockeye_contrib/docker).

## [2.3.17]
### Added
- Added an alternative, faster implementation of greedy search. The '--greedy' flag to `sockeye.translate` will enable it. This implementation does not support hypothesis scores, batch decoding, or lexical constraints."

## [2.3.16]

### Added
- Added option `--transformer-feed-forward-use-glu` to use Gated Linear Units in transformer feed forward networks ([Dauphin et al., 2016](https://arxiv.org/abs/1612.08083); [Shazeer, 2020](https://arxiv.org/abs/2002.05202)).

## [2.3.15]

### Changed
- Optimization: Decoder class is now a complete HybridBlock (no forward method).

## [2.3.14]

### Changed
- Updated to [MXNet 1.8.0](https://github.com/apache/incubator-mxnet/tree/1.8.0)
- Removed dependency support for Cuda 9.2 (no longer supported by MXNet 1.8).
- Added dependency support for Cuda 11.0 and 11.2.
- Updated Python requirement to 3.7 and later. (Removed backporting `dataclasses` requirement)

## [2.3.13]

### Added
- Target factors are now also collected for nbest translations (and stored in the JSON output handler).

## [2.3.12]

### Added
- Added `--config` option to `prepare_data` CLI to allow setting commandline flags via a yaml config.
- Flags for the `prepare_data` CLI are now stored in the output folder under `args.yaml`
  (equivalent to the behavior of `sockeye_train`)

## [2.3.11]

### Added
- Added option `prevent_unk` to avoid generating `<unk>` token in beam search.

## [2.3.10]

### Changed

- Make sure that the top N best params files retained, even if N > --keep-last-params. This ensures that model
  averaging will not be crippled when keeping only a few params files during training. This can result in a
  significant savings of disk space during training.

## [2.3.9]

### Added

- Added scripts for processing Sockeye benchmark output (`--output-type benchmark`):
  - [benchmark_to_output.py](sockeye_contrib/benchmark/benchmark_to_output.py) extracts translations
  - [benchmark_to_percentiles.py](sockeye_contrib/benchmark/benchmark_to_percentiles.py) computes percentiles

## [2.3.8]

### Fixed

- Fix problem identified in issue #925 that caused learning rate
  warmup to fail in some instances when doing continued training

## [2.3.7]

### Changed

- Use dataclass module to simplify Config classes. No functional change.

## [2.3.6]

### Fixed

- Fixes the problem identified in issue #890, where the lr_scheduler
  does not behave as expected when continuing training. The problem is
  that the lr_scheduler is kept as part of the optimizer, but the
  optimizer is not saved when saving state. Therefore, every time
  training is restarted, a new lr_scheduler is created with initial
  parameter settings. Fix by saving and restoring the lr_scheduling
  separately.

## [2.3.5]

### Fixed

- Fixed issue with LearningRateSchedulerPlateauReduce.__repr__ printing
	out num_not_improved instead of reduce_num_not_improved.

## [2.3.4]

### Fixed

- Fixed issue with dtype mismatch in beam search when translating with `--dtype float16`.

## [2.3.3]

### Changed

- Upgraded `SacreBLEU` dependency of Sockeye to a newer version (`1.4.14`).

## [2.3.2]
### Fixed

- Fixed edge case that unintentionally skips softmax for sampling if beam size is 1.

## [2.3.1]
### Fixed

- Optimizing for BLEU/CHRF with horovod required the secondary workers to also create checkpoint decoders.

## [2.3.0]

### Added

- Added support for target factors.
  If provided with additional target-side tokens/features (token-parallel to the regular target-side) at training time,
  the model can now learn to predict these in a multi-task setting. You can provide target factor data similar to source
  factors: `--target-factors <factor_file1> [<factor_fileN>]`. During training, Sockeye optimizes one loss per factor
  in a multi-task setting. The weight of the losses can be controlled by `--target-factors-weight`.
  At inference, target factors are decoded greedily, they do not participate in beam search.
  The predicted factor at each time step is the argmax over its separate output
  layer distribution. To receive the target factor predictions at inference time, use
  `--output-type translation_with_factors`.

### Changed

- `load_model(s)` now returns a list of target vocabs.
- Default source factor combination changed to `sum` (was `concat` before).
- `SockeyeModel` class has three new properties: `num_target_factors`, `target_factor_configs`,
  and `factor_output_layers`.

## [2.2.8]

### Changed
- Make source/target data parameters required for the scoring CLI to avoid cryptic error messages.

## [2.2.7]

### Added

- Added an argument to specify the log level of secondary workers. Defaults to ERROR to hide any logs except for exceptions.

## [2.2.6]

### Fixed
- Avoid a crash due to an edge case when no model improvement has been observed by the time the learning rate gets reduced for the first time.

## [2.2.5]

### Fixed
- Enforce sentence batching for sockeye score tool, set default batch size to 56

## [2.2.4]

### Changed
- Use softmax with length in DotAttentionCell.
- Use `contrib.arange_like` in AutoRegressiveBias block to reduce number of ops.

## [2.2.3]

### Added

- Log the absolute number of `<unk>` tokens in source and target data

## [2.2.2]

### Fixed

- Fix: Guard against null division for small batch sizes.

## [2.2.1]

## Fixed

- Fixes a corner case bug by which the beam decoder can wrongly return a best hypothesis with -infinite score.

## [2.2.0]

### Changed

- Replaced multi-head attention with [interleaved_matmul_encdec](https://github.com/apache/incubator-mxnet/pull/16408) operators, which removes previously needed transposes and improves performance.

- Beam search states and model layers now assume time-major format.

## [2.1.26]

### Fixed

- Fixes a backwards incompatibility introduced in 2.1.17, which would prevent models trained with prior versions to be used for inference.

## [2.1.25]

### Changed

- Reverting PR #772 as it causes issues with `amp`.

## [2.1.24]

### Changed

- Make sure to write a final checkpoint when stopping with `--max-updates`, `--max-samples` or `--max-num-epochs`.

## [2.1.23]

### Changed

- Updated to [MXNet 1.7.0](https://github.com/apache/incubator-mxnet/tree/1.7.0).
- Re-introduced use of softmax with length parameter in DotAttentionCell (see PR #772).

## [2.1.22]

### Added

- Re-introduced `--softmax-temperature` flag for `sockeye.score` and `sockeye.translate`.

## [2.1.21]

### Added

- Added an optional ability to cache encoder outputs of model.

## [2.1.20]

### Fixed

- Fixed a bug where the training state object was saved to disk before training metrics were added to it, leading to an inconsistency between the training state object and the metrics file (see #859).

## [2.1.19]

### Fixed

- When loading a shard in Horovod mode, there is now a check that each non-empty bucket contains enough sentences to cover each worker's slice. If not, the bucket's sentences are replicated to guarantee coverage.

## [2.1.18]

### Fixed

- Fixed a bug where sampling translation fails because an array is created in the wrong context.

## [2.1.17]

### Added

- Added `layers.SSRU`, which implements a Simpler Simple Recurrent Unit as described in
Kim et al, "From Research to Production and Back: Ludicrously Fast Neural Machine Translation" WNGT 2019.

- Added `ssru_transformer` option to `--decoder`, which enables the usage of SSRUs as a replacement for the decoder-side self-attention layers.

### Changed

- Reduced the number of arguments for `MultiHeadSelfAttention.hybrid_forward()`.
 `previous_keys` and `previous_values` should now be input together as `previous_states`, a list containing two symbols.

## [2.1.16]

### Fixed

- Fixed batch sizing error introduced in version 2.1.12 (c00da52) that caused batch sizes to be multiplied by the number of devices. Batch sizing now works as documented (same as pre-2.1.12 versions).
- Fixed `max-word` batching to properly size batches to a multiple of both `--batch-sentences-multiple-of` and the number of devices.

## [2.1.15]

### Added

- Inference option `--mc-dropout` to use dropout during inference, leading to non-deterministic output. This option uses the same dropout parameters present in the model config file.

## [2.1.14]

### Added

- Added `sockeye.rerank` option `--output` to specify output file.
- Added `sockeye.rerank` option `--output-reference-instead-of-blank` to output reference line instead of best hypothesis when best hypothesis is blank.


## [2.1.13]

### Added

- Training option `--quiet-secondary-workers` that suppresses console output for secondary workers when training with Horovod/MPI.
- Set version of isort to `<5.0.0` in requirements.dev.txt to avoid incompatibility between newer versions of isort and pylint.

## [2.1.12]

### Added

- Batch type option `max-word` for max number of words including padding tokens (more predictable memory usage than `word`).
- Batching option `--batch-sentences-multiple-of` that is similar to `--round-batch-sizes-to-multiple-of` but always rounds down (more predictable memory usage).

### Changed

- Default bucketing settings changed to width 8, max sequence length 95 (96 including BOS/EOS tokens), and no bucket scaling.
- Argument `--no-bucket-scaling` replaced with `--bucket-scaling` which is False by default.

## [2.1.11]

### Changed

- Updated `sockeye.rerank` module to use "add-k" smoothing for sentence-level BLEU.

### Fixed

- Updated `sockeye.rerank` module to use current N-best format.

## [2.1.10]

### Changed

- Changed to a cross-entropy loss implementation that avoids the use of SoftmaxOutput.

## [2.1.9]

### Added

- Added training argument `--ignore-extra-params` to ignore extra parameters when loading models.  The primary use case is continuing training with a model that has already been annotated with scaling factors (`sockeye.quantize`).

### Fixed

- Properly pass `allow_missing` flag to `model.load_parameters()`

## [2.1.8]

### Changed

- Update to sacrebleu=1.4.10

## [2.1.7]

### Changed

- Optimize prepare_data by saving the shards in parallel. The prepare_data script accepts a new parameter `--max-processes` to control the level of parallelism with which shards are written to disk.

## [2.1.6]

### Changed

- Updated Dockerfiles optimized for CPU (intgemm int8 inference, full MKL support) and GPU (distributed training with Horovod).  See [sockeye_contrib/docker](sockeye_contrib/docker).

### Added

- Official support for int8 quantization with [intgemm](https://github.com/kpu/intgemm):
  - This requires the "intgemm" fork of MXNet ([kpuatamazon/incubator-mxnet/intgemm](https://github.com/kpuatamazon/incubator-mxnet/tree/intgemm)).  This is the version of MXNet used in the Sockeye CPU docker image (see [sockeye_contrib/docker](sockeye_contrib/docker)).
  - Use `sockeye.translate --dtype int8` to quantize a trained float32 model at runtime.
  - Use the `sockeye.quantize` CLI to annotate a float32 model with int8 scaling factors for fast runtime quantization.

## [2.1.5]

### Changed

- Changed state caching for transformer models during beam search to cache states with attention heads already separated out. This avoids repeated transpose operations during decoding, leading to faster inference.

## [2.1.4]

### Added

- Added Dockerfiles that build an experimental CPU-optimized Sockeye image:
  - Uses the latest versions of [kpuatamazon/incubator-mxnet](https://github.com/kpuatamazon/incubator-mxnet) (supports [intgemm](https://github.com/kpu/intgemm) and makes full use of Intel MKL) and [kpuatamazon/sockeye](https://github.com/kpuatamazon/sockeye) (supports int8 quantization for inference).
  - See [sockeye_contrib/docker](sockeye_contrib/docker).

## [2.1.3]

### Changed

- Performance optimizations to beam search inference
  - Remove unneeded take ops on encoder states
  - Gathering input data before sending to GPU, rather than sending each batch element individually
  - All of beam search can be done in fp16, if specified by the model
  - Other small miscellaneous optimizations
- Model states are now a flat list in ensemble inference, structure of states provided by `state_structure()`

## [2.1.2]

### Changed

- Updated to [MXNet 1.6.0](https://github.com/apache/incubator-mxnet/tree/1.6.0)

### Added

- Added support for CUDA 10.2

### Removed

- Removed support for CUDA<9.1 / CUDNN<7.5

## [2.1.1]

### Added
- Ability to set environment variables from training/translate CLIs before MXNet is imported. For example, users can
  configure MXNet as such: `--env "OMP_NUM_THREADS=1;MXNET_ENGINE_TYPE=NaiveEngine"`

## [2.1.0]

### Changed

- Version bump, which should have been included in commit b0461b due to incompatible models.

## [2.0.1]

### Changed

- Inference defaults to using the max input length observed in training (versus scaling down based on mean length ratio and standard deviations).

### Added

- Additional parameter fixing strategies:
  - `all_except_feed_forward`: Only train feed forward layers.
  - `encoder_and_source_embeddings`: Only train the decoder (decoder layers, output layer, and target embeddings).
  - `encoder_half_and_source_embeddings`: Train the latter half of encoder layers and the decoder.
- Option to specify the number of CPU threads without using an environment variable (`--omp-num-threads`).
- More flexibility for source factors combination

## [2.0.0]

### Changed

- Update to [MXNet 1.5.0](https://github.com/apache/incubator-mxnet/tree/1.5.0)
- Moved `SockeyeModel` implementation and all layers to [Gluon API](http://mxnet.incubator.apache.org/versions/master/gluon/index.html)
- Removed support for Python 3.4.
- Removed image captioning module
- Removed outdated Autopilot module
- Removed unused training options: Eve, Nadam, RMSProp, Nag, Adagrad, and Adadelta optimizers, `fixed-step` and `fixed-rate-inv-t` learning rate schedulers
- Updated and renamed learning rate scheduler `fixed-rate-inv-sqrt-t` -> `inv-sqrt-decay`
- Added script for plotting metrics files: [sockeye_contrib/plot_metrics.py](sockeye_contrib/plot_metrics.py)
- Removed option `--weight-tying`.  Weight tying is enabled by default, disable with `--weight-tying-type none`.

### Added

- Added distributed training support with Horovod/MPI.  Use `horovodrun` and the `--horovod` training flag.
- Added Dockerfiles that build a Sockeye image with all features enabled.  See [sockeye_contrib/docker](sockeye_contrib/docker).
- Added `none` learning rate scheduler (use a fixed rate throughout training)
- Added `linear-decay` learning rate scheduler
- Added training option `--learning-rate-t-scale` for time-based decay schedulers
- Added support for MXNet's [Automatic Mixed Precision](https://mxnet.incubator.apache.org/versions/master/tutorials/amp/amp_tutorial.html).  Activate with the `--amp` training flag.  For best results, make sure as many model dimensions are possible are multiples of 8.
- Added options for making various model dimensions multiples of a given value.  For example, use `--pad-vocab-to-multiple-of 8`, `--bucket-width 8 --no-bucket-scaling`, and `--round-batch-sizes-to-multiple-of 8` with AMP training.
- Added [GluonNLP](http://gluon-nlp.mxnet.io/)'s BERTAdam optimizer, an implementation of the Adam variant used by Devlin et al. ([2018](https://arxiv.org/pdf/1810.04805.pdf)).  Use `--optimizer bertadam`.
- Added training option `--checkpoint-improvement-threshold` to set the amount of metric improvement required over the window of previous checkpoints to be considered actual model improvement (used with `--max-num-checkpoint-not-improved`).

## [1.18.103]
### Added
- Added ability to score image-sentence pairs by extending the scoring feature originally implemented for machine
  translation to the image captioning module.

## [1.18.102]
### Fixed
- Fixed loading of more than 10 source vocabulary files to be in the right, numerical order.

## [1.18.101]
### Changed
- Update to Sacrebleu 1.3.6

## [1.18.100]
### Fixed
- Always initializing the multiprocessing context. This should fix issues observed when running `sockeye-train`.

## [1.18.99]
### Changed
- Updated to [MXNet 1.4.1](https://github.com/apache/incubator-mxnet/tree/1.4.1)

## [1.18.98]
### Changed
- Converted several transformer-related layer implementations to Gluon HybridBlocks. No functional change.

## [1.18.97]
### Changed
- Updated to PyYAML 5.1

## [1.18.96]
### Changed
- Extracted prepare vocab functionality in the build vocab step into its own function. This matches the pattern in prepare data and train where the main() function only has argparsing, and it invokes a separate function to do the work. This is to allow modules that import this one to circumvent the command line.

## [1.18.95]
### Changed
- Removed custom operators from transformer models and replaced them with symbolic operators.
  Improves Performance.

## [1.18.94]
### Added
- Added ability to accumulate gradients over multiple batches (--update-interval). This allows simulation of large
  batch sizes on environments with limited memory. For example: training with `--batch-size 4096 --update-interval 2`
  should be close to training with `--batch-size 8192` at smaller memory footprint.

## [1.18.93]
### Fixed
- Made `brevity_penalty` argument in `Translator` class optional to ensure backwards compatibility.

## [1.18.92]
### Added
- Added sentence length (and length ratio) prediction to be able to discourage hypotheses that are too short at inference time. Can be enabled for training with `--length-task` and with `--brevity-penalty-type` during inference.

## [1.18.91]
### Changed
- Multiple lexicons can now be specified with the `--restrict-lexicon` option:
  - For a single lexicon: `--restrict-lexicon /path/to/lexicon`.
  - For multiple lexicons: `--restrict-lexicon key1:/path/to/lexicon1 key2:/path/to/lexicon2 ...`.
  - Use `--json-input` to specify the lexicon to use for each input, ex: `{"text": "some input string", "restrict_lexicon": "key1"}`.

## [1.18.90]
### Changed
- Updated to [MXNet 1.4.0](https://github.com/apache/incubator-mxnet/tree/1.4.0)
- Integration tests no longer check for equivalence of outputs with batch size 2

## [1.18.89]
### Fixed
- Made the length ratios per bucket change backwards compatible.

## [1.18.88]
### Changed
- Made sacrebleu a pip dependency and removed it from `sockeye_contrib`.

## [1.18.87]
### Added
- Data statistics at training time now compute mean and standard deviation of length ratios per bucket.
  This information is stored in the model's config, but not used at the moment.

## [1.18.86]
### Added
- Added the `--fixed-param-strategy` option that allows fixing various model parameters during training via named strategies.
  These include some of the simpler combinations from [Wuebker et al. (2018)](https://arxiv.org/abs/1811.01990) such as fixing everything except the first and last layers of the encoder and decoder (`all_except_outer_layers`).  See the help message for a full list of strategies.

## [1.18.85]
### Changed
- Disabled dynamic batching for `Translator.translate()` by default due to increased memory usage. The default is to
  fill-up batches to `Translator.max_batch_size`.
  Dynamic batching can still be enabled if `fill_up_batches` is set to False.
### Added
- Added parameter to force training to stop after a given number of checkpoints. Useful when forced to share limited GPU resources.

## [1.18.84]
### Fixed
- Fixed lexical constraints bugs that broke batching and caused large drop in BLEU.
  These were introduced with sampling (1.18.64).

## [1.18.83]
### Changed
 - The embedding size is automatically adjusted to the Transformer model size in case it is not specified on the command line.

## [1.18.82]
### Fixed
- Fixed type conversion in metrics file reading introduced in 1.18.79.

## [1.18.81]
### Fixed
- Making sure the training pickled training state contains the checkpoint decoder's BLEU score of the last checkpoint.

## [1.18.80]
### Fixed
- Fixed a bug introduced in 1.18.77 where blank lines in the training data resulted in failure.

## [1.18.79]
### Added
- Writing of the convergence/divergence status to the metrics file and guarding against numpy.histogram's errors for NaNs during divergent behaviour.

## [1.18.78]
### Changed
- Dynamic batch sizes: `Translator.translate()` will adjust batch size in beam search to the actual number of inputs without using padding.

## [1.18.77]
### Added
- `sockeye.score` now loads data on demand and doesn't skip any input lines

## [1.18.76]
### Changed
- Do not compare scores from translation and scoring in integration tests.

### Added
- Adding the option via the flag `--stop-training-on-decoder-failure` to stop training in case the checkpoint decoder dies (e.g. because there is not enough memory).
In case this is turned on a checkpoint decoder is launched right when training starts in order to fail as early as possible.

## [1.18.75]
### Changed
- Do not create dropout layers for inference models for performance reasons.

## [1.18.74]
### Changed
- Revert change in 1.18.72 as no memory saving could be observed.

## [1.18.73]
### Fixed
- Fixed a bug where `source-factors-num-embed` was not correctly adjusted to `num-embed`
  when using prepared data & `source-factor-combine` sum.

## [1.18.72]
### Changed
- Removed use of `expand_dims` in favor of `reshape` to save memory.

## [1.18.71]
### Fixed
- Fixed default setting of source factor combination to be 'concat' for backwards compatibility.

## [1.18.70]
### Added
- Sockeye now outputs fields found in a JSON input object, if they are not overwritten by Sockeye. This behavior can be enabled by selecting `--json-input` (to read input as a JSON object) and `--output-type json` (to write a JSON object to output).

## [1.18.69]
### Added
- Source factors can now be added to the embeddings instead of concatenated with `--source-factors-combine sum` (default: concat)

## [1.18.68]
- Fixed training crashes with `--learning-rate-decay-optimizer-states-reset initial` option.

## [1.18.67]
### Added
- Added `fertility` as a further type of attention coverage.
- Added an option for training to keep the initializations of the model via `--keep-initializations`. When set, the trainer will avoid deleting the params file for the first checkpoint, no matter what `--keep-last-params` is set to.

## [1.18.66]
### Fixed
- Fix to argument names that are allowed to differ for resuming training.

## [1.18.65]
### Changed
- More informative error message about inconsistent --shared-vocab setting.

## [1.18.64]
### Added
- Adding translation sampling via `--sample [N]`. This causes the decoder to sample each next step from the target distribution probabilities at each
  timestep. An optional value of `N` causes the decoder to sample only from the top `N` vocabulary items for each hypothesis at each timestep (the
  default is 0, meaning to sample from the entire vocabulary).

## [1.18.63]
### Changed
- The checkpoint decoder and nvidia-smi subprocess are now launched from a forkserver, allowing for a better separation between processes.

## [1.18.62]
### Added
- Add option to make `TranslatorInputs` directly from a dict.

## [1.18.61]
### Changed
- Update to MXNet 1.3.1. Removed requirements/requirements.gpu-cu{75,91}.txt as CUDA 7.5 and 9.1 are deprecated.

## [1.18.60]
### Fixed
- Performance optimization to skip the softmax operation for single model greedy decoding is now only applied if no translation scores are required in the output.

## [1.18.59]
### Added
- Full training state is now returned from EarlyStoppingTrainer's fit().
### Changed
- Training state cleanup will not be performed for training runs that did not converge yet.
- Switched to portalocker for locking files (Windows compatibility).

## [1.18.58]
### Added
- Added nbest translation, exposed as `--nbest-size`. Nbest translation means to not only output the most probable translation according to a model, but the top n most probable hypotheses. If `--nbest-size > 1` and the option `--output-type` is not explicitly specified, the output type will be changed to one JSON list of nbest translations per line. `--nbest-size` can never be larger than `--beam-size`.

### Changed
- Changed `sockeye.rerank` CLI to be compatible with nbest translation JSON output format.

## [1.18.57]
### Added
- Added `sockeye.score` CLI for quickly scoring existing translations ([documentation](tutorials/scoring.md)).
### Fixed
- Entry-point clean-up after the contrib/ rename

## [1.18.56]
### Changed
- Update to MXNet 1.3.0.post0

## [1.18.55]
- Renamed `contrib` to less-generic `sockeye_contrib`

## [1.18.54]
### Added
- `--source-factor-vocabs` can be set to provide source factor vocabularies.

## [1.18.53]
### Added
- Always skipping softmax for greedy decoding by default, only for single models.
- Added option `--skip-topk` for greedy decoding.

## [1.18.52]
### Fixed
- Fixed bug in constrained decoding to make sure best hypothesis satifies all constraints.

## [1.18.51]
### Added
- Added a CLI for reranking of an nbest list of translations.

## [1.18.50]
### Fixed
- Check for equivalency of training and validation source factors was incorrectly indented.

## [1.18.49]
### Changed
- Removed dependence on the nvidia-smi tool. The number of GPUs is now determined programatically.

## [1.18.48]
### Changed
- Translator.max_input_length now reports correct maximum input length for TranslatorInput objects, independent of the internal representation, where an additional EOS gets added.

## [1.18.47]
### Changed
- translate CLI: no longer rely on external, user-given input id for sorting translations. Also allow string ids for sentences.

## [1.18.46]
### Fixed
- Fixed issue with `--num-words 0:0` in image captioning and another issue related to loading all features to memory with variable length.

## [1.18.45]
### Added
- Added an 8 layer LSTM model similar (but not exactly identical) to the 'GNMT' architecture to autopilot.

## [1.18.44]
### Fixed
- Fixed an issue with `--max-num-epochs` causing training to stop before the update/batch that actually completes the epoch was made.

## [1.18.43]
### Added
- `<s>` now supported as the first token in a multi-word negative constraint
  (e.g., `<s> I think` to prevent a sentence from starting with `I think`)
### Fixed
- Bugfix in resetting the state of a multiple-word negative constraint

## [1.18.42]
### Changed
- Simplified gluon blocks for length calculation

## [1.18.41]
### Changed
- Require numpy 1.14 or later to avoid MKL conflicts between numpy as mxnet-mkl.

## [1.18.40]
### Fixed
- Fixed bad check for existence of negative constraints.
- Resolved conflict for phrases that are both positive and negative constraints.
- Fixed softmax temperature at inference time.

## [1.18.39]
### Added
- Image Captioning now supports constrained decoding.
- Image Captioning: zero padding of features now allows input features of different shape for each image.

## [1.18.38]
### Fixed
- Fixed issue with the incorrect order of translations when empty inputs are present and translating in chunks.

## [1.18.37]
### Fixed
- Determining the max output length for each sentence in a batch by the bucket length rather than the actual in order to match the behavior of a single sentence translation.

## [1.18.36]
### Changed
- Updated to [MXNet 1.2.1](https://github.com/apache/incubator-mxnet/tree/1.2.1)

## [1.18.35]
### Added
- ROUGE scores are now available in `sockeye-evaluate`.
- Enabled CHRF as an early-stopping metric.

## [1.18.34]
### Added
- Added support for `--beam-search-stop first` for decoding jobs with `--batch-size > 1`.

## [1.18.33]
### Added
- Now supports negative constraints, which are phrases that must *not* appear in the output.
   - Global constraints can be listed in a (pre-processed) file, one per line: `--avoid-list FILE`
   - Per-sentence constraints are passed using the `avoid` keyword in the JSON object, with a list of strings as its field value.

## [1.18.32]
### Added
- Added option to pad vocabulary to a multiple of x: e.g. `--pad-vocab-to-multiple-of 16`.

## [1.18.31]
### Added
- Pre-training the RNN decoder. Usage:
  1. Train with flag `--decoder-only`.
  2. Feed identical source/target training data.

## [1.18.30]
### Fixed
- Preserving max output length for each sentence to allow having identical translations for both with and without batching.

## [1.18.29]
### Changed
- No longer restrict the vocabulary to 50,000 words by default, but rather create the vocabulary from all words which occur at least `--word-min-count` times. Specifying `--num-words` explicitly will still lead to a restricted
  vocabulary.

## [1.18.28]
### Changed
- Temporarily fixing the pyyaml version to 3.12 as version 4.1 introduced some backwards incompatible changes.

## [1.18.27]
### Fixed
- Fix silent failing of NDArray splits during inference by using a version that always returns a list. This was causing incorrect behavior when using lexicon restriction and batch inference with a single source factor.

## [1.18.26]
### Added
- ROUGE score evaluation. It can be used as the stopping criterion for tasks such as summarization.

## [1.18.25]
### Changed
- Update requirements to use MKL versions of MXNet for fast CPU operation.

## [1.18.24]
### Added
- Dockerfiles and convenience scripts for running `fast_align` to generate lexical tables.
These tables can be used to create top-K lexicons for faster decoding via vocabulary selection ([documentation](https://github.com/awslabs/sockeye/tree/master/contrib/fast_align)).

### Changed
- Updated default top-K lexicon size from 20 to 200.

## [1.18.23]
### Fixed
- Correctly create the convolutional embedding layers when the encoder is set to `transformer-with-conv-embed`. Previously
no convolutional layers were added so that a standard Transformer model was trained instead.

## [1.18.22]
### Fixed
- Make sure the default bucket is large enough with word based batching when the source is longer than the target (Previously
there was an edge case where the memory usage was sub-optimal with word based batching and longer source than target sentences).

## [1.18.21]
### Fixed
- Constrained decoding was missing a crucial cast
- Fixed test cases that should have caught this

## [1.18.20]
### Changed
- Transformer parametrization flags (model size, # of attention heads, feed-forward layer size) can now optionally
  defined separately for encoder & decoder. For example, to use a different transformer model size for the encoder,
  pass `--transformer-model-size 1024:512`.

## [1.18.19]
### Added
- LHUC is now supported in transformer models

## [1.18.18]
### Added
- \[Experimental\] Introducing the image captioning module. Type of models supported: ConvNet encoder - Sockeye NMT decoders. This includes also a feature extraction script,
an image-text iterator that loads features, training and inference pipelines and a visualization script that loads images and captions.
See [this tutorial](tutorials/image_captioning) for its usage. This module is experimental therefore its maintenance is not fully guaranteed.

## [1.18.17]
### Changed
- Updated to MXNet 1.2
- Use of the new LayerNormalization operator to save GPU memory.

## [1.18.16]
### Fixed
- Removed summation of gradient arrays when logging gradients.
  This clogged the memory on the primary GPU device over time when many checkpoints were done.
  Gradient histograms are now logged to Tensorboard separated by device.

## [1.18.15]
### Added
- Added decoding with target-side lexical constraints (documentation in `tutorials/constraints`).

## [1.18.14]
### Added
- Introduced Sockeye Autopilot for single-command end-to-end system building.
See the [Autopilot documentation]((https://github.com/awslabs/sockeye/tree/master/contrib/autopilot)) and run with: `sockeye-autopilot`.
Autopilot is a `contrib` module with its own tests that are run periodically.
It is not included in the comprehensive tests run for every commit.

## [1.18.13]
### Fixed
- Fixed two bugs with training resumption:
  1. removed overly strict assertion in the data iterator for model states before the first checkpoint.
  2. removed deletion of Tensorboard log directory.

### Added
- Added support for config files. Command line parameters have precedence over the values read from the config file.
  Minimal working example:
  `python -m sockeye.train --config config.yaml` with contents of `config.yaml` as follows:
  ```yaml
  source: source.txt
  target: target.txt
  output: out
  validation_source: valid.source.txt
  validation_target: valid.target.txt
  ```
### Changed
  The full set of arguments is serialized to `out/args.yaml` at the beginning of training (before json was used).

## [1.18.12]
### Changed
- All source side sequences now get appended an additional end-of-sentence (EOS) symbol. This change is backwards
  compatible meaning that inference with older models will still work without the EOS symbol.

## [1.18.11]
### Changed
- Default training parameters have been changed to reflect the setup used in our arXiv paper. Specifically, the default
  is now to train a 6 layer Transformer model with word based batching. The only difference to the paper is that weight
  tying is still turned off by default, as there may be use cases in which tying the source and target vocabularies is
  not appropriate. Turn it on using `--weight-tying --weight-tying-type=src_trg_softmax`. Additionally, BLEU scores from
  a checkpoint decoder are now monitored by default.

## [1.18.10]
### Fixed
- Re-allow early stopping w.r.t BLEU

## [1.18.9]
### Fixed
- Fixed a problem with lhuc boolean flags passed as None.

### Added
- Reorganized beam search. Normalization is applied only to completed hypotheses, and pruning of
  hypotheses (logprob against highest-scoring completed hypothesis) can be specified with
  `--beam-prune X`
- Enabled stopping at first completed hypothesis with `--beam-search-stop first` (default is 'all')

## [1.18.8]
### Removed
- Removed tensorboard logging of embedding & output parameters at every checkpoint. This used a lot of disk space.

## [1.18.7]
### Added
- Added support for LHUC in RNN models (David Vilar, "Learning Hidden Unit
  Contribution for Adapting Neural Machine Translation Models" NAACL 2018)

### Fixed
- Word based batching with very small batch sizes.

## [1.18.6]
### Fixed
- Fixed a problem with learning rate scheduler not properly being loaded when resuming training.

## [1.18.5]
### Fixed
- Fixed a problem with trainer not waiting for the last checkpoint decoder (#367).

## [1.18.4]
### Added
- Added options to control training length w.r.t number of updates/batches or number of samples:
  `--min-updates`, `--max-updates`, `--min-samples`, `--max-samples`.

## [1.18.3]
### Changed
- Training now supports training and validation data that contains empty segments. If a segment is empty, it is skipped
  during loading and a warning message including the number of empty segments is printed.

## [1.18.2]
### Changed
- Removed combined linear projection of keys & values in source attention transformer layers for
  performance improvements.
- The topk operator is performed in a single operation during batch decoding instead of running in a loop over each
sentence, bringing speed benefits in batch decoding.

## [1.18.1]
### Added
- Added Tensorboard logging for all parameter values and gradients as histograms/distributions. The logged values
  correspond to the current batch at checkpoint time.

### Changed
- Tensorboard logging now is done with the MXNet compatible 'mxboard' that supports logging of all kinds of events
  (scalars, histograms, embeddings, etc.). If installed, training events are written out to Tensorboard compatible
  even files automatically.

### Removed
- Removed the `--use-tensorboard` argument from `sockeye.train`. Tensorboard logging is now enabled by default if
  `mxboard` is installed.

## [1.18.0]
### Changed
- Change default target vocab name in model folder to `vocab.trg.0.json`
- Changed serialization format of top-k lexica to pickle/Numpy instead of JSON.
- `sockeye-lexicon` now supports two subcommands: create & inspect.
  The former provides the same functionality as the previous CLI.
  The latter allows users to pass source words to the top-k lexicon to inspect the set of allowed target words.

### Added
- Added ability to choose a smaller `k` at decoding runtime for lexicon restriction.

## [1.17.5]
### Added
- Added a flag `--strip-unknown-words` to `sockeye.translate` to remove any `<unk>` symbols from the output strings.

## [1.17.4]
### Added
- Added a flag `--fixed-param-names` to prevent certain parameters from being optimized during training.
  This is useful if you want to keep pre-trained embeddings fixed during training.
- Added a flag `--dry-run` to `sockeye.train` to not perform any actual training, but print statistics about the model
  and mode of operation.

## [1.17.3]
### Changed
- `sockeye.evaluate` can now handle multiple hypotheses files by simply specifying `--hypotheses file1 file2...`.
For each metric the mean and standard deviation will be reported across files.

## [1.17.2]
### Added
- Optionally store the beam search history to a `json` output using the `beam_store` output handler.

### Changed
- Use stack operator instead of expand_dims + concat in RNN decoder. Reduces memory usage.

## [1.17.1]
### Changed
 - Updated to [MXNet 1.1.0](https://github.com/apache/incubator-mxnet/tree/1.1.0)

## [1.17.0]
### Added
 - Source factors, as described in

   Linguistic Input Features Improve Neural Machine Translation (Sennrich \& Haddow, WMT 2016)
   [PDF](http://www.aclweb.org/anthology/W16-2209.pdf) [bibtex](http://www.aclweb.org/anthology/W16-2209.bib)

   Additional source factors are enabled by passing `--source-factors file1 [file2 ...]` (`-sf`), where file1, etc. are
   token-parallel to the source (`-s`).
   An analogous parameter, `--validation-source-factors`, is used to pass factors for validation data.
   The flag `--source-factors-num-embed D1 [D2 ...]` denotes the embedding dimensions and is required if source factor
   files are given. Factor embeddings are concatenated to the source embeddings dimension (`--num-embed`).

   At test time, the input sentence and its factors can be passed in via STDIN or command-line arguments.
   - For STDIN, the input and factors should be in a token-based factored format, e.g.,
     `word1|factor1|factor2|... w2|f1|f2|... ...1`.
   - You can also use file arguments, which mirrors training: `--input` takes the path to a file containing the source,
     and `--input-factors` a list of files containing token-parallel factors.
   At test time, an exception is raised if the number of expected factors does not
   match the factors passed along with the input.

 - Removed bias parameters from multi-head attention layers of the transformer.

## [1.16.6]
### Changed
 - Loading/Saving auxiliary parameters of the models. Before aux parameters were not saved or used for initialization.
 Therefore the parameters of certain layers were ignored (e.g., BatchNorm) and randomly initialized. This change
 enables to properly load, save and initialize the layers which use auxiliary parameters.

## [1.16.5]
### Changed
 - Device locking: Only one process will be acquiring GPUs at a time.
 This will lead to consecutive device ids whenever possible.

## [1.16.4]
### Changed
 - Internal change: Standardized all data to be batch-major both at training and at inference time.

## [1.16.3]
### Changed
 - When a device lock file exists and the process has no write permissions for the lock file we assume that the device
 is locked. Previously this lead to an permission denied exception. Please note that in this scenario we an not detect
 if the original Sockeye process did not shut down gracefully. This is not an issue when the sockeye process has write
 permissions on existing lock files as in that case locking is based on file system locks, which cease to exist when a
 process exits.

## [1.16.2]
### Changed
 - Changed to a custom speedometer that tracks samples/sec AND words/sec. The original MXNet speedometer did not take
 variable batch sizes due to word-based batching into account.

## [1.16.1]
### Fixed
 - Fixed entry points in `setup.py`.

## [1.16.0]
### Changed
 - Update to [MXNet 1.0.0](https://github.com/apache/incubator-mxnet/tree/1.0.0) which adds more advanced indexing
features, benefitting the beam search implementation.
 - `--kvstore` now accepts 'nccl' value. Only works if MXNet was compiled with `USE_NCCL=1`.

### Added
 - `--gradient-compression-type` and `--gradient-compression-threshold` flags to use gradient compression.
  See [MXNet FAQ on Gradient Compression](https://mxnet.incubator.apache.org/versions/master/faq/gradient_compression.html).

## [1.15.8]
### Fixed
 - Taking the BOS and EOS tag into account when calculating the maximum input length at inference.

## [1.15.7]
### Fixed
 - fixed a problem with `--num-samples-per-shard` flag not being parsed as int.

## [1.15.6]
### Added
 - New CLI `sockeye.prepare_data` for preprocessing the training data only once before training,
 potentially splitting large datasets into shards. At training time only one shard is loaded into memory at a time,
 limiting the maximum memory usage.

### Changed
 - Instead of using the ```--source``` and ```--target``` arguments ```sockeye.train``` now accepts a
 ```--prepared-data``` argument pointing to the folder containing the preprocessed and sharded data. Using the raw
 training data is still possible and now consumes less memory.

## [1.15.5]
### Added
 - Optionally apply query, key and value projections to the source and target hidden vectors in the CNN model
 before applying the attention mechanism. CLI parameter: `--cnn-project-qkv`.

## [1.15.4]
### Added
 - A warning will be printed if the checkpoint decoder slows down training.

## [1.15.3]
### Added
 - Exposing the xavier random number generator through `--weight-init-xavier-rand-type`.

## [1.15.2]
### Added
 - Exposing MXNet's Nesterov Accelerated Gradient, Adadelta and Adadelta optimizers.

## [1.15.1]
### Added
 - A tool that initializes embedding weights with pretrained word representations, `sockeye.init_embedding`.

## [1.15.0]
### Added
- Added support for Swish-1 (SiLU) activation to transformer models
([Ramachandran et al. 2017: Searching for Activation Functions](https://arxiv.org/pdf/1710.05941.pdf),
[Elfwing et al. 2017: Sigmoid-Weighted Linear Units for Neural Network Function Approximation
in Reinforcement Learning](https://arxiv.org/pdf/1702.03118.pdf)).  Use `--transformer-activation-type swish1`.
- Added support for GELU activation to transformer models ([Hendrycks and Gimpel 2016: Bridging Nonlinearities and
Stochastic Regularizers with Gaussian Error Linear Units](https://arxiv.org/pdf/1606.08415.pdf).
Use `--transformer-activation-type gelu`.

## [1.14.3]
### Changed
- Fast decoding for transformer models. Caches keys and values of self-attention before softmax.
Changed decoding flag `--bucket-width` to apply only to source length.

## [1.14.2]
### Added
 - Gradient norm clipping (`--gradient-clipping-type`) and monitoring.
### Changed
 - Changed `--clip-gradient` to `--gradient-clipping-threshold` for consistency.

## [1.14.1]
### Changed
 - Sorting sentences during decoding before splitting them into batches.
 - Default chunk size: The default chunk size when batching is enabled is now batch_size * 500 during decoding to avoid
  users accidentally forgetting to increase the chunk size.

## [1.14.0]
### Changed
 - Downscaled fixed positional embeddings for CNN models.
 - Renamed `--monitor-bleu` flag to `--decode-and-evaluate` to illustrate that it computes
 other metrics in addition to BLEU.

### Added
 - `--decode-and-evaluate-use-cpu` flag to use CPU for decoding validation data.
 - `--decode-and-evaluate-device-id` flag to use a separate GPU device for validation decoding. If not specified, the
 existing and still default behavior is to use the last acquired GPU for training.

## [1.13.2]
### Added
 - A tool that extracts specified parameters from params.x into a .npz file for downstream applications or analysis.

## [1.13.1]
### Added
 - Added chrF metric
([Popovic 2015: chrF: character n-gram F-score for automatic MT evaluation](http://www.statmt.org/wmt15/pdf/WMT49.pdf)) to Sockeye.
sockeye.evaluate now accepts `bleu` and `chrf` as values for `--metrics`

## [1.13.0]
### Fixed
 - Transformer models do not ignore `--num-embed` anymore as they did silently before.
 As a result there is an error thrown if `--num-embed` != `--transformer-model-size`.
 - Fixed the attention in upper layers (`--rnn-attention-in-upper-layers`), which was previously not passed correctly
 to the decoder.
### Removed
 - Removed RNN parameter (un-)packing and support for FusedRNNCells (removed `--use-fused-rnns` flag).
 These were not used, not correctly initialized, and performed worse than regular RNN cells. Moreover,
 they made the code much more complex. RNN models trained with previous versions are no longer compatible.
- Removed the lexical biasing functionality (Arthur ETAL'16) (removed arguments `--lexical-bias`
 and `--learn-lexical-bias`).

## [1.12.2]
### Changed
 - Updated to [MXNet 0.12.1](https://github.com/apache/incubator-mxnet/releases/tag/0.12.1), which includes an important
 bug fix for CPU decoding.

## [1.12.1]
### Changed
 - Removed dependency on sacrebleu pip package. Now imports directly from `contrib/`.

## [1.12.0]
### Changed
 - Transformers now always use the linear output transformation after combining attention heads, even if input & output
 depth do not differ.

## [1.11.2]
### Fixed
 - Fixed a bug where vocabulary slice padding was defaulting to CPU context.  This was affecting decoding on GPUs with
 very small vocabularies.

## [1.11.1]
### Fixed
 - Fixed an issue with the use of `ignore` in `CrossEntropyMetric::cross_entropy_smoothed`. This was affecting
 runs with Eve optimizer and label smoothing. Thanks @kobenaxie for reporting.

## [1.11.0]
### Added
 - Lexicon-based target vocabulary restriction for faster decoding. New CLI for top-k lexicon creation, sockeye.lexicon.
 New translate CLI argument `--restrict-lexicon`.

### Changed
 - Bleu computation based on Sacrebleu.

## [1.10.5]
### Fixed
 - Fixed yet another bug with the data iterator.

## [1.10.4]
### Fixed
 - Fixed a bug with the revised data iterator not correctly appending EOS symbols for variable-length batches.
 This reverts part of the commit added in 1.10.1 but is now correct again.

## [1.10.3]
### Changed
 - Fixed a bug with max_observed_{source,target}_len being computed on the complete data set, not only on the
 sentences actually added to the buckets based on `--max_seq_len`.

## [1.10.2]
### Added
 - `--max-num-epochs` flag to train for a maximum number of passes through the training data.

## [1.10.1]
### Changed
 - Reduced memory footprint when creating data iterators: integer sequences
 are streamed from disk when being assigned to buckets.

## [1.10.0]
### Changed
 - Updated MXNet dependency to 0.12 (w/ MKL support by default).
 - Changed `--smoothed-cross-entropy-alpha` to `--label-smoothing`.
 Label smoothing should now require significantly less memory due to its addition to MXNet's `SoftmaxOutput` operator.
 - `--weight-normalization` now applies not only to convolutional weight matrices, but to output layers of all decoders.
 It is also independent of weight tying.
 - Transformers now use `--embed-dropout`. Before they were using `--transformer-dropout-prepost` for this.
 - Transformers now scale their embedding vectors before adding fixed positional embeddings.
 This turns out to be crucial for effective learning.
 - `.param` files now use 5 digit identifiers to reduce risk of overflowing with many checkpoints.

### Added
 - Added CUDA 9.0 requirements file.
 - `--loss-normalization-type`. Added a new flag to control loss normalization. New default is to normalize
 by the number of valid, non-PAD tokens instead of the batch size.
 - `--weight-init-xavier-factor-type`. Added new flag to control Xavier factor type when `--weight-init=xavier`.
 - `--embed-weight-init`. Added new flag for initialization of embeddings matrices.

### Removed
 - `--smoothed-cross-entropy-alpha` argument. See above.
 - `--normalize-loss` argument. See above.

## [1.9.0]
### Added
 - Batch decoding. New options for the translate CLI: ``--batch-size`` and ``--chunk-size``. Translator.translate()
 now accepts and returns lists of inputs and outputs.

## [1.8.4]
### Added
 - Exposing the MXNet KVStore through the ``--kvstore`` argument, potentially enabling distributed training.

## [1.8.3]
### Added
 - Optional smart rollback of parameters and optimizer states after updating the learning rate
 if not improved for x checkpoints. New flags: ``--learning-rate-decay-param-reset``,
 ``--learning-rate-decay-optimizer-states-reset``

## [1.8.2]
### Fixed
 - The RNN variational dropout mask is now independent of the input
 (previously any zero initial state led to the first state being canceled).
 - Correctly pass `self.dropout_inputs` float to `mx.sym.Dropout` in `VariationalDropoutCell`.

## [1.8.1]
### Changed
 - Instead of truncating sentences exceeding the maximum input length they are now translated in chunks.

## [1.8.0]
### Added
 - Convolutional decoder.
 - Weight normalization (for CNN only so far).
 - Learned positional embeddings for the transformer.

### Changed
 - `--attention-*` CLI params renamed to `--rnn-attention-*`.
 - `--transformer-no-positional-encodings` generalized to `--transformer-positional-embedding-type`.<|MERGE_RESOLUTION|>--- conflicted
+++ resolved
@@ -11,8 +11,7 @@
 
 Each version section may have subsections for: _Added_, _Changed_, _Removed_, _Deprecated_, and _Fixed_.
 
-<<<<<<< HEAD
-## [3.1.11]
+## [3.1.999]
 
 ### Added
 
@@ -24,7 +23,7 @@
   - The user can also specify custom weights (`--data-sampling-method custom --data-sampling-custom ...`).
   - TODO: branching layers
   - TODO: t_offset
-=======
+
 ## [3.1.14]
 
 ### Added
@@ -48,7 +47,6 @@
 ### Fixed
 
 - When resuming training with a fully trained model, `sockeye-train` will correctly exit without creating a duplicate (but separately numbered) checkpoint.
->>>>>>> 94cdad72
 
 ## [3.1.10]
 
