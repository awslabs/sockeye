--- conflicted
+++ resolved
@@ -11,18 +11,17 @@
 
 Each version section may have have subsections for: _Added_, _Changed_, _Removed_, _Deprecated_, and _Fixed_.
 
-<<<<<<< HEAD
+
 ## [2.3.99]
 ### Changed
 
 - Updated to MXnet 2.0 with Gluon 2.0 and full numpy support.
-=======
+
 ## [2.3.22]
 ### Fixed
 
 - The previous commit introduced a regression for vocab creation. The results was that the vocabulary was created on the input characters rather than on tokens.
 
->>>>>>> a0bc3f01
 
 ## [2.3.21]
 ### Added
