--- conflicted
+++ resolved
@@ -10,11 +10,11 @@
 
 Each version section may have have subsections for: _Added_, _Changed_, _Removed_, _Deprecated_, and _Fixed_.
 
-<<<<<<< HEAD
-## [1.18.75]
+
+## [1.18.77]
 ### Added
 - `sockeye.score` now loads data on demand and doesn't skip any input lines
-=======
+
 ## [1.18.76]
 ### Changed
 - Do not compare scores from translation and scoring in integration tests.
@@ -26,7 +26,6 @@
 ## [1.18.75]
 ### Changed
 - Do not create dropout layers for inference models for performance reasons.
->>>>>>> cd7069ff
 
 ## [1.18.74]
 ### Changed
