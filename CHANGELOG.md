# Changelog

All notable changes to the project are documented in this file.

Version numbers are of the form `1.0.0`.
Any version bump in the last digit is backwards-compatible, in that a model trained with the previous version can still
be used for translation with the new version.
Any bump in the second digit indicates a backwards-incompatible change,
e.g. due to changing the architecture or simply modifying model parameter names.
Note that Sockeye has checks in place to not translate with an old model that was trained with an incompatible version.

Each version section may have subsections for: _Added_, _Changed_, _Removed_, _Deprecated_, and _Fixed_.

## [3.1.31]

<<<<<<< HEAD
### Added

- Sockeye training now supports instance (sequence level) and label (token level) loss weights.
  - Use `sockeye-train` and `sockeye-prepare-data` option `--instance-weights` to specify a file with one weight per line (line-parallel with `--target`).
  - Use `sockeye-train` and `sockeye-prepare-data` option `--label-weights` to specify a file with space-delimited weights (token-parallel with `--target`). Each sequence's EOS weight is set to the average of the specified token weights for that sequence.
  - Both instance and label weights scale token-level negative log-likelihood and token counts when computing cross-entropy loss for the primary target factor. Because both the numerator (negative log-likelihood) and denominator (token count) are scaled, the final loss scale for each batch remains the same.

### Changed

- Sockeye uses a new dictionary-based prepared data format that supports instance and label weights (version 7). The previous format (version 6) is still supported.

### Removed

- Removed `sockeye-train` option `--label-smoothing-impl`. Sockeye now uses the default label-smoothed cross-entropy implementation in all cases (previously called `mxnet`).

### Fixed

- For distributed training, replicating examples so that each worker has at least one per bucket now correctly uses `repeat` instead of `repeat_interleave`.
=======
### Fixed

- Fixed sequence copying integration tests to correctly specify that scoring/translation outputs should not be checked.
- Enabled `bfloat16` integration and system testing on all platforms.
>>>>>>> 13c63be5

## [3.1.30]

### Added

- Added support for `--dtype bfloat16` to `sockeye-translate`, `sockeye-score`, and `sockeye-quantize`.

### Fixed

- Fixed compatibility issue with `numpy==1.24.0` by using `pickle` instead of `numpy` to save/load `ParallelSampleIter` data permutations.

## [3.1.29]

### Changed

- Running `sockeye-evaluate` no longer applies text tokenization for TER (same behavior as other metrics).
- Turned on type checking for all `sockeye` modules except `test_utils` and addressed resulting type issues.
- Refactored code in various modules without changing user-level behavior.

## [3.1.28]

### Added

- Added kNN-MT model from [Khandelwal et al., 2021](https://arxiv.org/abs/2010.00710).
  - Installation: see [faiss document](https://github.com/facebookresearch/faiss/blob/main/INSTALL.md) -- installation via conda is recommended.
  - Building a faiss index from a sockeye model takes two steps:
    - Generate decoder states: `sockeye-generate-decoder-states -m [model] --source [src] --target [tgt] --output-dir [output dir]`
    - Build index: `sockeye-knn -i [input_dir] -o [output_dir] -t [faiss_index_signature]` where `input_dir` is the same as `output_dir` from the `sockeye-generate-decoder-states` command.
    - Faiss index signature reference: [see here](https://github.com/facebookresearch/faiss/wiki/The-index-factory)
  - Running inference using the built index: `sockeye-translate ... --knn-index [index_dir] --knn-lambda [interpolation_weight]` where `index_dir` is the same as `output_dir` from the `sockeye-knn` command.

## [3.1.27]

### Changed

- allow torch 1.13 in requirements.txt
- Replaced deprecated `torch.testing.assert_allclose` with `torch.testing.close` for PyTorch 1.14 compatibility.

## [3.1.26]

### Added

- `--tf32 0|1` bool device (`torch.backends.cuda.matmul.allow_tf32`)
 enabling 10-bit precision (19 bit total) transparent float32
 acceleration. default true for backward compat with torch < 1.12.
 allow different `--tf32` training continuation

### Changed

- `device.init_device()` called by train, translate, and score
- allow torch 1.12 in requirements.txt

## [3.1.25]

## Changed
- Updated to sacrebleu==2.3.1. Changed default BLEU floor smoothing offset from 0.01 to 0.1.

## [3.1.24]

### Fixed

- Updated DeepSpeed checkpoint conversion to support newer versions of DeepSpeed.

## [3.1.23]

### Changed

- Change decoder softmax size logging level from info to debug.

## [3.1.22]

### Added

- log beam search avg output vocab size

### Changed

- common base Search for GreedySearch and BeamSearch
- .pylintrc: suppress warnings about deprecated pylint warning suppressions

## [3.1.21]

### Fixed

- Send skip_nvs and nvs_thresh args now to Translator constructor in sockeye-translate instead of ignoring them.

## [3.1.20]

### Added

- Added training support for [DeepSpeed](https://www.deepspeed.ai/).
  - Installation: `pip install deepspeed`
  - Usage: `deepspeed --no_python ... sockeye-train ...`
  - DeepSpeed mode uses Zero Redundancy Optimizer (ZeRO) stage 1 ([Rajbhandari et al., 2019](https://arxiv.org/abs/1910.02054v3)).
  - Run in FP16 mode with `--deepspeed-fp16` or BF16 mode with `--deepspeed-bf16`.

## [3.1.19]

### Added

- Clean up GPU and CPU memory used during training initialization before starting the main training loop.

### Changed

- Refactored training code in advance of adding DeepSpeed support:
  - Moved logic for flagging interleaved key-value parameters from layers.py to model.py.
  - Refactored LearningRateScheduler API to be compatible with PyTorch/DeepSpeed.
  - Refactored optimizer and learning rate scheduler creation to be modular.
  - Migrated to ModelWithLoss API, which wraps a Sockeye model and its losses in a single module.
  - Refactored primary and secondary worker logic to reduce redundant calculations.
  - Refactored code for saving/loading training states.
  - Added utility code for managing model/training configurations.

### Removed

- Removed unused training option `--learning-rate-t-scale`.

## [3.1.18]

### Added

- Added `sockeye-train` and `sockeye-translate` option `--clamp-to-dtype` that clamps outputs of transformer attention, feed-forward networks, and process blocks to the min/max finite values for the current dtype. This can prevent inf/nan values from overflow when running large models in float16 mode. See: https://discuss.huggingface.co/t/t5-fp16-issue-is-fixed/3139

## [3.1.17]

### Added

- Added support for offline model quantization with `sockeye-quantize`.
  - Pre-quantizing a model avoids the load-time memory spike of runtime quantization. For example, a float16 model loads directly as float16 instead of loading as float32 then casting to float16.

## [3.1.16]

### Added
- Added nbest list reranking options using isometric translation criteria as proposed in an ICASSP 2021 paper https://arxiv.org/abs/2110.03847.
To use this feature pass a criterion (`isometric-ratio, isometric-diff, isometric-lc`) when specifying `--metric`.
- Added `--output-best-non-blank` to output non-blank best hypothesis from the nbest list.

## [3.1.15]

### Fixed

- Fix type of valid_length to be pt.Tensor instead of Optional[pt.Tensor] = None for jit tracing

## [3.1.14]

### Added
- Added the implementation of Neural vocabulary selection to Sockeye as presented in our NAACL 2022 paper "The Devil is in the Details: On the Pitfalls of Vocabulary Selection in Neural Machine Translation" (Tobias Domhan, Eva Hasler, Ke Tran, Sony Trenous, Bill Byrne and Felix Hieber).
  - To use NVS simply specify `--neural-vocab-selection` to `sockeye-train`. This will train a model with Neural Vocabulary Selection that is automatically used by `sockeye-translate`. If you want look at translations without vocabulary selection specify `--skip-nvs` as an argument to `sockeye-translate`.

## [3.1.13]

### Added

- Added `sockeye-train` argument `--no-reload-on-learning-rate-reduce` that disables reloading the best training checkpoint when reducing the learning rate. This currently only applies to the `plateau-reduce` learning rate scheduler since other schedulers do not reload checkpoints.

## [3.1.12]

### Fixed

- Fix scoring with batches of size 1 (whic may occur when `|data| % batch_size == 1`.

## [3.1.11]

### Fixed

- When resuming training with a fully trained model, `sockeye-train` will correctly exit without creating a duplicate (but separately numbered) checkpoint.

## [3.1.10]

### Fixed

- When loading parameters, SockeyeModel now ignores false positive missing parameters for traced modules. These modules use the same parameters as their original non-traced versions.

## [3.1.9]

### Changed

- Clarified usage of `batch_size` in Translator code.

## [3.1.8]

### Fixed

- When saving parameters, SockeyeModel now skips parameters for traced modules because these modules are created at runtime and use the same parameters as non-traced versions. When loading parameters, SockeyeModel ignores parameters for traced modules that may have been saved by earlier versions.

## [3.1.7]

### Changed

- SockeyeModel components are now traced regardless of whether `inference_only` is set, including for the CheckpointDecoder during training.

## [3.1.6]

### Changed

- Moved offsetting of topk scores out of the (traced) TopK module. This allows sending requests of variable
  batch size to the same Translator/Model/BeamSearch instance.

## [3.1.5]

### Changed
- Allow PyTorch 1.11 in requirements

## [3.1.4]

### Added
- Added support for the use of adding target prefix and target prefix factors to the input in JSON format during inference.

## [3.1.3]

### Added
- Added support for the use of adding source prefixes to the input in JSON format during inference.

## [3.1.2]

### Changed
- Optimized creation of source length mask by using `expand` instead of `repeat_interleave`.

## [3.1.1]

### Changed
- Updated torch dependency to 1.10.x (`torch>=1.10.0,<1.11.0`)

## [3.1.0]
Sockeye is now exclusively based on Pytorch.

### Changed
- Renamed `x_pt` modules to `x`. Updated entry points in `setup.py`.

### Removed
- Removed MXNet from the codebase
- Removed device locking / GPU acquisition logic. Removed dependency on `portalocker`.
- Removed arguments `--softmax-temperature`, `--weight-init-*`, `--mc-dropout`, `--horovod`, `--device-ids
- Removed all MXNet-related tests

## [3.0.15]

### Fixed
- Fixed GPU-based scoring by copying to cpu tensor first before converting to numpy.

## [3.0.14]

### Added
- Added support for Translation Error Rate (TER) metric as implemented in sacrebleu==1.4.14.
  Checkpoint decoder metrics will now include TER scores and early stopping can be determined
  via TER improvements (`--optimized-metric ter`)

## [3.0.13]

### Changed
- use `expand` instead of `repeat` for attention masks to not allocate additional memory
- avoid repeated `transpose` for initializing cached encoder-attention states in the decoder.

## [3.0.12]

### Removed
- Removed unused code for Weight Normalization. Minor code cleanups.

## [3.0.11]

### Fixed

- Fixed training with a single, fixed learning rate instead of a rate scheduler (`--learning-rate-scheduler none --initial-learning-rate ...`).

## [3.0.10]

### Changed

- End-to-end trace decode_step of the Sockeye model. Creates less overhead during decoding and a small speedup.

## [3.0.9]

### Fixed

- Fixed not calling the traced target embedding module during inference.

## [3.0.8]

### Changed

- Add support for JIT tracing source/target embeddings and JIT scripting the output layer during inference.

## [3.0.7]

### Changed

- Improve training speed by using`torch.nn.functional.multi_head_attention_forward` for self- and encoder-attention
  during training. Requires reorganization of the parameter layout of the key-value input projections,
  as the current Sockeye attention interleaves for faster inference.
  Attention masks (both for source masking and autoregressive masks need some shape adjustments as requirements
  for the fused MHA op differ slightly).
  - Non-interleaved format for joint key-value input projection parameters:
    `in_features=hidden, out_features=2*hidden -> Shape: (2*hidden, hidden)`
  - Interleaved format for joint-key-value input projection stores key and value parameters, grouped by heads:
    `Shape: ((num_heads * 2 * hidden_per_head), hidden)`
  - Models save and load key-value projection parameters in interleaved format.
  - When `model.training == True` key-value projection parameters are put into
    non-interleaved format for `torch.nn.functional.multi_head_attention_forward`
  - When `model.training == False`, i.e. model.eval() is called, key-value projection
    parameters are again converted into interleaved format in place.

## [3.0.6]

### Fixed

- Fixed checkpoint decoder issue that prevented using `bleu` as `--optimized-metric` for distributed training ([#995](https://github.com/awslabs/sockeye/issues/995)).

## [3.0.5]

### Fixed

- Fixed data download in multilingual tutorial.

## [3.0.4]

###

- Make sure data permutation indices are in int64 format (doesn't seem to be the case by default on all platforms).

## [3.0.3]

### Fixed

- Fixed ensemble decoding for models without target factors.

## [3.0.2]

### Changed

- `sockeye-translate`: Beam search now computes and returns secondary target factor scores. Secondary target factors
  do not participate in beam search, but are greedily chosen at every time step. Accumulated scores for secondary factors
  are not normalized by length. Factor scores are included in JSON output (``--output-type json``).
- `sockeye-score` now returns tab-separated scores for each target factor. Users can decide how to combine factor scores
  depending on the downstream application. Score for the first, primary factor (i.e. output words) are normalized,
  other factors are not.

## [3.0.1]

### Fixed

- Parameter averaging (`sockeye-average`) now always uses the CPU, which enables averaging parameters from GPU-trained models on CPU-only hosts.

## [3.0.0] Sockeye 3: Fast Neural Machine Translation with PyTorch

Sockeye is now based on PyTorch.
We maintain backwards compatibility with MXNet models in version 2.3.x until 3.1.0.
If MXNet 2.x is installed, Sockeye can run both with PyTorch or MXNet but MXNet is no longer strictly required.

### Added

- Added model converter CLI `sockeye.mx_to_pt` that converts MXNet models to PyTorch models.
- Added `--apex-amp` training argument that runs entire model in FP16 mode, replaces `--dtype float16` (requires [Apex](https://github.com/NVIDIA/apex)).
- Training automatically uses Apex fused optimizers if available (requires [Apex](https://github.com/NVIDIA/apex)).
- Added training argument `--label-smoothing-impl` to choose label smoothing implementation (default of `mxnet` uses the same logic as MXNet Sockeye 2).

### Changed

- CLI names point to the PyTorch code base (e.g. `sockeye-train` etc.).
- MXNet-based CLIs are now accessible via `sockeye-<name>-mx`.
- MXNet code requires MXNet >= 2.0 since we adopted the new numpy interface.
- `sockeye-train` now uses PyTorch's distributed data-parallel mode for multi-process (multi-GPU) training. Launch with: `torchrun --no_python --nproc_per_node N sockeye-train --dist ...`
- Updated the [quickstart tutorial](docs/tutorials/wmt_large.md) to cover multi-device training with PyTorch Sockeye.
- Changed `--device-ids` argument (plural) to `--device-id` (singular). For multi-GPU training, see distributed mode noted above.
- Updated default value: `--pad-vocab-to-multiple-of 8`
- Removed `--horovod` argument used with `horovodrun` (use `--dist` with `torchrun`).
- Removed `--optimizer-params` argument (use `--optimizer-betas`, `--optimizer-eps`).
- Removed `--no-hybridization` argument (use `PYTORCH_JIT=0`, see [Disable JIT for Debugging](https://pytorch.org/docs/stable/jit.html#disable-jit-for-debugging)).
- Removed `--omp-num-threads` argument (use `--env=OMP_NUM_THREADS=N`).

### Removed

- Removed support for constrained decoding (both positive and negative lexical constraints)
- Removed support for beam histories
- Removed `--amp-scale-interval` argument.
- Removed `--kvstore` argument.
- Removed arguments: `--weight-init`, `--weight-init-scale` `--weight-init-xavier-factor-type`, `--weight-init-xavier-rand-type`
- Removed `--decode-and-evaluate-device-id` argument.
- Removed arguments: `--monitor-pattern'`, `--monitor-stat-func`
- Removed CUDA-specific requirements files in `requirements/`

## [2.3.24]
### Added

- Use of the safe yaml loader for the model configuration files.

## [2.3.23]
### Changed

- Do not sort BIAS_STATE in beam search. It is constant across decoder steps.

## [2.3.22]
### Fixed

- The previous commit introduced a regression for vocab creation. The results was that the vocabulary was created on the input characters rather than on tokens.

## [2.3.21]
### Added

- Extended parallelization of data preparation to vocabulary and statistics creation while minimizing the overhead of sharding.

## [2.3.20]
### Added

- Added debug logging for restrict_lexicon lookups

## [2.3.19]
### Changed

- When training only the decoder (`--fixed-param-strategy all_except_decoder`), disable autograd for the encoder and embeddings to save memory.

## [2.3.18]
### Changed

- Updated Docker builds and documentation.  See [sockeye_contrib/docker](sockeye_contrib/docker).

## [2.3.17]
### Added
- Added an alternative, faster implementation of greedy search. The '--greedy' flag to `sockeye.translate` will enable it. This implementation does not support hypothesis scores, batch decoding, or lexical constraints."

## [2.3.16]

### Added
- Added option `--transformer-feed-forward-use-glu` to use Gated Linear Units in transformer feed forward networks ([Dauphin et al., 2016](https://arxiv.org/abs/1612.08083); [Shazeer, 2020](https://arxiv.org/abs/2002.05202)).

## [2.3.15]

### Changed
- Optimization: Decoder class is now a complete HybridBlock (no forward method).

## [2.3.14]

### Changed
- Updated to [MXNet 1.8.0](https://github.com/apache/incubator-mxnet/tree/1.8.0)
- Removed dependency support for Cuda 9.2 (no longer supported by MXNet 1.8).
- Added dependency support for Cuda 11.0 and 11.2.
- Updated Python requirement to 3.7 and later. (Removed backporting `dataclasses` requirement)

## [2.3.13]

### Added
- Target factors are now also collected for nbest translations (and stored in the JSON output handler).

## [2.3.12]

### Added
- Added `--config` option to `prepare_data` CLI to allow setting commandline flags via a yaml config.
- Flags for the `prepare_data` CLI are now stored in the output folder under `args.yaml`
  (equivalent to the behavior of `sockeye_train`)

## [2.3.11]

### Added
- Added option `prevent_unk` to avoid generating `<unk>` token in beam search.

## [2.3.10]

### Changed

- Make sure that the top N best params files retained, even if N > --keep-last-params. This ensures that model
  averaging will not be crippled when keeping only a few params files during training. This can result in a
  significant savings of disk space during training.

## [2.3.9]

### Added

- Added scripts for processing Sockeye benchmark output (`--output-type benchmark`):
  - [benchmark_to_output.py](sockeye_contrib/benchmark/benchmark_to_output.py) extracts translations
  - [benchmark_to_percentiles.py](sockeye_contrib/benchmark/benchmark_to_percentiles.py) computes percentiles

## [2.3.8]

### Fixed

- Fix problem identified in issue #925 that caused learning rate
  warmup to fail in some instances when doing continued training

## [2.3.7]

### Changed

- Use dataclass module to simplify Config classes. No functional change.

## [2.3.6]

### Fixed

- Fixes the problem identified in issue #890, where the lr_scheduler
  does not behave as expected when continuing training. The problem is
  that the lr_scheduler is kept as part of the optimizer, but the
  optimizer is not saved when saving state. Therefore, every time
  training is restarted, a new lr_scheduler is created with initial
  parameter settings. Fix by saving and restoring the lr_scheduling
  separately.

## [2.3.5]

### Fixed

- Fixed issue with LearningRateSchedulerPlateauReduce.__repr__ printing
	out num_not_improved instead of reduce_num_not_improved.

## [2.3.4]

### Fixed

- Fixed issue with dtype mismatch in beam search when translating with `--dtype float16`.

## [2.3.3]

### Changed

- Upgraded `SacreBLEU` dependency of Sockeye to a newer version (`1.4.14`).

## [2.3.2]
### Fixed

- Fixed edge case that unintentionally skips softmax for sampling if beam size is 1.

## [2.3.1]
### Fixed

- Optimizing for BLEU/CHRF with horovod required the secondary workers to also create checkpoint decoders.

## [2.3.0]

### Added

- Added support for target factors.
  If provided with additional target-side tokens/features (token-parallel to the regular target-side) at training time,
  the model can now learn to predict these in a multi-task setting. You can provide target factor data similar to source
  factors: `--target-factors <factor_file1> [<factor_fileN>]`. During training, Sockeye optimizes one loss per factor
  in a multi-task setting. The weight of the losses can be controlled by `--target-factors-weight`.
  At inference, target factors are decoded greedily, they do not participate in beam search.
  The predicted factor at each time step is the argmax over its separate output
  layer distribution. To receive the target factor predictions at inference time, use
  `--output-type translation_with_factors`.

### Changed

- `load_model(s)` now returns a list of target vocabs.
- Default source factor combination changed to `sum` (was `concat` before).
- `SockeyeModel` class has three new properties: `num_target_factors`, `target_factor_configs`,
  and `factor_output_layers`.

## [2.2.8]

### Changed
- Make source/target data parameters required for the scoring CLI to avoid cryptic error messages.

## [2.2.7]

### Added

- Added an argument to specify the log level of secondary workers. Defaults to ERROR to hide any logs except for exceptions.

## [2.2.6]

### Fixed
- Avoid a crash due to an edge case when no model improvement has been observed by the time the learning rate gets reduced for the first time.

## [2.2.5]

### Fixed
- Enforce sentence batching for sockeye score tool, set default batch size to 56

## [2.2.4]

### Changed
- Use softmax with length in DotAttentionCell.
- Use `contrib.arange_like` in AutoRegressiveBias block to reduce number of ops.

## [2.2.3]

### Added

- Log the absolute number of `<unk>` tokens in source and target data

## [2.2.2]

### Fixed

- Fix: Guard against null division for small batch sizes.

## [2.2.1]

## Fixed

- Fixes a corner case bug by which the beam decoder can wrongly return a best hypothesis with -infinite score.

## [2.2.0]

### Changed

- Replaced multi-head attention with [interleaved_matmul_encdec](https://github.com/apache/incubator-mxnet/pull/16408) operators, which removes previously needed transposes and improves performance.

- Beam search states and model layers now assume time-major format.

## [2.1.26]

### Fixed

- Fixes a backwards incompatibility introduced in 2.1.17, which would prevent models trained with prior versions to be used for inference.

## [2.1.25]

### Changed

- Reverting PR #772 as it causes issues with `amp`.

## [2.1.24]

### Changed

- Make sure to write a final checkpoint when stopping with `--max-updates`, `--max-samples` or `--max-num-epochs`.

## [2.1.23]

### Changed

- Updated to [MXNet 1.7.0](https://github.com/apache/incubator-mxnet/tree/1.7.0).
- Re-introduced use of softmax with length parameter in DotAttentionCell (see PR #772).

## [2.1.22]

### Added

- Re-introduced `--softmax-temperature` flag for `sockeye.score` and `sockeye.translate`.

## [2.1.21]

### Added

- Added an optional ability to cache encoder outputs of model.

## [2.1.20]

### Fixed

- Fixed a bug where the training state object was saved to disk before training metrics were added to it, leading to an inconsistency between the training state object and the metrics file (see #859).

## [2.1.19]

### Fixed

- When loading a shard in Horovod mode, there is now a check that each non-empty bucket contains enough sentences to cover each worker's slice. If not, the bucket's sentences are replicated to guarantee coverage.

## [2.1.18]

### Fixed

- Fixed a bug where sampling translation fails because an array is created in the wrong context.

## [2.1.17]

### Added

- Added `layers.SSRU`, which implements a Simpler Simple Recurrent Unit as described in
Kim et al, "From Research to Production and Back: Ludicrously Fast Neural Machine Translation" WNGT 2019.

- Added `ssru_transformer` option to `--decoder`, which enables the usage of SSRUs as a replacement for the decoder-side self-attention layers.

### Changed

- Reduced the number of arguments for `MultiHeadSelfAttention.hybrid_forward()`.
 `previous_keys` and `previous_values` should now be input together as `previous_states`, a list containing two symbols.

## [2.1.16]

### Fixed

- Fixed batch sizing error introduced in version 2.1.12 (c00da52) that caused batch sizes to be multiplied by the number of devices. Batch sizing now works as documented (same as pre-2.1.12 versions).
- Fixed `max-word` batching to properly size batches to a multiple of both `--batch-sentences-multiple-of` and the number of devices.

## [2.1.15]

### Added

- Inference option `--mc-dropout` to use dropout during inference, leading to non-deterministic output. This option uses the same dropout parameters present in the model config file.

## [2.1.14]

### Added

- Added `sockeye.rerank` option `--output` to specify output file.
- Added `sockeye.rerank` option `--output-reference-instead-of-blank` to output reference line instead of best hypothesis when best hypothesis is blank.


## [2.1.13]

### Added

- Training option `--quiet-secondary-workers` that suppresses console output for secondary workers when training with Horovod/MPI.
- Set version of isort to `<5.0.0` in requirements.dev.txt to avoid incompatibility between newer versions of isort and pylint.

## [2.1.12]

### Added

- Batch type option `max-word` for max number of words including padding tokens (more predictable memory usage than `word`).
- Batching option `--batch-sentences-multiple-of` that is similar to `--round-batch-sizes-to-multiple-of` but always rounds down (more predictable memory usage).

### Changed

- Default bucketing settings changed to width 8, max sequence length 95 (96 including BOS/EOS tokens), and no bucket scaling.
- Argument `--no-bucket-scaling` replaced with `--bucket-scaling` which is False by default.

## [2.1.11]

### Changed

- Updated `sockeye.rerank` module to use "add-k" smoothing for sentence-level BLEU.

### Fixed

- Updated `sockeye.rerank` module to use current N-best format.

## [2.1.10]

### Changed

- Changed to a cross-entropy loss implementation that avoids the use of SoftmaxOutput.

## [2.1.9]

### Added

- Added training argument `--ignore-extra-params` to ignore extra parameters when loading models.  The primary use case is continuing training with a model that has already been annotated with scaling factors (`sockeye.quantize`).

### Fixed

- Properly pass `allow_missing` flag to `model.load_parameters()`

## [2.1.8]

### Changed

- Update to sacrebleu=1.4.10

## [2.1.7]

### Changed

- Optimize prepare_data by saving the shards in parallel. The prepare_data script accepts a new parameter `--max-processes` to control the level of parallelism with which shards are written to disk.

## [2.1.6]

### Changed

- Updated Dockerfiles optimized for CPU (intgemm int8 inference, full MKL support) and GPU (distributed training with Horovod).  See [sockeye_contrib/docker](sockeye_contrib/docker).

### Added

- Official support for int8 quantization with [intgemm](https://github.com/kpu/intgemm):
  - This requires the "intgemm" fork of MXNet ([kpuatamazon/incubator-mxnet/intgemm](https://github.com/kpuatamazon/incubator-mxnet/tree/intgemm)).  This is the version of MXNet used in the Sockeye CPU docker image (see [sockeye_contrib/docker](sockeye_contrib/docker)).
  - Use `sockeye.translate --dtype int8` to quantize a trained float32 model at runtime.
  - Use the `sockeye.quantize` CLI to annotate a float32 model with int8 scaling factors for fast runtime quantization.

## [2.1.5]

### Changed

- Changed state caching for transformer models during beam search to cache states with attention heads already separated out. This avoids repeated transpose operations during decoding, leading to faster inference.

## [2.1.4]

### Added

- Added Dockerfiles that build an experimental CPU-optimized Sockeye image:
  - Uses the latest versions of [kpuatamazon/incubator-mxnet](https://github.com/kpuatamazon/incubator-mxnet) (supports [intgemm](https://github.com/kpu/intgemm) and makes full use of Intel MKL) and [kpuatamazon/sockeye](https://github.com/kpuatamazon/sockeye) (supports int8 quantization for inference).
  - See [sockeye_contrib/docker](sockeye_contrib/docker).

## [2.1.3]

### Changed

- Performance optimizations to beam search inference
  - Remove unneeded take ops on encoder states
  - Gathering input data before sending to GPU, rather than sending each batch element individually
  - All of beam search can be done in fp16, if specified by the model
  - Other small miscellaneous optimizations
- Model states are now a flat list in ensemble inference, structure of states provided by `state_structure()`

## [2.1.2]

### Changed

- Updated to [MXNet 1.6.0](https://github.com/apache/incubator-mxnet/tree/1.6.0)

### Added

- Added support for CUDA 10.2

### Removed

- Removed support for CUDA<9.1 / CUDNN<7.5

## [2.1.1]

### Added
- Ability to set environment variables from training/translate CLIs before MXNet is imported. For example, users can
  configure MXNet as such: `--env "OMP_NUM_THREADS=1;MXNET_ENGINE_TYPE=NaiveEngine"`

## [2.1.0]

### Changed

- Version bump, which should have been included in commit b0461b due to incompatible models.

## [2.0.1]

### Changed

- Inference defaults to using the max input length observed in training (versus scaling down based on mean length ratio and standard deviations).

### Added

- Additional parameter fixing strategies:
  - `all_except_feed_forward`: Only train feed forward layers.
  - `encoder_and_source_embeddings`: Only train the decoder (decoder layers, output layer, and target embeddings).
  - `encoder_half_and_source_embeddings`: Train the latter half of encoder layers and the decoder.
- Option to specify the number of CPU threads without using an environment variable (`--omp-num-threads`).
- More flexibility for source factors combination

## [2.0.0]

### Changed

- Update to [MXNet 1.5.0](https://github.com/apache/incubator-mxnet/tree/1.5.0)
- Moved `SockeyeModel` implementation and all layers to [Gluon API](http://mxnet.incubator.apache.org/versions/master/gluon/index.html)
- Removed support for Python 3.4.
- Removed image captioning module
- Removed outdated Autopilot module
- Removed unused training options: Eve, Nadam, RMSProp, Nag, Adagrad, and Adadelta optimizers, `fixed-step` and `fixed-rate-inv-t` learning rate schedulers
- Updated and renamed learning rate scheduler `fixed-rate-inv-sqrt-t` -> `inv-sqrt-decay`
- Added script for plotting metrics files: [sockeye_contrib/plot_metrics.py](sockeye_contrib/plot_metrics.py)
- Removed option `--weight-tying`.  Weight tying is enabled by default, disable with `--weight-tying-type none`.

### Added

- Added distributed training support with Horovod/MPI.  Use `horovodrun` and the `--horovod` training flag.
- Added Dockerfiles that build a Sockeye image with all features enabled.  See [sockeye_contrib/docker](sockeye_contrib/docker).
- Added `none` learning rate scheduler (use a fixed rate throughout training)
- Added `linear-decay` learning rate scheduler
- Added training option `--learning-rate-t-scale` for time-based decay schedulers
- Added support for MXNet's [Automatic Mixed Precision](https://mxnet.incubator.apache.org/versions/master/tutorials/amp/amp_tutorial.html).  Activate with the `--amp` training flag.  For best results, make sure as many model dimensions are possible are multiples of 8.
- Added options for making various model dimensions multiples of a given value.  For example, use `--pad-vocab-to-multiple-of 8`, `--bucket-width 8 --no-bucket-scaling`, and `--round-batch-sizes-to-multiple-of 8` with AMP training.
- Added [GluonNLP](http://gluon-nlp.mxnet.io/)'s BERTAdam optimizer, an implementation of the Adam variant used by Devlin et al. ([2018](https://arxiv.org/pdf/1810.04805.pdf)).  Use `--optimizer bertadam`.
- Added training option `--checkpoint-improvement-threshold` to set the amount of metric improvement required over the window of previous checkpoints to be considered actual model improvement (used with `--max-num-checkpoint-not-improved`).

## [1.18.103]
### Added
- Added ability to score image-sentence pairs by extending the scoring feature originally implemented for machine
  translation to the image captioning module.

## [1.18.102]
### Fixed
- Fixed loading of more than 10 source vocabulary files to be in the right, numerical order.

## [1.18.101]
### Changed
- Update to Sacrebleu 1.3.6

## [1.18.100]
### Fixed
- Always initializing the multiprocessing context. This should fix issues observed when running `sockeye-train`.

## [1.18.99]
### Changed
- Updated to [MXNet 1.4.1](https://github.com/apache/incubator-mxnet/tree/1.4.1)

## [1.18.98]
### Changed
- Converted several transformer-related layer implementations to Gluon HybridBlocks. No functional change.

## [1.18.97]
### Changed
- Updated to PyYAML 5.1

## [1.18.96]
### Changed
- Extracted prepare vocab functionality in the build vocab step into its own function. This matches the pattern in prepare data and train where the main() function only has argparsing, and it invokes a separate function to do the work. This is to allow modules that import this one to circumvent the command line.

## [1.18.95]
### Changed
- Removed custom operators from transformer models and replaced them with symbolic operators.
  Improves Performance.

## [1.18.94]
### Added
- Added ability to accumulate gradients over multiple batches (--update-interval). This allows simulation of large
  batch sizes on environments with limited memory. For example: training with `--batch-size 4096 --update-interval 2`
  should be close to training with `--batch-size 8192` at smaller memory footprint.

## [1.18.93]
### Fixed
- Made `brevity_penalty` argument in `Translator` class optional to ensure backwards compatibility.

## [1.18.92]
### Added
- Added sentence length (and length ratio) prediction to be able to discourage hypotheses that are too short at inference time. Can be enabled for training with `--length-task` and with `--brevity-penalty-type` during inference.

## [1.18.91]
### Changed
- Multiple lexicons can now be specified with the `--restrict-lexicon` option:
  - For a single lexicon: `--restrict-lexicon /path/to/lexicon`.
  - For multiple lexicons: `--restrict-lexicon key1:/path/to/lexicon1 key2:/path/to/lexicon2 ...`.
  - Use `--json-input` to specify the lexicon to use for each input, ex: `{"text": "some input string", "restrict_lexicon": "key1"}`.

## [1.18.90]
### Changed
- Updated to [MXNet 1.4.0](https://github.com/apache/incubator-mxnet/tree/1.4.0)
- Integration tests no longer check for equivalence of outputs with batch size 2

## [1.18.89]
### Fixed
- Made the length ratios per bucket change backwards compatible.

## [1.18.88]
### Changed
- Made sacrebleu a pip dependency and removed it from `sockeye_contrib`.

## [1.18.87]
### Added
- Data statistics at training time now compute mean and standard deviation of length ratios per bucket.
  This information is stored in the model's config, but not used at the moment.

## [1.18.86]
### Added
- Added the `--fixed-param-strategy` option that allows fixing various model parameters during training via named strategies.
  These include some of the simpler combinations from [Wuebker et al. (2018)](https://arxiv.org/abs/1811.01990) such as fixing everything except the first and last layers of the encoder and decoder (`all_except_outer_layers`).  See the help message for a full list of strategies.

## [1.18.85]
### Changed
- Disabled dynamic batching for `Translator.translate()` by default due to increased memory usage. The default is to
  fill-up batches to `Translator.max_batch_size`.
  Dynamic batching can still be enabled if `fill_up_batches` is set to False.
### Added
- Added parameter to force training to stop after a given number of checkpoints. Useful when forced to share limited GPU resources.

## [1.18.84]
### Fixed
- Fixed lexical constraints bugs that broke batching and caused large drop in BLEU.
  These were introduced with sampling (1.18.64).

## [1.18.83]
### Changed
 - The embedding size is automatically adjusted to the Transformer model size in case it is not specified on the command line.

## [1.18.82]
### Fixed
- Fixed type conversion in metrics file reading introduced in 1.18.79.

## [1.18.81]
### Fixed
- Making sure the training pickled training state contains the checkpoint decoder's BLEU score of the last checkpoint.

## [1.18.80]
### Fixed
- Fixed a bug introduced in 1.18.77 where blank lines in the training data resulted in failure.

## [1.18.79]
### Added
- Writing of the convergence/divergence status to the metrics file and guarding against numpy.histogram's errors for NaNs during divergent behaviour.

## [1.18.78]
### Changed
- Dynamic batch sizes: `Translator.translate()` will adjust batch size in beam search to the actual number of inputs without using padding.

## [1.18.77]
### Added
- `sockeye.score` now loads data on demand and doesn't skip any input lines

## [1.18.76]
### Changed
- Do not compare scores from translation and scoring in integration tests.

### Added
- Adding the option via the flag `--stop-training-on-decoder-failure` to stop training in case the checkpoint decoder dies (e.g. because there is not enough memory).
In case this is turned on a checkpoint decoder is launched right when training starts in order to fail as early as possible.

## [1.18.75]
### Changed
- Do not create dropout layers for inference models for performance reasons.

## [1.18.74]
### Changed
- Revert change in 1.18.72 as no memory saving could be observed.

## [1.18.73]
### Fixed
- Fixed a bug where `source-factors-num-embed` was not correctly adjusted to `num-embed`
  when using prepared data & `source-factor-combine` sum.

## [1.18.72]
### Changed
- Removed use of `expand_dims` in favor of `reshape` to save memory.

## [1.18.71]
### Fixed
- Fixed default setting of source factor combination to be 'concat' for backwards compatibility.

## [1.18.70]
### Added
- Sockeye now outputs fields found in a JSON input object, if they are not overwritten by Sockeye. This behavior can be enabled by selecting `--json-input` (to read input as a JSON object) and `--output-type json` (to write a JSON object to output).

## [1.18.69]
### Added
- Source factors can now be added to the embeddings instead of concatenated with `--source-factors-combine sum` (default: concat)

## [1.18.68]
- Fixed training crashes with `--learning-rate-decay-optimizer-states-reset initial` option.

## [1.18.67]
### Added
- Added `fertility` as a further type of attention coverage.
- Added an option for training to keep the initializations of the model via `--keep-initializations`. When set, the trainer will avoid deleting the params file for the first checkpoint, no matter what `--keep-last-params` is set to.

## [1.18.66]
### Fixed
- Fix to argument names that are allowed to differ for resuming training.

## [1.18.65]
### Changed
- More informative error message about inconsistent --shared-vocab setting.

## [1.18.64]
### Added
- Adding translation sampling via `--sample [N]`. This causes the decoder to sample each next step from the target distribution probabilities at each
  timestep. An optional value of `N` causes the decoder to sample only from the top `N` vocabulary items for each hypothesis at each timestep (the
  default is 0, meaning to sample from the entire vocabulary).

## [1.18.63]
### Changed
- The checkpoint decoder and nvidia-smi subprocess are now launched from a forkserver, allowing for a better separation between processes.

## [1.18.62]
### Added
- Add option to make `TranslatorInputs` directly from a dict.

## [1.18.61]
### Changed
- Update to MXNet 1.3.1. Removed requirements/requirements.gpu-cu{75,91}.txt as CUDA 7.5 and 9.1 are deprecated.

## [1.18.60]
### Fixed
- Performance optimization to skip the softmax operation for single model greedy decoding is now only applied if no translation scores are required in the output.

## [1.18.59]
### Added
- Full training state is now returned from EarlyStoppingTrainer's fit().
### Changed
- Training state cleanup will not be performed for training runs that did not converge yet.
- Switched to portalocker for locking files (Windows compatibility).

## [1.18.58]
### Added
- Added nbest translation, exposed as `--nbest-size`. Nbest translation means to not only output the most probable translation according to a model, but the top n most probable hypotheses. If `--nbest-size > 1` and the option `--output-type` is not explicitly specified, the output type will be changed to one JSON list of nbest translations per line. `--nbest-size` can never be larger than `--beam-size`.

### Changed
- Changed `sockeye.rerank` CLI to be compatible with nbest translation JSON output format.

## [1.18.57]
### Added
- Added `sockeye.score` CLI for quickly scoring existing translations ([documentation](tutorials/scoring.md)).
### Fixed
- Entry-point clean-up after the contrib/ rename

## [1.18.56]
### Changed
- Update to MXNet 1.3.0.post0

## [1.18.55]
- Renamed `contrib` to less-generic `sockeye_contrib`

## [1.18.54]
### Added
- `--source-factor-vocabs` can be set to provide source factor vocabularies.

## [1.18.53]
### Added
- Always skipping softmax for greedy decoding by default, only for single models.
- Added option `--skip-topk` for greedy decoding.

## [1.18.52]
### Fixed
- Fixed bug in constrained decoding to make sure best hypothesis satifies all constraints.

## [1.18.51]
### Added
- Added a CLI for reranking of an nbest list of translations.

## [1.18.50]
### Fixed
- Check for equivalency of training and validation source factors was incorrectly indented.

## [1.18.49]
### Changed
- Removed dependence on the nvidia-smi tool. The number of GPUs is now determined programatically.

## [1.18.48]
### Changed
- Translator.max_input_length now reports correct maximum input length for TranslatorInput objects, independent of the internal representation, where an additional EOS gets added.

## [1.18.47]
### Changed
- translate CLI: no longer rely on external, user-given input id for sorting translations. Also allow string ids for sentences.

## [1.18.46]
### Fixed
- Fixed issue with `--num-words 0:0` in image captioning and another issue related to loading all features to memory with variable length.

## [1.18.45]
### Added
- Added an 8 layer LSTM model similar (but not exactly identical) to the 'GNMT' architecture to autopilot.

## [1.18.44]
### Fixed
- Fixed an issue with `--max-num-epochs` causing training to stop before the update/batch that actually completes the epoch was made.

## [1.18.43]
### Added
- `<s>` now supported as the first token in a multi-word negative constraint
  (e.g., `<s> I think` to prevent a sentence from starting with `I think`)
### Fixed
- Bugfix in resetting the state of a multiple-word negative constraint

## [1.18.42]
### Changed
- Simplified gluon blocks for length calculation

## [1.18.41]
### Changed
- Require numpy 1.14 or later to avoid MKL conflicts between numpy as mxnet-mkl.

## [1.18.40]
### Fixed
- Fixed bad check for existence of negative constraints.
- Resolved conflict for phrases that are both positive and negative constraints.
- Fixed softmax temperature at inference time.

## [1.18.39]
### Added
- Image Captioning now supports constrained decoding.
- Image Captioning: zero padding of features now allows input features of different shape for each image.

## [1.18.38]
### Fixed
- Fixed issue with the incorrect order of translations when empty inputs are present and translating in chunks.

## [1.18.37]
### Fixed
- Determining the max output length for each sentence in a batch by the bucket length rather than the actual in order to match the behavior of a single sentence translation.

## [1.18.36]
### Changed
- Updated to [MXNet 1.2.1](https://github.com/apache/incubator-mxnet/tree/1.2.1)

## [1.18.35]
### Added
- ROUGE scores are now available in `sockeye-evaluate`.
- Enabled CHRF as an early-stopping metric.

## [1.18.34]
### Added
- Added support for `--beam-search-stop first` for decoding jobs with `--batch-size > 1`.

## [1.18.33]
### Added
- Now supports negative constraints, which are phrases that must *not* appear in the output.
   - Global constraints can be listed in a (pre-processed) file, one per line: `--avoid-list FILE`
   - Per-sentence constraints are passed using the `avoid` keyword in the JSON object, with a list of strings as its field value.

## [1.18.32]
### Added
- Added option to pad vocabulary to a multiple of x: e.g. `--pad-vocab-to-multiple-of 16`.

## [1.18.31]
### Added
- Pre-training the RNN decoder. Usage:
  1. Train with flag `--decoder-only`.
  2. Feed identical source/target training data.

## [1.18.30]
### Fixed
- Preserving max output length for each sentence to allow having identical translations for both with and without batching.

## [1.18.29]
### Changed
- No longer restrict the vocabulary to 50,000 words by default, but rather create the vocabulary from all words which occur at least `--word-min-count` times. Specifying `--num-words` explicitly will still lead to a restricted
  vocabulary.

## [1.18.28]
### Changed
- Temporarily fixing the pyyaml version to 3.12 as version 4.1 introduced some backwards incompatible changes.

## [1.18.27]
### Fixed
- Fix silent failing of NDArray splits during inference by using a version that always returns a list. This was causing incorrect behavior when using lexicon restriction and batch inference with a single source factor.

## [1.18.26]
### Added
- ROUGE score evaluation. It can be used as the stopping criterion for tasks such as summarization.

## [1.18.25]
### Changed
- Update requirements to use MKL versions of MXNet for fast CPU operation.

## [1.18.24]
### Added
- Dockerfiles and convenience scripts for running `fast_align` to generate lexical tables.
These tables can be used to create top-K lexicons for faster decoding via vocabulary selection ([documentation](https://github.com/awslabs/sockeye/tree/master/contrib/fast_align)).

### Changed
- Updated default top-K lexicon size from 20 to 200.

## [1.18.23]
### Fixed
- Correctly create the convolutional embedding layers when the encoder is set to `transformer-with-conv-embed`. Previously
no convolutional layers were added so that a standard Transformer model was trained instead.

## [1.18.22]
### Fixed
- Make sure the default bucket is large enough with word based batching when the source is longer than the target (Previously
there was an edge case where the memory usage was sub-optimal with word based batching and longer source than target sentences).

## [1.18.21]
### Fixed
- Constrained decoding was missing a crucial cast
- Fixed test cases that should have caught this

## [1.18.20]
### Changed
- Transformer parametrization flags (model size, # of attention heads, feed-forward layer size) can now optionally
  defined separately for encoder & decoder. For example, to use a different transformer model size for the encoder,
  pass `--transformer-model-size 1024:512`.

## [1.18.19]
### Added
- LHUC is now supported in transformer models

## [1.18.18]
### Added
- \[Experimental\] Introducing the image captioning module. Type of models supported: ConvNet encoder - Sockeye NMT decoders. This includes also a feature extraction script,
an image-text iterator that loads features, training and inference pipelines and a visualization script that loads images and captions.
See [this tutorial](tutorials/image_captioning) for its usage. This module is experimental therefore its maintenance is not fully guaranteed.

## [1.18.17]
### Changed
- Updated to MXNet 1.2
- Use of the new LayerNormalization operator to save GPU memory.

## [1.18.16]
### Fixed
- Removed summation of gradient arrays when logging gradients.
  This clogged the memory on the primary GPU device over time when many checkpoints were done.
  Gradient histograms are now logged to Tensorboard separated by device.

## [1.18.15]
### Added
- Added decoding with target-side lexical constraints (documentation in `tutorials/constraints`).

## [1.18.14]
### Added
- Introduced Sockeye Autopilot for single-command end-to-end system building.
See the [Autopilot documentation]((https://github.com/awslabs/sockeye/tree/master/contrib/autopilot)) and run with: `sockeye-autopilot`.
Autopilot is a `contrib` module with its own tests that are run periodically.
It is not included in the comprehensive tests run for every commit.

## [1.18.13]
### Fixed
- Fixed two bugs with training resumption:
  1. removed overly strict assertion in the data iterator for model states before the first checkpoint.
  2. removed deletion of Tensorboard log directory.

### Added
- Added support for config files. Command line parameters have precedence over the values read from the config file.
  Minimal working example:
  `python -m sockeye.train --config config.yaml` with contents of `config.yaml` as follows:
  ```yaml
  source: source.txt
  target: target.txt
  output: out
  validation_source: valid.source.txt
  validation_target: valid.target.txt
  ```
### Changed
  The full set of arguments is serialized to `out/args.yaml` at the beginning of training (before json was used).

## [1.18.12]
### Changed
- All source side sequences now get appended an additional end-of-sentence (EOS) symbol. This change is backwards
  compatible meaning that inference with older models will still work without the EOS symbol.

## [1.18.11]
### Changed
- Default training parameters have been changed to reflect the setup used in our arXiv paper. Specifically, the default
  is now to train a 6 layer Transformer model with word based batching. The only difference to the paper is that weight
  tying is still turned off by default, as there may be use cases in which tying the source and target vocabularies is
  not appropriate. Turn it on using `--weight-tying --weight-tying-type=src_trg_softmax`. Additionally, BLEU scores from
  a checkpoint decoder are now monitored by default.

## [1.18.10]
### Fixed
- Re-allow early stopping w.r.t BLEU

## [1.18.9]
### Fixed
- Fixed a problem with lhuc boolean flags passed as None.

### Added
- Reorganized beam search. Normalization is applied only to completed hypotheses, and pruning of
  hypotheses (logprob against highest-scoring completed hypothesis) can be specified with
  `--beam-prune X`
- Enabled stopping at first completed hypothesis with `--beam-search-stop first` (default is 'all')

## [1.18.8]
### Removed
- Removed tensorboard logging of embedding & output parameters at every checkpoint. This used a lot of disk space.

## [1.18.7]
### Added
- Added support for LHUC in RNN models (David Vilar, "Learning Hidden Unit
  Contribution for Adapting Neural Machine Translation Models" NAACL 2018)

### Fixed
- Word based batching with very small batch sizes.

## [1.18.6]
### Fixed
- Fixed a problem with learning rate scheduler not properly being loaded when resuming training.

## [1.18.5]
### Fixed
- Fixed a problem with trainer not waiting for the last checkpoint decoder (#367).

## [1.18.4]
### Added
- Added options to control training length w.r.t number of updates/batches or number of samples:
  `--min-updates`, `--max-updates`, `--min-samples`, `--max-samples`.

## [1.18.3]
### Changed
- Training now supports training and validation data that contains empty segments. If a segment is empty, it is skipped
  during loading and a warning message including the number of empty segments is printed.

## [1.18.2]
### Changed
- Removed combined linear projection of keys & values in source attention transformer layers for
  performance improvements.
- The topk operator is performed in a single operation during batch decoding instead of running in a loop over each
sentence, bringing speed benefits in batch decoding.

## [1.18.1]
### Added
- Added Tensorboard logging for all parameter values and gradients as histograms/distributions. The logged values
  correspond to the current batch at checkpoint time.

### Changed
- Tensorboard logging now is done with the MXNet compatible 'mxboard' that supports logging of all kinds of events
  (scalars, histograms, embeddings, etc.). If installed, training events are written out to Tensorboard compatible
  even files automatically.

### Removed
- Removed the `--use-tensorboard` argument from `sockeye.train`. Tensorboard logging is now enabled by default if
  `mxboard` is installed.

## [1.18.0]
### Changed
- Change default target vocab name in model folder to `vocab.trg.0.json`
- Changed serialization format of top-k lexica to pickle/Numpy instead of JSON.
- `sockeye-lexicon` now supports two subcommands: create & inspect.
  The former provides the same functionality as the previous CLI.
  The latter allows users to pass source words to the top-k lexicon to inspect the set of allowed target words.

### Added
- Added ability to choose a smaller `k` at decoding runtime for lexicon restriction.

## [1.17.5]
### Added
- Added a flag `--strip-unknown-words` to `sockeye.translate` to remove any `<unk>` symbols from the output strings.

## [1.17.4]
### Added
- Added a flag `--fixed-param-names` to prevent certain parameters from being optimized during training.
  This is useful if you want to keep pre-trained embeddings fixed during training.
- Added a flag `--dry-run` to `sockeye.train` to not perform any actual training, but print statistics about the model
  and mode of operation.

## [1.17.3]
### Changed
- `sockeye.evaluate` can now handle multiple hypotheses files by simply specifying `--hypotheses file1 file2...`.
For each metric the mean and standard deviation will be reported across files.

## [1.17.2]
### Added
- Optionally store the beam search history to a `json` output using the `beam_store` output handler.

### Changed
- Use stack operator instead of expand_dims + concat in RNN decoder. Reduces memory usage.

## [1.17.1]
### Changed
 - Updated to [MXNet 1.1.0](https://github.com/apache/incubator-mxnet/tree/1.1.0)

## [1.17.0]
### Added
 - Source factors, as described in

   Linguistic Input Features Improve Neural Machine Translation (Sennrich \& Haddow, WMT 2016)
   [PDF](http://www.aclweb.org/anthology/W16-2209.pdf) [bibtex](http://www.aclweb.org/anthology/W16-2209.bib)

   Additional source factors are enabled by passing `--source-factors file1 [file2 ...]` (`-sf`), where file1, etc. are
   token-parallel to the source (`-s`).
   An analogous parameter, `--validation-source-factors`, is used to pass factors for validation data.
   The flag `--source-factors-num-embed D1 [D2 ...]` denotes the embedding dimensions and is required if source factor
   files are given. Factor embeddings are concatenated to the source embeddings dimension (`--num-embed`).

   At test time, the input sentence and its factors can be passed in via STDIN or command-line arguments.
   - For STDIN, the input and factors should be in a token-based factored format, e.g.,
     `word1|factor1|factor2|... w2|f1|f2|... ...1`.
   - You can also use file arguments, which mirrors training: `--input` takes the path to a file containing the source,
     and `--input-factors` a list of files containing token-parallel factors.
   At test time, an exception is raised if the number of expected factors does not
   match the factors passed along with the input.

 - Removed bias parameters from multi-head attention layers of the transformer.

## [1.16.6]
### Changed
 - Loading/Saving auxiliary parameters of the models. Before aux parameters were not saved or used for initialization.
 Therefore the parameters of certain layers were ignored (e.g., BatchNorm) and randomly initialized. This change
 enables to properly load, save and initialize the layers which use auxiliary parameters.

## [1.16.5]
### Changed
 - Device locking: Only one process will be acquiring GPUs at a time.
 This will lead to consecutive device ids whenever possible.

## [1.16.4]
### Changed
 - Internal change: Standardized all data to be batch-major both at training and at inference time.

## [1.16.3]
### Changed
 - When a device lock file exists and the process has no write permissions for the lock file we assume that the device
 is locked. Previously this lead to an permission denied exception. Please note that in this scenario we an not detect
 if the original Sockeye process did not shut down gracefully. This is not an issue when the sockeye process has write
 permissions on existing lock files as in that case locking is based on file system locks, which cease to exist when a
 process exits.

## [1.16.2]
### Changed
 - Changed to a custom speedometer that tracks samples/sec AND words/sec. The original MXNet speedometer did not take
 variable batch sizes due to word-based batching into account.

## [1.16.1]
### Fixed
 - Fixed entry points in `setup.py`.

## [1.16.0]
### Changed
 - Update to [MXNet 1.0.0](https://github.com/apache/incubator-mxnet/tree/1.0.0) which adds more advanced indexing
features, benefitting the beam search implementation.
 - `--kvstore` now accepts 'nccl' value. Only works if MXNet was compiled with `USE_NCCL=1`.

### Added
 - `--gradient-compression-type` and `--gradient-compression-threshold` flags to use gradient compression.
  See [MXNet FAQ on Gradient Compression](https://mxnet.incubator.apache.org/versions/master/faq/gradient_compression.html).

## [1.15.8]
### Fixed
 - Taking the BOS and EOS tag into account when calculating the maximum input length at inference.

## [1.15.7]
### Fixed
 - fixed a problem with `--num-samples-per-shard` flag not being parsed as int.

## [1.15.6]
### Added
 - New CLI `sockeye.prepare_data` for preprocessing the training data only once before training,
 potentially splitting large datasets into shards. At training time only one shard is loaded into memory at a time,
 limiting the maximum memory usage.

### Changed
 - Instead of using the ```--source``` and ```--target``` arguments ```sockeye.train``` now accepts a
 ```--prepared-data``` argument pointing to the folder containing the preprocessed and sharded data. Using the raw
 training data is still possible and now consumes less memory.

## [1.15.5]
### Added
 - Optionally apply query, key and value projections to the source and target hidden vectors in the CNN model
 before applying the attention mechanism. CLI parameter: `--cnn-project-qkv`.

## [1.15.4]
### Added
 - A warning will be printed if the checkpoint decoder slows down training.

## [1.15.3]
### Added
 - Exposing the xavier random number generator through `--weight-init-xavier-rand-type`.

## [1.15.2]
### Added
 - Exposing MXNet's Nesterov Accelerated Gradient, Adadelta and Adadelta optimizers.

## [1.15.1]
### Added
 - A tool that initializes embedding weights with pretrained word representations, `sockeye.init_embedding`.

## [1.15.0]
### Added
- Added support for Swish-1 (SiLU) activation to transformer models
([Ramachandran et al. 2017: Searching for Activation Functions](https://arxiv.org/pdf/1710.05941.pdf),
[Elfwing et al. 2017: Sigmoid-Weighted Linear Units for Neural Network Function Approximation
in Reinforcement Learning](https://arxiv.org/pdf/1702.03118.pdf)).  Use `--transformer-activation-type swish1`.
- Added support for GELU activation to transformer models ([Hendrycks and Gimpel 2016: Bridging Nonlinearities and
Stochastic Regularizers with Gaussian Error Linear Units](https://arxiv.org/pdf/1606.08415.pdf).
Use `--transformer-activation-type gelu`.

## [1.14.3]
### Changed
- Fast decoding for transformer models. Caches keys and values of self-attention before softmax.
Changed decoding flag `--bucket-width` to apply only to source length.

## [1.14.2]
### Added
 - Gradient norm clipping (`--gradient-clipping-type`) and monitoring.
### Changed
 - Changed `--clip-gradient` to `--gradient-clipping-threshold` for consistency.

## [1.14.1]
### Changed
 - Sorting sentences during decoding before splitting them into batches.
 - Default chunk size: The default chunk size when batching is enabled is now batch_size * 500 during decoding to avoid
  users accidentally forgetting to increase the chunk size.

## [1.14.0]
### Changed
 - Downscaled fixed positional embeddings for CNN models.
 - Renamed `--monitor-bleu` flag to `--decode-and-evaluate` to illustrate that it computes
 other metrics in addition to BLEU.

### Added
 - `--decode-and-evaluate-use-cpu` flag to use CPU for decoding validation data.
 - `--decode-and-evaluate-device-id` flag to use a separate GPU device for validation decoding. If not specified, the
 existing and still default behavior is to use the last acquired GPU for training.

## [1.13.2]
### Added
 - A tool that extracts specified parameters from params.x into a .npz file for downstream applications or analysis.

## [1.13.1]
### Added
 - Added chrF metric
([Popovic 2015: chrF: character n-gram F-score for automatic MT evaluation](http://www.statmt.org/wmt15/pdf/WMT49.pdf)) to Sockeye.
sockeye.evaluate now accepts `bleu` and `chrf` as values for `--metrics`

## [1.13.0]
### Fixed
 - Transformer models do not ignore `--num-embed` anymore as they did silently before.
 As a result there is an error thrown if `--num-embed` != `--transformer-model-size`.
 - Fixed the attention in upper layers (`--rnn-attention-in-upper-layers`), which was previously not passed correctly
 to the decoder.
### Removed
 - Removed RNN parameter (un-)packing and support for FusedRNNCells (removed `--use-fused-rnns` flag).
 These were not used, not correctly initialized, and performed worse than regular RNN cells. Moreover,
 they made the code much more complex. RNN models trained with previous versions are no longer compatible.
- Removed the lexical biasing functionality (Arthur ETAL'16) (removed arguments `--lexical-bias`
 and `--learn-lexical-bias`).

## [1.12.2]
### Changed
 - Updated to [MXNet 0.12.1](https://github.com/apache/incubator-mxnet/releases/tag/0.12.1), which includes an important
 bug fix for CPU decoding.

## [1.12.1]
### Changed
 - Removed dependency on sacrebleu pip package. Now imports directly from `contrib/`.

## [1.12.0]
### Changed
 - Transformers now always use the linear output transformation after combining attention heads, even if input & output
 depth do not differ.

## [1.11.2]
### Fixed
 - Fixed a bug where vocabulary slice padding was defaulting to CPU context.  This was affecting decoding on GPUs with
 very small vocabularies.

## [1.11.1]
### Fixed
 - Fixed an issue with the use of `ignore` in `CrossEntropyMetric::cross_entropy_smoothed`. This was affecting
 runs with Eve optimizer and label smoothing. Thanks @kobenaxie for reporting.

## [1.11.0]
### Added
 - Lexicon-based target vocabulary restriction for faster decoding. New CLI for top-k lexicon creation, sockeye.lexicon.
 New translate CLI argument `--restrict-lexicon`.

### Changed
 - Bleu computation based on Sacrebleu.

## [1.10.5]
### Fixed
 - Fixed yet another bug with the data iterator.

## [1.10.4]
### Fixed
 - Fixed a bug with the revised data iterator not correctly appending EOS symbols for variable-length batches.
 This reverts part of the commit added in 1.10.1 but is now correct again.

## [1.10.3]
### Changed
 - Fixed a bug with max_observed_{source,target}_len being computed on the complete data set, not only on the
 sentences actually added to the buckets based on `--max_seq_len`.

## [1.10.2]
### Added
 - `--max-num-epochs` flag to train for a maximum number of passes through the training data.

## [1.10.1]
### Changed
 - Reduced memory footprint when creating data iterators: integer sequences
 are streamed from disk when being assigned to buckets.

## [1.10.0]
### Changed
 - Updated MXNet dependency to 0.12 (w/ MKL support by default).
 - Changed `--smoothed-cross-entropy-alpha` to `--label-smoothing`.
 Label smoothing should now require significantly less memory due to its addition to MXNet's `SoftmaxOutput` operator.
 - `--weight-normalization` now applies not only to convolutional weight matrices, but to output layers of all decoders.
 It is also independent of weight tying.
 - Transformers now use `--embed-dropout`. Before they were using `--transformer-dropout-prepost` for this.
 - Transformers now scale their embedding vectors before adding fixed positional embeddings.
 This turns out to be crucial for effective learning.
 - `.param` files now use 5 digit identifiers to reduce risk of overflowing with many checkpoints.

### Added
 - Added CUDA 9.0 requirements file.
 - `--loss-normalization-type`. Added a new flag to control loss normalization. New default is to normalize
 by the number of valid, non-PAD tokens instead of the batch size.
 - `--weight-init-xavier-factor-type`. Added new flag to control Xavier factor type when `--weight-init=xavier`.
 - `--embed-weight-init`. Added new flag for initialization of embeddings matrices.

### Removed
 - `--smoothed-cross-entropy-alpha` argument. See above.
 - `--normalize-loss` argument. See above.

## [1.9.0]
### Added
 - Batch decoding. New options for the translate CLI: ``--batch-size`` and ``--chunk-size``. Translator.translate()
 now accepts and returns lists of inputs and outputs.

## [1.8.4]
### Added
 - Exposing the MXNet KVStore through the ``--kvstore`` argument, potentially enabling distributed training.

## [1.8.3]
### Added
 - Optional smart rollback of parameters and optimizer states after updating the learning rate
 if not improved for x checkpoints. New flags: ``--learning-rate-decay-param-reset``,
 ``--learning-rate-decay-optimizer-states-reset``

## [1.8.2]
### Fixed
 - The RNN variational dropout mask is now independent of the input
 (previously any zero initial state led to the first state being canceled).
 - Correctly pass `self.dropout_inputs` float to `mx.sym.Dropout` in `VariationalDropoutCell`.

## [1.8.1]
### Changed
 - Instead of truncating sentences exceeding the maximum input length they are now translated in chunks.

## [1.8.0]
### Added
 - Convolutional decoder.
 - Weight normalization (for CNN only so far).
 - Learned positional embeddings for the transformer.

### Changed
 - `--attention-*` CLI params renamed to `--rnn-attention-*`.
 - `--transformer-no-positional-encodings` generalized to `--transformer-positional-embedding-type`.<|MERGE_RESOLUTION|>--- conflicted
+++ resolved
@@ -11,9 +11,8 @@
 
 Each version section may have subsections for: _Added_, _Changed_, _Removed_, _Deprecated_, and _Fixed_.
 
-## [3.1.31]
-
-<<<<<<< HEAD
+## [3.1.32]
+
 ### Added
 
 - Sockeye training now supports instance (sequence level) and label (token level) loss weights.
@@ -32,12 +31,13 @@
 ### Fixed
 
 - For distributed training, replicating examples so that each worker has at least one per bucket now correctly uses `repeat` instead of `repeat_interleave`.
-=======
+
+## [3.1.31]
+
 ### Fixed
 
 - Fixed sequence copying integration tests to correctly specify that scoring/translation outputs should not be checked.
 - Enabled `bfloat16` integration and system testing on all platforms.
->>>>>>> 13c63be5
 
 ## [3.1.30]
 
