--- conflicted
+++ resolved
@@ -11,7 +11,6 @@
 
 Each version section may have subsections for: _Added_, _Changed_, _Removed_, _Deprecated_, and _Fixed_.
 
-<<<<<<< HEAD
 ## [3.1.9999]
 
 ### Added
@@ -32,7 +31,7 @@
 ### Fixed
 
 - For distributed training, replicating examples so that each worker has at least one per bucket now correctly uses `repeat` instead of `repeat_interleave`.
-=======
+
 ## [3.1.27]
 
 ### Changed
@@ -58,7 +57,6 @@
 
 ## Changed
 - Updated to sacrebleu==2.3.1. Changed default BLEU floor smoothing offset from 0.01 to 0.1.
->>>>>>> 288baa7b
 
 ## [3.1.24]
 
