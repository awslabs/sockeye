# Changelog
All notable changes to the project are documented in this file.

Version numbers are of the form `1.0.0`.
Any version bump in the last digit is backwards-compatible, in that a model trained with the previous version can still
be used for translation with the new version.
Any bump in the second digit indicates a backwards-incompatible change,
e.g. due to changing the architecture or simply modifying model parameter names.
Note that Sockeye has checks in place to not translate with an old model that was trained with an incompatible version.

Each version section may have have subsections for: _Added_, _Changed_, _Removed_, _Deprecated_, and _Fixed_.

## [1.18.68]
<<<<<<< HEAD
### Added
- Source factors can now be added to the embeddings instead of concatenated with `--source-factors-combine sum` (default: concat)
=======
### Fixed
- Fixed training crashes with `--learning-rate-decay-optimizer-states-reset initial` option.
>>>>>>> bd57e1a5

## [1.18.67]
### Added
- Added `fertility` as a further type of attention coverage.
- Added an option for training to keep the initializations of the model via `--keep-initializations`. When set, the trainer will avoid deleting the params file for the first checkpoint, no matter what `--keep-last-params` is set to.

## [1.18.66]
### Fixed
- Fix to argument names that are allowed to differ for resuming training.

## [1.18.65]
### Changed
- More informative error message about inconsistent --shared-vocab setting.

## [1.18.64]
### Added
- Adding translation sampling via `--sample [N]`. This causes the decoder to sample each next step from the target distribution probabilities at each
  timestep. An optional value of `N` causes the decoder to sample only from the top `N` vocabulary items for each hypothesis at each timestep (the
  default is 0, meaning to sample from the entire vocabulary).

## [1.18.63]
### Changed
- The checkpoint decoder and nvidia-smi subprocess are now launched from a forkserver, allowing for a better separation between processes.

## [1.18.62]
### Added
- Add option to make `TranslatorInputs` directly from a dict.

## [1.18.61]
### Changed
- Update to MXNet 1.3.1. Removed requirements/requirements.gpu-cu{75,91}.txt as CUDA 7.5 and 9.1 are deprecated.

## [1.18.60]
### Fixed
- Performance optimization to skip the softmax operation for single model greedy decoding is now only applied if no translation scores are required in the output.

## [1.18.59]
### Added
- Full training state is now returned from EarlyStoppingTrainer's fit().
### Changed
- Training state cleanup will not be performed for training runs that did not converge yet.
- Switched to portalocker for locking files (Windows compatibility).

## [1.18.58]
### Added
- Added nbest translation, exposed as `--nbest-size`. Nbest translation means to not only output the most probable translation according to a model, but the top n most probable hypotheses. If `--nbest-size > 1` and the option `--output-type` is not explicitly specified, the output type will be changed to one JSON list of nbest translations per line. `--nbest-size` can never be larger than `--beam-size`.

### Changed
- Changed `sockeye.rerank` CLI to be compatible with nbest translation JSON output format.

## [1.18.57]
### Added
- Added `sockeye.score` CLI for quickly scoring existing translations ([documentation](tutorials/scoring.md)).
### Fixed
- Entry-point clean-up after the contrib/ rename

## [1.18.56]
### Changed
- Update to MXNet 1.3.0.post0

## [1.18.55]
- Renamed `contrib` to less-generic `sockeye_contrib`

## [1.18.54]
### Added
- `--source-factor-vocabs` can be set to provide source factor vocabularies.

## [1.18.53]
### Added
- Always skipping softmax for greedy decoding by default, only for single models.
- Added option `--skip-topk` for greedy decoding.

## [1.18.52]
### Fixed
- Fixed bug in constrained decoding to make sure best hypothesis satifies all constraints.

## [1.18.51]
### Added
- Added a CLI for reranking of an nbest list of translations.

## [1.18.50]
### Fixed
- Check for equivalency of training and validation source factors was incorrectly indented.

## [1.18.49]
### Changed
- Removed dependence on the nvidia-smi tool. The number of GPUs is now determined programatically.

## [1.18.48]
### Changed
- Translator.max_input_length now reports correct maximum input length for TranslatorInput objects, independent of the internal representation, where an additional EOS gets added. 

## [1.18.47]
### Changed
- translate CLI: no longer rely on external, user-given input id for sorting translations. Also allow string ids for sentences.

## [1.18.46]
### Fixed
- Fixed issue with `--num-words 0:0` in image captioning and another issue related to loading all features to memory with variable length.

## [1.18.45]
### Added
- Added an 8 layer LSTM model similar (but not exactly identical) to the 'GNMT' architecture to autopilot.

## [1.18.44]
### Fixed
- Fixed an issue with `--max-num-epochs` causing training to stop before the update/batch that actually completes the epoch was made.

## [1.18.43]
### Added
- `<s>` now supported as the first token in a multi-word negative constraint
  (e.g., `<s> I think` to prevent a sentence from starting with `I think`)
### Fixed
- Bugfix in resetting the state of a multiple-word negative constraint

## [1.18.42]
### Changed
- Simplified gluon blocks for length calculation

## [1.18.41]
### Changed
- Require numpy 1.14 or later to avoid MKL conflicts between numpy as mxnet-mkl.

## [1.18.40]
### Fixed
- Fixed bad check for existence of negative constraints.
- Resolved conflict for phrases that are both positive and negative constraints.
- Fixed softmax temperature at inference time.

## [1.18.39]
### Added
- Image Captioning now supports constrained decoding.
- Image Captioning: zero padding of features now allows input features of different shape for each image.

## [1.18.38]
### Fixed
- Fixed issue with the incorrect order of translations when empty inputs are present and translating in chunks.

## [1.18.37]
### Fixed
- Determining the max output length for each sentence in a batch by the bucket length rather than the actual in order to match the behavior of a single sentence translation.

## [1.18.36]
### Changed
- Updated to [MXNet 1.2.1](https://github.com/apache/incubator-mxnet/tree/1.2.1)

## [1.18.35]
### Added
- ROUGE scores are now available in `sockeye-evaluate`.
- Enabled CHRF as an early-stopping metric.

## [1.18.34]
### Added
- Added support for `--beam-search-stop first` for decoding jobs with `--batch-size > 1`.

## [1.18.33]
### Added
- Now supports negative constraints, which are phrases that must *not* appear in the output.
   - Global constraints can be listed in a (pre-processed) file, one per line: `--avoid-list FILE`
   - Per-sentence constraints are passed using the `avoid` keyword in the JSON object, with a list of strings as its field value.

## [1.18.32]
### Added
- Added option to pad vocabulary to a multiple of x: e.g. `--pad-vocab-to-multiple-of 16`.

## [1.18.31]
### Added
- Pre-training the RNN decoder. Usage:
  1. Train with flag `--decoder-only`.
  2. Feed identical source/target training data.

## [1.18.30]
### Fixed
- Preserving max output length for each sentence to allow having identical translations for both with and without batching.

## [1.18.29]
### Changed
- No longer restrict the vocabulary to 50,000 words by default, but rather create the vocabulary from all words which occur at least `--word-min-count` times. Specifying `--num-words` explicitly will still lead to a restricted
  vocabulary.

## [1.18.28]
### Changed
- Temporarily fixing the pyyaml version to 3.12 as version 4.1 introduced some backwards incompatible changes.

## [1.18.27]
### Fixed
- Fix silent failing of NDArray splits during inference by using a version that always returns a list. This was causing incorrect behavior when using lexicon restriction and batch inference with a single source factor.

## [1.18.26]
### Added
- ROUGE score evaluation. It can be used as the stopping criterion for tasks such as summarization.

## [1.18.25]
### Changed
- Update requirements to use MKL versions of MXNet for fast CPU operation.

## [1.18.24]
### Added
- Dockerfiles and convenience scripts for running `fast_align` to generate lexical tables.
These tables can be used to create top-K lexicons for faster decoding via vocabulary selection ([documentation](https://github.com/awslabs/sockeye/tree/master/contrib/fast_align)).

### Changed
- Updated default top-K lexicon size from 20 to 200.

## [1.18.23]
### Fixed
- Correctly create the convolutional embedding layers when the encoder is set to `transformer-with-conv-embed`. Previously
no convolutional layers were added so that a standard Transformer model was trained instead.

## [1.18.22]
### Fixed
- Make sure the default bucket is large enough with word based batching when the source is longer than the target (Previously
there was an edge case where the memory usage was sub-optimal with word based batching and longer source than target sentences).

## [1.18.21]
### Fixed
- Constrained decoding was missing a crucial cast
- Fixed test cases that should have caught this

## [1.18.20]
### Changed
- Transformer parametrization flags (model size, # of attention heads, feed-forward layer size) can now optionally
  defined separately for encoder & decoder. For example, to use a different transformer model size for the encoder,
  pass `--transformer-model-size 1024:512`.

## [1.18.19]
### Added
- LHUC is now supported in transformer models

## [1.18.18]
### Added
- \[Experimental\] Introducing the image captioning module. Type of models supported: ConvNet encoder - Sockeye NMT decoders. This includes also a feature extraction script,
an image-text iterator that loads features, training and inference pipelines and a visualization script that loads images and captions.
See [this tutorial](tutorials/image_captioning) for its usage. This module is experimental therefore its maintenance is not fully guaranteed.

## [1.18.17]
### Changed
- Updated to MXNet 1.2
- Use of the new LayerNormalization operator to save GPU memory.

## [1.18.16]
### Fixed
- Removed summation of gradient arrays when logging gradients.
  This clogged the memory on the primary GPU device over time when many checkpoints were done.
  Gradient histograms are now logged to Tensorboard separated by device.

## [1.18.15]
### Added
- Added decoding with target-side lexical constraints (documentation in `tutorials/constraints`).

## [1.18.14]
### Added
- Introduced Sockeye Autopilot for single-command end-to-end system building.
See the [Autopilot documentation]((https://github.com/awslabs/sockeye/tree/master/contrib/autopilot)) and run with: `sockeye-autopilot`.
Autopilot is a `contrib` module with its own tests that are run periodically.
It is not included in the comprehensive tests run for every commit.

## [1.18.13]
### Fixed
- Fixed two bugs with training resumption:
  1. removed overly strict assertion in the data iterator for model states before the first checkpoint.
  2. removed deletion of Tensorboard log directory.

### Added
- Added support for config files. Command line parameters have precedence over the values read from the config file.
  Minimal working example:
  `python -m sockeye.train --config config.yaml` with contents of `config.yaml` as follows:
  ```yaml
  source: source.txt
  target: target.txt
  output: out
  validation_source: valid.source.txt
  validation_target: valid.target.txt
  ```
### Changed
  The full set of arguments is serialized to `out/args.yaml` at the beginning of training (before json was used).

## [1.18.12]
### Changed
- All source side sequences now get appended an additional end-of-sentence (EOS) symbol. This change is backwards
  compatible meaning that inference with older models will still work without the EOS symbol.

## [1.18.11]
### Changed
- Default training parameters have been changed to reflect the setup used in our arXiv paper. Specifically, the default
  is now to train a 6 layer Transformer model with word based batching. The only difference to the paper is that weight
  tying is still turned off by default, as there may be use cases in which tying the source and target vocabularies is
  not appropriate. Turn it on using `--weight-tying --weight-tying-type=src_trg_softmax`. Additionally, BLEU scores from
  a checkpoint decoder are now monitored by default.

## [1.18.10]
### Fixed
- Re-allow early stopping w.r.t BLEU

## [1.18.9]
### Fixed
- Fixed a problem with lhuc boolean flags passed as None.

### Added
- Reorganized beam search. Normalization is applied only to completed hypotheses, and pruning of
  hypotheses (logprob against highest-scoring completed hypothesis) can be specified with
  `--beam-prune X`
- Enabled stopping at first completed hypothesis with `--beam-search-stop first` (default is 'all')

## [1.18.8]
### Removed
- Removed tensorboard logging of embedding & output parameters at every checkpoint. This used a lot of disk space.

## [1.18.7]
### Added
- Added support for LHUC in RNN models (David Vilar, "Learning Hidden Unit
  Contribution for Adapting Neural Machine Translation Models" NAACL 2018)

### Fixed
- Word based batching with very small batch sizes.

## [1.18.6]
### Fixed
- Fixed a problem with learning rate scheduler not properly being loaded when resuming training.

## [1.18.5]
### Fixed
- Fixed a problem with trainer not waiting for the last checkpoint decoder (#367).

## [1.18.4]
### Added
- Added options to control training length w.r.t number of updates/batches or number of samples:
  `--min-updates`, `--max-updates`, `--min-samples`, `--max-samples`.

## [1.18.3]
### Changed
- Training now supports training and validation data that contains empty segments. If a segment is empty, it is skipped
  during loading and a warning message including the number of empty segments is printed.

## [1.18.2]
### Changed
- Removed combined linear projection of keys & values in source attention transformer layers for
  performance improvements.
- The topk operator is performed in a single operation during batch decoding instead of running in a loop over each
sentence, bringing speed benefits in batch decoding.

## [1.18.1]
### Added
- Added Tensorboard logging for all parameter values and gradients as histograms/distributions. The logged values
  correspond to the current batch at checkpoint time.

### Changed
- Tensorboard logging now is done with the MXNet compatible 'mxboard' that supports logging of all kinds of events
  (scalars, histograms, embeddings, etc.). If installed, training events are written out to Tensorboard compatible
  even files automatically.

### Removed
- Removed the `--use-tensorboard` argument from `sockeye.train`. Tensorboard logging is now enabled by default if
  `mxboard` is installed.

## [1.18.0]
### Changed
- Change default target vocab name in model folder to `vocab.trg.0.json`
- Changed serialization format of top-k lexica to pickle/Numpy instead of JSON.
- `sockeye-lexicon` now supports two subcommands: create & inspect.
  The former provides the same functionality as the previous CLI.
  The latter allows users to pass source words to the top-k lexicon to inspect the set of allowed target words.

### Added
- Added ability to choose a smaller `k` at decoding runtime for lexicon restriction.

## [1.17.5]
### Added
- Added a flag `--strip-unknown-words` to `sockeye.translate` to remove any `<unk>` symbols from the output strings.

## [1.17.4]
### Added
- Added a flag `--fixed-param-names` to prevent certain parameters from being optimized during training.
  This is useful if you want to keep pre-trained embeddings fixed during training.
- Added a flag `--dry-run` to `sockeye.train` to not perform any actual training, but print statistics about the model
  and mode of operation.

## [1.17.3]
### Changed
- `sockeye.evaluate` can now handle multiple hypotheses files by simply specifying `--hypotheses file1 file2...`.
For each metric the mean and standard deviation will be reported across files.

## [1.17.2]
### Added
- Optionally store the beam search history to a `json` output using the `beam_store` output handler.

### Changed
- Use stack operator instead of expand_dims + concat in RNN decoder. Reduces memory usage.

## [1.17.1]
### Changed
 - Updated to [MXNet 1.1.0](https://github.com/apache/incubator-mxnet/tree/1.1.0)

## [1.17.0]
### Added
 - Source factors, as described in

   Linguistic Input Features Improve Neural Machine Translation (Sennrich \& Haddow, WMT 2016)
   [PDF](http://www.aclweb.org/anthology/W16-2209.pdf) [bibtex](http://www.aclweb.org/anthology/W16-2209.bib)

   Additional source factors are enabled by passing `--source-factors file1 [file2 ...]` (`-sf`), where file1, etc. are
   token-parallel to the source (`-s`).
   An analogous parameter, `--validation-source-factors`, is used to pass factors for validation data.
   The flag `--source-factors-num-embed D1 [D2 ...]` denotes the embedding dimensions and is required if source factor
   files are given. Factor embeddings are concatenated to the source embeddings dimension (`--num-embed`).

   At test time, the input sentence and its factors can be passed in via STDIN or command-line arguments.
   - For STDIN, the input and factors should be in a token-based factored format, e.g.,
     `word1|factor1|factor2|... w2|f1|f2|... ...1`.
   - You can also use file arguments, which mirrors training: `--input` takes the path to a file containing the source,
     and `--input-factors` a list of files containing token-parallel factors.
   At test time, an exception is raised if the number of expected factors does not
   match the factors passed along with the input.

 - Removed bias parameters from multi-head attention layers of the transformer.

## [1.16.6]
### Changed
 - Loading/Saving auxiliary parameters of the models. Before aux parameters were not saved or used for initialization.
 Therefore the parameters of certain layers were ignored (e.g., BatchNorm) and randomly initialized. This change
 enables to properly load, save and initialize the layers which use auxiliary parameters.

## [1.16.5]
### Changed
 - Device locking: Only one process will be acquiring GPUs at a time.
 This will lead to consecutive device ids whenever possible.

## [1.16.4]
### Changed
 - Internal change: Standardized all data to be batch-major both at training and at inference time.

## [1.16.3]
### Changed
 - When a device lock file exists and the process has no write permissions for the lock file we assume that the device
 is locked. Previously this lead to an permission denied exception. Please note that in this scenario we an not detect
 if the original Sockeye process did not shut down gracefully. This is not an issue when the sockeye process has write
 permissions on existing lock files as in that case locking is based on file system locks, which cease to exist when a
 process exits.

## [1.16.2]
### Changed
 - Changed to a custom speedometer that tracks samples/sec AND words/sec. The original MXNet speedometer did not take
 variable batch sizes due to word-based batching into account.

## [1.16.1]
### Fixed
 - Fixed entry points in `setup.py`.

## [1.16.0]
### Changed
 - Update to [MXNet 1.0.0](https://github.com/apache/incubator-mxnet/tree/1.0.0) which adds more advanced indexing
features, benefitting the beam search implementation.
 - `--kvstore` now accepts 'nccl' value. Only works if MXNet was compiled with `USE_NCCL=1`.

### Added
 - `--gradient-compression-type` and `--gradient-compression-threshold` flags to use gradient compression.
  See [MXNet FAQ on Gradient Compression](https://mxnet.incubator.apache.org/versions/master/faq/gradient_compression.html).

## [1.15.8]
### Fixed
 - Taking the BOS and EOS tag into account when calculating the maximum input length at inference.

## [1.15.7]
### Fixed
 - fixed a problem with `--num-samples-per-shard` flag not being parsed as int.

## [1.15.6]
### Added
 - New CLI `sockeye.prepare_data` for preprocessing the training data only once before training,
 potentially splitting large datasets into shards. At training time only one shard is loaded into memory at a time,
 limiting the maximum memory usage.

### Changed
 - Instead of using the ```--source``` and ```--target``` arguments ```sockeye.train``` now accepts a
 ```--prepared-data``` argument pointing to the folder containing the preprocessed and sharded data. Using the raw
 training data is still possible and now consumes less memory.

## [1.15.5]
### Added
 - Optionally apply query, key and value projections to the source and target hidden vectors in the CNN model
 before applying the attention mechanism. CLI parameter: `--cnn-project-qkv`.

## [1.15.4]
### Added
 - A warning will be printed if the checkpoint decoder slows down training.

## [1.15.3]
### Added
 - Exposing the xavier random number generator through `--weight-init-xavier-rand-type`.

## [1.15.2]
### Added
 - Exposing MXNet's Nesterov Accelerated Gradient, Adadelta and Adadelta optimizers.

## [1.15.1]
### Added
 - A tool that initializes embedding weights with pretrained word representations, `sockeye.init_embedding`.

## [1.15.0]
### Added
- Added support for Swish-1 (SiLU) activation to transformer models
([Ramachandran et al. 2017: Searching for Activation Functions](https://arxiv.org/pdf/1710.05941.pdf),
[Elfwing et al. 2017: Sigmoid-Weighted Linear Units for Neural Network Function Approximation
in Reinforcement Learning](https://arxiv.org/pdf/1702.03118.pdf)).  Use `--transformer-activation-type swish1`.
- Added support for GELU activation to transformer models ([Hendrycks and Gimpel 2016: Bridging Nonlinearities and
Stochastic Regularizers with Gaussian Error Linear Units](https://arxiv.org/pdf/1606.08415.pdf).
Use `--transformer-activation-type gelu`.

## [1.14.3]
### Changed
- Fast decoding for transformer models. Caches keys and values of self-attention before softmax.
Changed decoding flag `--bucket-width` to apply only to source length.

## [1.14.2]
### Added
 - Gradient norm clipping (`--gradient-clipping-type`) and monitoring.
### Changed
 - Changed `--clip-gradient` to `--gradient-clipping-threshold` for consistency.

## [1.14.1]
### Changed
 - Sorting sentences during decoding before splitting them into batches.
 - Default chunk size: The default chunk size when batching is enabled is now batch_size * 500 during decoding to avoid
  users accidentally forgetting to increase the chunk size.

## [1.14.0]
### Changed
 - Downscaled fixed positional embeddings for CNN models.
 - Renamed `--monitor-bleu` flag to `--decode-and-evaluate` to illustrate that it computes
 other metrics in addition to BLEU.

### Added
 - `--decode-and-evaluate-use-cpu` flag to use CPU for decoding validation data.
 - `--decode-and-evaluate-device-id` flag to use a separate GPU device for validation decoding. If not specified, the
 existing and still default behavior is to use the last acquired GPU for training.

## [1.13.2]
### Added
 - A tool that extracts specified parameters from params.x into a .npz file for downstream applications or analysis.

## [1.13.1]
### Added
 - Added chrF metric
([Popovic 2015: chrF: character n-gram F-score for automatic MT evaluation](http://www.statmt.org/wmt15/pdf/WMT49.pdf)) to Sockeye.
sockeye.evaluate now accepts `bleu` and `chrf` as values for `--metrics`

## [1.13.0]
### Fixed
 - Transformer models do not ignore `--num-embed` anymore as they did silently before.
 As a result there is an error thrown if `--num-embed` != `--transformer-model-size`.
 - Fixed the attention in upper layers (`--rnn-attention-in-upper-layers`), which was previously not passed correctly
 to the decoder.
### Removed
 - Removed RNN parameter (un-)packing and support for FusedRNNCells (removed `--use-fused-rnns` flag).
 These were not used, not correctly initialized, and performed worse than regular RNN cells. Moreover,
 they made the code much more complex. RNN models trained with previous versions are no longer compatible.
- Removed the lexical biasing functionality (Arthur ETAL'16) (removed arguments `--lexical-bias`
 and `--learn-lexical-bias`).

## [1.12.2]
### Changed
 - Updated to [MXNet 0.12.1](https://github.com/apache/incubator-mxnet/releases/tag/0.12.1), which includes an important
 bug fix for CPU decoding.

## [1.12.1]
### Changed
 - Removed dependency on sacrebleu pip package. Now imports directly from `contrib/`.

## [1.12.0]
### Changed
 - Transformers now always use the linear output transformation after combining attention heads, even if input & output
 depth do not differ.

## [1.11.2]
### Fixed
 - Fixed a bug where vocabulary slice padding was defaulting to CPU context.  This was affecting decoding on GPUs with
 very small vocabularies.

## [1.11.1]
### Fixed
 - Fixed an issue with the use of `ignore` in `CrossEntropyMetric::cross_entropy_smoothed`. This was affecting
 runs with Eve optimizer and label smoothing. Thanks @kobenaxie for reporting.

## [1.11.0]
### Added
 - Lexicon-based target vocabulary restriction for faster decoding. New CLI for top-k lexicon creation, sockeye.lexicon.
 New translate CLI argument `--restrict-lexicon`.

### Changed
 - Bleu computation based on Sacrebleu.

## [1.10.5]
### Fixed
 - Fixed yet another bug with the data iterator.

## [1.10.4]
### Fixed
 - Fixed a bug with the revised data iterator not correctly appending EOS symbols for variable-length batches.
 This reverts part of the commit added in 1.10.1 but is now correct again.

## [1.10.3]
### Changed
 - Fixed a bug with max_observed_{source,target}_len being computed on the complete data set, not only on the
 sentences actually added to the buckets based on `--max_seq_len`.

## [1.10.2]
### Added
 - `--max-num-epochs` flag to train for a maximum number of passes through the training data.

## [1.10.1]
### Changed
 - Reduced memory footprint when creating data iterators: integer sequences
 are streamed from disk when being assigned to buckets.

## [1.10.0]
### Changed
 - Updated MXNet dependency to 0.12 (w/ MKL support by default).
 - Changed `--smoothed-cross-entropy-alpha` to `--label-smoothing`.
 Label smoothing should now require significantly less memory due to its addition to MXNet's `SoftmaxOutput` operator.
 - `--weight-normalization` now applies not only to convolutional weight matrices, but to output layers of all decoders.
 It is also independent of weight tying.
 - Transformers now use `--embed-dropout`. Before they were using `--transformer-dropout-prepost` for this.
 - Transformers now scale their embedding vectors before adding fixed positional embeddings.
 This turns out to be crucial for effective learning.
 - `.param` files now use 5 digit identifiers to reduce risk of overflowing with many checkpoints.

### Added
 - Added CUDA 9.0 requirements file.
 - `--loss-normalization-type`. Added a new flag to control loss normalization. New default is to normalize
 by the number of valid, non-PAD tokens instead of the batch size.
 - `--weight-init-xavier-factor-type`. Added new flag to control Xavier factor type when `--weight-init=xavier`.
 - `--embed-weight-init`. Added new flag for initialization of embeddings matrices.

### Removed
 - `--smoothed-cross-entropy-alpha` argument. See above.
 - `--normalize-loss` argument. See above.

## [1.9.0]
### Added
 - Batch decoding. New options for the translate CLI: ``--batch-size`` and ``--chunk-size``. Translator.translate()
 now accepts and returns lists of inputs and outputs.

## [1.8.4]
### Added
 - Exposing the MXNet KVStore through the ``--kvstore`` argument, potentially enabling distributed training.

## [1.8.3]
### Added
 - Optional smart rollback of parameters and optimizer states after updating the learning rate
 if not improved for x checkpoints. New flags: ``--learning-rate-decay-param-reset``,
 ``--learning-rate-decay-optimizer-states-reset``

## [1.8.2]
### Fixed
 - The RNN variational dropout mask is now independent of the input
 (previously any zero initial state led to the first state being canceled).
 - Correctly pass `self.dropout_inputs` float to `mx.sym.Dropout` in `VariationalDropoutCell`.

## [1.8.1]
### Changed
 - Instead of truncating sentences exceeding the maximum input length they are now translated in chunks.

## [1.8.0]
### Added
 - Convolutional decoder.
 - Weight normalization (for CNN only so far).
 - Learned positional embeddings for the transformer.

### Changed
 - `--attention-*` CLI params renamed to `--rnn-attention-*`.
 - `--transformer-no-positional-encodings` generalized to `--transformer-positional-embedding-type`.

<|MERGE_RESOLUTION|>--- conflicted
+++ resolved
@@ -10,14 +10,13 @@
 
 Each version section may have have subsections for: _Added_, _Changed_, _Removed_, _Deprecated_, and _Fixed_.
 
+## [1.18.69]
+### Added
+- Source factors can now be added to the embeddings instead of concatenated with `--source-factors-combine sum` (default: concat)
+
 ## [1.18.68]
-<<<<<<< HEAD
-### Added
-- Source factors can now be added to the embeddings instead of concatenated with `--source-factors-combine sum` (default: concat)
-=======
 ### Fixed
 - Fixed training crashes with `--learning-rate-decay-optimizer-states-reset initial` option.
->>>>>>> bd57e1a5
 
 ## [1.18.67]
 ### Added
