--- conflicted
+++ resolved
@@ -10,20 +10,20 @@
 
 Each version section may have have subsections for: _Added_, _Changed_, _Removed_, _Deprecated_, and _Fixed_.
 
-## [1.18.7]
-### Added
-<<<<<<< HEAD
+## [1.18.8]
+### Added
 - Reorganized beam search. Normalization is applied only to completed hypotheses, and pruning of
   hypotheses (logprob against highest-scoring completed hypothesis) can be specified with
   `--beam-prune X`
 - Enabled stopping at first completed hypothesis with `--beam-search-stop first` (default is 'all')
-=======
+
+## [1.18.7]
+### Added
 - Added support for LHUC in RNN models (David Vilar, "Learning Hidden Unit
   Contribution for Adapting Neural Machine Translation Models" NAACL 2018)
   
 ### Fixed
 - Word based batching with very small batch sizes.
->>>>>>> f192892e
 
 ## [1.18.6]
 ### Fixed
