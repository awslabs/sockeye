# Changelog
All notable changes to the project are documented in this file.

Version numbers are of the form `1.0.0`.
Any version bump in the last digit is backwards-compatible, in that a model trained with the previous version can still
be used for translation with the new version.
Any bump in the second digit indicates a backwards-incompatible change,
e.g. due to changing the architecture or simply modifying model parameter names.
Note that Sockeye has checks in place to not translate with an old model that was trained with an incompatible version.

Each version section may have have subsections for: _Added_, _Changed_, _Removed_, _Deprecated_, and _Fixed_.

<<<<<<< HEAD
## [1.16.4]
### Added
 - Source factors, as described in

   Linguistic Input Features Improve Neural Machine Translation.
   Rico Sennrich & Barry Haddow
   In Proceedings of the First Conference on Machine Translation. Berlin, Germany, pp. 83-91.

   Source factors are enabled by passing `--source-factors file1 [file2 ...]` (`-sf`), where file1, etc. are token-parallel to the source (`-s`).
   An analogous parameter, `--validation-source-factors`, is used to pass factors for validation data.
   The flag `--source-factor-dims D1 [D2 ...]` denotes the embedding dimensions.
   These are concatenated with the source word dimension (`--num-embed`), which can continue to be tied to the target (`--weight-tying --weight-tying-type=src_trg`).

   At test time, the input sentence and its factors should be passed on STDIN, separated by a tab (e.g., the output of UNIX `paste SOURCE FACTOR1 [FACTOR2 ...]`.
=======
## [1.16.5]
### Changed
 - Device locking: Only one process will be acquiring GPUs at a time.
 This will lead to consecutive device ids whenever possible.

## [1.16.4]
### Changed
 - Internal change: Standardized all data to be batch-major both at training and at inference time.
>>>>>>> 762a014b

## [1.16.3]
### Changed
 - When a device lock file exists and the process has no write permissions for the lock file we assume that the device
 is locked. Previously this lead to an permission denied exception. Please note that in this scenario we an not detect
 if the original Sockeye process did not shut down gracefully. This is not an issue when the sockeye process has write
 permissions on existing lock files as in that case locking is based on file system locks, which cease to exist when a
 process exits.

## [1.16.2]
### Changed
 - Changed to a custom speedometer that tracks samples/sec AND words/sec. The original MXNet speedometer did not take
 variable batch sizes due to word-based batching into account.

## [1.16.1]
### Fixed
 - Fixed entry points in `setup.py`.

## [1.16.0]
### Changed
 - Update to [MXNet 1.0.0](https://github.com/apache/incubator-mxnet/tree/1.0.0) which adds more advanced indexing
features, benefitting the beam search implementation.
 - `--kvstore` now accepts 'nccl' value. Only works if MXNet was compiled with `USE_NCCL=1`.

### Added
 - `--gradient-compression-type` and `--gradient-compression-threshold` flags to use gradient compression.
  See [MXNet FAQ on Gradient Compression](https://mxnet.incubator.apache.org/versions/master/faq/gradient_compression.html).

## [1.15.8]
### Fixed
 - Taking the BOS and EOS tag into account when calculating the maximum input length at inference.

## [1.15.7]
### Fixed
 - fixed a problem with `--num-samples-per-shard` flag not being parsed as int.

## [1.15.6]
### Added
 - New CLI `sockeye.prepare_data` for preprocessing the training data only once before training,
 potentially splitting large datasets into shards. At training time only one shard is loaded into memory at a time,
 limiting the maximum memory usage.
 
### Changed
 - Instead of using the ```--source``` and ```--target``` arguments ```sockeye.train``` now accepts a
 ```--prepared-data``` argument pointing to the folder containing the preprocessed and sharded data. Using the raw
 training data is still possible and now consumes less memory.

## [1.15.5]
### Added
 - Optionally apply query, key and value projections to the source and target hidden vectors in the CNN model
 before applying the attention mechanism. CLI parameter: `--cnn-project-qkv`.

## [1.15.4]
### Added
 - A warning will be printed if the checkpoint decoder slows down training.

## [1.15.3]
### Added
 - Exposing the xavier random number generator through `--weight-init-xavier-rand-type`.

## [1.15.2]
### Added
 - Exposing MXNet's Nesterov Accelerated Gradient, Adadelta and Adadelta optimizers.

## [1.15.1]
### Added
 - A tool that initializes embedding weights with pretrained word representations, `sockeye.init_embedding`.

## [1.15.0]
### Added
- Added support for Swish-1 (SiLU) activation to transformer models
([Ramachandran et al. 2017: Searching for Activation Functions](https://arxiv.org/pdf/1710.05941.pdf),
[Elfwing et al. 2017: Sigmoid-Weighted Linear Units for Neural Network Function Approximation
in Reinforcement Learning](https://arxiv.org/pdf/1702.03118.pdf)).  Use `--transformer-activation-type swish1`.
- Added support for GELU activation to transformer models ([Hendrycks and Gimpel 2016: Bridging Nonlinearities and
Stochastic Regularizers with Gaussian Error Linear Units](https://arxiv.org/pdf/1606.08415.pdf).
Use `--transformer-activation-type gelu`.

## [1.14.3]
### Changed
- Fast decoding for transformer models. Caches keys and values of self-attention before softmax.
Changed decoding flag `--bucket-width` to apply only to source length.

## [1.14.2]
### Added
 - Gradient norm clipping (`--gradient-clipping-type`) and monitoring.
### Changed
 - Changed `--clip-gradient` to `--gradient-clipping-threshold` for consistency.

## [1.14.1]
### Changed
 - Sorting sentences during decoding before splitting them into batches.
 - Default chunk size: The default chunk size when batching is enabled is now batch_size * 500 during decoding to avoid
  users accidentally forgetting to increase the chunk size.

## [1.14.0]
### Changed
 - Downscaled fixed positional embeddings for CNN models.
 - Renamed `--monitor-bleu` flag to `--decode-and-evaluate` to illustrate that it computes
 other metrics in addition to BLEU.

### Added
 - `--decode-and-evaluate-use-cpu` flag to use CPU for decoding validation data.
 - `--decode-and-evaluate-device-id` flag to use a separate GPU device for validation decoding. If not specified, the
 existing and still default behavior is to use the last acquired GPU for training.

## [1.13.2]
### Added
 - A tool that extracts specified parameters from params.x into a .npz file for downstream applications or analysis.

## [1.13.1]
### Added
 - Added chrF metric
([Popovic 2015: chrF: character n-gram F-score for automatic MT evaluation](http://www.statmt.org/wmt15/pdf/WMT49.pdf)) to Sockeye.
sockeye.evaluate now accepts `bleu` and `chrf` as values for `--metrics`

## [1.13.0]
### Fixed
 - Transformer models do not ignore `--num-embed` anymore as they did silently before.
 As a result there is an error thrown if `--num-embed` != `--transformer-model-size`.
 - Fixed the attention in upper layers (`--rnn-attention-in-upper-layers`), which was previously not passed correctly
 to the decoder.
### Removed
 - Removed RNN parameter (un-)packing and support for FusedRNNCells (removed `--use-fused-rnns` flag).
 These were not used, not correctly initialized, and performed worse than regular RNN cells. Moreover,
 they made the code much more complex. RNN models trained with previous versions are no longer compatible.
- Removed the lexical biasing functionality (Arthur ETAL'16) (removed arguments `--lexical-bias`
 and `--learn-lexical-bias`).

## [1.12.2]
### Changed
 - Updated to [MXNet 0.12.1](https://github.com/apache/incubator-mxnet/releases/tag/0.12.1), which includes an important
 bug fix for CPU decoding.

## [1.12.1]
### Changed
 - Removed dependency on sacrebleu pip package. Now imports directly from `contrib/`.

## [1.12.0]
### Changed
 - Transformers now always use the linear output transformation after combining attention heads, even if input & output
 depth do not differ.

## [1.11.2]
### Fixed
 - Fixed a bug where vocabulary slice padding was defaulting to CPU context.  This was affecting decoding on GPUs with
 very small vocabularies.

## [1.11.1]
### Fixed
 - Fixed an issue with the use of `ignore` in `CrossEntropyMetric::cross_entropy_smoothed`. This was affecting
 runs with Eve optimizer and label smoothing. Thanks @kobenaxie for reporting.

## [1.11.0]
### Added
 - Lexicon-based target vocabulary restriction for faster decoding. New CLI for top-k lexicon creation, sockeye.lexicon.
 New translate CLI argument `--restrict-lexicon`.

### Changed
 - Bleu computation based on Sacrebleu.

## [1.10.5]
### Fixed
 - Fixed yet another bug with the data iterator.

## [1.10.4]
### Fixed
 - Fixed a bug with the revised data iterator not correctly appending EOS symbols for variable-length batches.
 This reverts part of the commit added in 1.10.1 but is now correct again.

## [1.10.3]
### Changed
 - Fixed a bug with max_observed_{source,target}_len being computed on the complete data set, not only on the
 sentences actually added to the buckets based on `--max_seq_len`.

## [1.10.2]
### Added
 - `--max-num-epochs` flag to train for a maximum number of passes through the training data.

## [1.10.1]
### Changed
 - Reduced memory footprint when creating data iterators: integer sequences
 are streamed from disk when being assigned to buckets.

## [1.10.0]
### Changed
 - Updated MXNet dependency to 0.12 (w/ MKL support by default).
 - Changed `--smoothed-cross-entropy-alpha` to `--label-smoothing`.
 Label smoothing should now require significantly less memory due to its addition to MXNet's `SoftmaxOutput` operator.
 - `--weight-normalization` now applies not only to convolutional weight matrices, but to output layers of all decoders.
 It is also independent of weight tying.
 - Transformers now use `--embed-dropout`. Before they were using `--transformer-dropout-prepost` for this.
 - Transformers now scale their embedding vectors before adding fixed positional embeddings.
 This turns out to be crucial for effective learning.
 - `.param` files now use 5 digit identifiers to reduce risk of overflowing with many checkpoints.

### Added
 - Added CUDA 9.0 requirements file.
 - `--loss-normalization-type`. Added a new flag to control loss normalization. New default is to normalize
 by the number of valid, non-PAD tokens instead of the batch size.
 - `--weight-init-xavier-factor-type`. Added new flag to control Xavier factor type when `--weight-init=xavier`.
 - `--embed-weight-init`. Added new flag for initialization of embeddings matrices.

### Removed
 - `--smoothed-cross-entropy-alpha` argument. See above.
 - `--normalize-loss` argument. See above.

## [1.9.0]
### Added
 - Batch decoding. New options for the translate CLI: ``--batch-size`` and ``--chunk-size``. Translator.translate()
 now accepts and returns lists of inputs and outputs.

## [1.8.4]
### Added
 - Exposing the MXNet KVStore through the ``--kvstore`` argument, potentially enabling distributed training.

## [1.8.3]
### Added
 - Optional smart rollback of parameters and optimizer states after updating the learning rate
 if not improved for x checkpoints. New flags: ``--learning-rate-decay-param-reset``,
 ``--learning-rate-decay-optimizer-states-reset``

## [1.8.2]
### Fixed
 - The RNN variational dropout mask is now independent of the input
 (previously any zero initial state led to the first state being canceled).
 - Correctly pass `self.dropout_inputs` float to `mx.sym.Dropout` in `VariationalDropoutCell`.

## [1.8.1]
### Changed
 - Instead of truncating sentences exceeding the maximum input length they are now translated in chunks.

## [1.8.0]
### Added
 - Convolutional decoder.
 - Weight normalization (for CNN only so far).
 - Learned positional embeddings for the transformer.

### Changed
 - `--attention-*` CLI params renamed to `--rnn-attention-*`.
 - `--transformer-no-positional-encodings` generalized to `--transformer-positional-embedding-type`.
<|MERGE_RESOLUTION|>--- conflicted
+++ resolved
@@ -10,22 +10,6 @@
 
 Each version section may have have subsections for: _Added_, _Changed_, _Removed_, _Deprecated_, and _Fixed_.
 
-<<<<<<< HEAD
-## [1.16.4]
-### Added
- - Source factors, as described in
-
-   Linguistic Input Features Improve Neural Machine Translation.
-   Rico Sennrich & Barry Haddow
-   In Proceedings of the First Conference on Machine Translation. Berlin, Germany, pp. 83-91.
-
-   Source factors are enabled by passing `--source-factors file1 [file2 ...]` (`-sf`), where file1, etc. are token-parallel to the source (`-s`).
-   An analogous parameter, `--validation-source-factors`, is used to pass factors for validation data.
-   The flag `--source-factor-dims D1 [D2 ...]` denotes the embedding dimensions.
-   These are concatenated with the source word dimension (`--num-embed`), which can continue to be tied to the target (`--weight-tying --weight-tying-type=src_trg`).
-
-   At test time, the input sentence and its factors should be passed on STDIN, separated by a tab (e.g., the output of UNIX `paste SOURCE FACTOR1 [FACTOR2 ...]`.
-=======
 ## [1.16.5]
 ### Changed
  - Device locking: Only one process will be acquiring GPUs at a time.
@@ -34,7 +18,6 @@
 ## [1.16.4]
 ### Changed
  - Internal change: Standardized all data to be batch-major both at training and at inference time.
->>>>>>> 762a014b
 
 ## [1.16.3]
 ### Changed
