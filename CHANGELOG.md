--- conflicted
+++ resolved
@@ -10,11 +10,9 @@
 
 Each version section may have have subsections for: _Added_, _Changed_, _Removed_, _Deprecated_, and _Fixed_.
 
-<<<<<<< HEAD
-## [1.18.37]
+## [1.18.41]
 ### Changed
 - Require numpy 1.14 or later to avoid MKL conflicts between numpy as mxnet-mkl.
-=======
 
 ## [1.18.40]
 ### Fixed
@@ -32,7 +30,6 @@
 ## [1.18.37]
 ### Fixed
 - Determining the max output length for each sentence in a batch by the bucket length rather than the actual in order to match the behavior of a single sentence translation.
->>>>>>> b84cb630
 
 ## [1.18.36]
 ### Changed
