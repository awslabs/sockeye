--- conflicted
+++ resolved
@@ -11,7 +11,6 @@
 
 Each version section may have subsections for: _Added_, _Changed_, _Removed_, _Deprecated_, and _Fixed_.
 
-<<<<<<< HEAD
 ## [3.1.0]
 Sockeye is now exclusively based on Pytorch.
 
@@ -23,13 +22,12 @@
 - Removed device locking / GPU acquisition logic. Removed dependency on `portalocker`.
 - Removed arguments `--softmax-temperature`, `--weight-init-*`, `--mc-dropout`, `--horovod`, `--device-ids
 - Removed all MXNet-related tests
-=======
+
 ## [3.0.13]
 
 ### Changed
 - use `expand` instead of `repeat` for attention masks to not allocate additional memory
 - avoid repeated `transpose` for initializing cached encoder-attention states in the decoder.
->>>>>>> f887762a
 
 ## [3.0.12]
 
