# Changelog
All notable changes to the project are documented in this file.

Version numbers are of the form `1.0.0`.
Any version bump in the last digit is backwards-compatible, in that a model trained with the previous version can still
be used for translation with the new version.
Any bump in the second digit indicates a backwards-incompatible change,
e.g. due to changing the architecture or simply modifying model parameter names.
Note that Sockeye has checks in place to not translate with an old model that was trained with an incompatible version.

Each version section may have have subsections for: _Added_, _Changed_, _Removed_, _Deprecated_, and _Fixed_.

<<<<<<< HEAD
## [1.14.4]
### Added
 - A tool that initializes embedding weights with pretrained word representations, `sockeye.init_embedding`.
=======
## [1.15.0]
### Added
- Added support for Swish-1 (SiLU) activation to transformer models ([Ramachandran et al. 2017: Searching for Activation Functions](https://arxiv.org/pdf/1710.05941.pdf), [Elfwing et al. 2017: Sigmoid-Weighted Linear Units for Neural Network Function Approximation in Reinforcement Learning](https://arxiv.org/pdf/1702.03118.pdf)).  Use `--transformer-activation-type swish1`.
- Added support for GELU activation to transformer models ([Hendrycks and Gimpel 2016: Bridging Nonlinearities and Stochastic Regularizers with Gaussian Error Linear Units](https://arxiv.org/pdf/1606.08415.pdf).  Use `--transformer-activation-type gelu`.
>>>>>>> b7e4a92a

## [1.14.3]
### Changed
- Fast decoding for transformer models. Caches keys and values of self-attention before softmax.
Changed decoding flag `--bucket-width` to apply only to source length.

## [1.14.2]
### Added
 - Gradient norm clipping (`--gradient-clipping-type`) and monitoring.
### Changed
 - Changed `--clip-gradient` to `--gradient-clipping-threshold` for consistency.

## [1.14.1]
### Changed
 - Sorting sentences during decoding before splitting them into batches.
 - Default chunk size: The default chunk size when batching is enabled is now batch_size * 500 during decoding to avoid
  users accidentally forgetting to increase the chunk size.

## [1.14.0]
### Changed
 - Downscaled fixed positional embeddings for CNN models.
 - Renamed `--monitor-bleu` flag to `--decode-and-evaluate` to illustrate that it computes
 other metrics in addition to BLEU.

### Added
 - `--decode-and-evaluate-use-cpu` flag to use CPU for decoding validation data.
 - `--decode-and-evaluate-device-id` flag to use a separate GPU device for validation decoding. If not specified, the
 existing and still default behavior is to use the last acquired GPU for training.

## [1.13.2]
### Added
 - A tool that extracts specified parameters from params.x into a .npz file for downstream applications or analysis.

## [1.13.1]
### Added
 - Added chrF metric
([Popovic 2015: chrF: character n-gram F-score for automatic MT evaluation](http://www.statmt.org/wmt15/pdf/WMT49.pdf)) to Sockeye.
sockeye.evaluate now accepts `bleu` and `chrf` as values for `--metrics`

## [1.13.0]
### Fixed
 - Transformer models do not ignore `--num-embed` anymore as they did silently before.
 As a result there is an error thrown if `--num-embed` != `--transformer-model-size`.
 - Fixed the attention in upper layers (`--rnn-attention-in-upper-layers`), which was previously not passed correctly
 to the decoder.
### Removed
 - Removed RNN parameter (un-)packing and support for FusedRNNCells (removed `--use-fused-rnns` flag).
 These were not used, not correctly initialized, and performed worse than regular RNN cells. Moreover,
 they made the code much more complex. RNN models trained with previous versions are no longer compatible.
- Removed the lexical biasing functionality (Arthur ETAL'16) (removed arguments `--lexical-bias`
 and `--learn-lexical-bias`).

## [1.12.2]
### Changed
 - Updated to [MXNet 0.12.1](https://github.com/apache/incubator-mxnet/releases/tag/0.12.1), which includes an important
 bug fix for CPU decoding.

## [1.12.1]
### Changed
 - Removed dependency on sacrebleu pip package. Now imports directly from `contrib/`.

## [1.12.0]
### Changed
 - Transformers now always use the linear output transformation after combining attention heads, even if input & output
 depth do not differ.

## [1.11.2]
### Fixed
 - Fixed a bug where vocabulary slice padding was defaulting to CPU context.  This was affecting decoding on GPUs with
 very small vocabularies.

## [1.11.1]
### Fixed
 - Fixed an issue with the use of `ignore` in `CrossEntropyMetric::cross_entropy_smoothed`. This was affecting
 runs with Eve optimizer and label smoothing. Thanks @kobenaxie for reporting.

## [1.11.0]
### Added
 - Lexicon-based target vocabulary restriction for faster decoding. New CLI for top-k lexicon creation, sockeye.lexicon.
 New translate CLI argument `--restrict-lexicon`.

## [1.10.5]
### Fixed
 - Fixed yet another bug with the data iterator.

## [1.10.4]
### Fixed
 - Fixed a bug with the revised data iterator not correctly appending EOS symbols for variable-length batches.
 This reverts part of the commit added in 1.10.1 but is now correct again.

## [1.10.3]
### Changed
 - Fixed a bug with max_observed_{source,target}_len being computed on the complete data set, not only on the
 sentences actually added to the buckets based on `--max_seq_len`.

## [1.10.2]
### Added
 - `--max-num-epochs` flag to train for a maximum number of passes through the training data.

## [1.10.1]
### Changed
 - Reduced memory footprint when creating data iterators: integer sequences
 are streamed from disk when being assigned to buckets.

## [1.10.0]
### Changed
 - Updated MXNet dependency to 0.12 (w/ MKL support by default).
 - Changed `--smoothed-cross-entropy-alpha` to `--label-smoothing`.
 Label smoothing should now require significantly less memory due to its addition to MXNet's `SoftmaxOutput` operator.
 - `--weight-normalization` now applies not only to convolutional weight matrices, but to output layers of all decoders.
 It is also independent of weight tying.
 - Transformers now use `--embed-dropout`. Before they were using `--transformer-dropout-prepost` for this.
 - Transformers now scale their embedding vectors before adding fixed positional embeddings.
 This turns out to be crucial for effective learning.
 - `.param` files now use 5 digit identifiers to reduce risk of overflowing with many checkpoints.

### Added
 - Added CUDA 9.0 requirements file.
 - `--loss-normalization-type`. Added a new flag to control loss normalization. New default is to normalize
 by the number of valid, non-PAD tokens instead of the batch size.
 - `--weight-init-xavier-factor-type`. Added new flag to control Xavier factor type when `--weight-init=xavier`.
 - `--embed-weight-init`. Added new flag for initialization of embeddings matrices.

### Removed
 - `--smoothed-cross-entropy-alpha` argument. See above.
 - `--normalize-loss` argument. See above.

## [1.9.0]
### Added
 - Batch decoding. New options for the translate CLI: ``--batch-size`` and ``--chunk-size``. Translator.translate()
 now accepts and returns lists of inputs and outputs.

## [1.8.4]
### Added
 - Exposing the MXNet KVStore through the ``--kvstore`` argument, potentially enabling distributed training.

## [1.8.3]
### Added
 - Optional smart rollback of parameters and optimizer states after updating the learning rate
 if not improved for x checkpoints. New flags: ``--learning-rate-decay-param-reset``,
 ``--learning-rate-decay-optimizer-states-reset``

## [1.8.2]
### Fixed
 - The RNN variational dropout mask is now independent of the input
 (previously any zero initial state led to the first state being canceled).
 - Correctly pass `self.dropout_inputs` float to `mx.sym.Dropout` in `VariationalDropoutCell`.

## [1.8.1]
### Changed
 - Instead of truncating sentences exceeding the maximum input length they are now translated in chunks.

## [1.8.0]
### Added
 - Convolutional decoder.
 - Weight normalization (for CNN only so far).
 - Learned positional embeddings for the transformer.

### Changed
 - `--attention-*` CLI params renamed to `--rnn-attention-*`.
 - `--transformer-no-positional-encodings` generalized to `--transformer-positional-embedding-type`.
<|MERGE_RESOLUTION|>--- conflicted
+++ resolved
@@ -10,16 +10,14 @@
 
 Each version section may have have subsections for: _Added_, _Changed_, _Removed_, _Deprecated_, and _Fixed_.
 
-<<<<<<< HEAD
-## [1.14.4]
+## [1.15.1]
 ### Added
  - A tool that initializes embedding weights with pretrained word representations, `sockeye.init_embedding`.
-=======
+
 ## [1.15.0]
 ### Added
 - Added support for Swish-1 (SiLU) activation to transformer models ([Ramachandran et al. 2017: Searching for Activation Functions](https://arxiv.org/pdf/1710.05941.pdf), [Elfwing et al. 2017: Sigmoid-Weighted Linear Units for Neural Network Function Approximation in Reinforcement Learning](https://arxiv.org/pdf/1702.03118.pdf)).  Use `--transformer-activation-type swish1`.
 - Added support for GELU activation to transformer models ([Hendrycks and Gimpel 2016: Bridging Nonlinearities and Stochastic Regularizers with Gaussian Error Linear Units](https://arxiv.org/pdf/1606.08415.pdf).  Use `--transformer-activation-type gelu`.
->>>>>>> b7e4a92a
 
 ## [1.14.3]
 ### Changed
