--- conflicted
+++ resolved
@@ -10,16 +10,14 @@
 
 Each version section may have have subsections for: _Added_, _Changed_, _Removed_, _Deprecated_, and _Fixed_.
 
-<<<<<<< HEAD
 ## [1.18.40]
 ### Fixed
 - Fixed bad check for existence of negative constraints.
 - Resolved conflict for phrases that are both positive and negative constraints.
-=======
 
 ## [1.18.39]
-### Added 
-- Image Captioning now supports constrained decoding. 
+### Added
+- Image Captioning now supports constrained decoding.
 - Image Captioning: zero padding of features now allows input features of different shape for each image.
 
 ## [1.18.38]
@@ -33,7 +31,6 @@
 ## [1.18.36]
 ### Changed
 - Updated to [MXNet 1.2.1](https://github.com/apache/incubator-mxnet/tree/1.2.1)
->>>>>>> 735e7e91
 
 ## [1.18.35]
 ### Added
