# Changelog
All notable changes to the project are documented in this file.

Version numbers are of the form `1.0.0`.
Any version bump in the last digit is backwards-compatible, in that a model trained with the previous version can still
be used for translation with the new version.
Any bump in the second digit indicates a backwards-incompatible change,
e.g. due to changing the architecture or simply modifying model parameter names.
Note that Sockeye has checks in place to not translate with an old model that was trained with an incompatible version.

Each version section may have have subsections for: _Added_, _Changed_, _Removed_, _Deprecated_, and _Fixed_.

## [1.18.28]
<<<<<<< HEAD
### Added
- Now supports negative constraints, which are phrases that must *not* appear in the output.
   - Global constraints can be listed in a (pre-processed) file, one per line: `--avoid-list FILE`
   - Per-sentence constraints are passed using the `avoid` keyword in the JSON object, with a list of strings as its field value.
=======
### Changed
- Temporarily fixing the pyyaml version to 3.12 as version 4.1 introduced some backwards incompatible changes.
>>>>>>> 241a6c88

## [1.18.27]
### Fixed
- Fix silent failing of NDArray splits during inference by using a version that always returns a list. This was causing incorrect behavior when using lexicon restriction and batch inference with a single source factor.

## [1.18.26]
### Added
- ROUGE score evaluation. It can be used as the stopping criterion for tasks such as summarization.

## [1.18.25]
### Changed
- Update requirements to use MKL versions of MXNet for fast CPU operation.

## [1.18.24]
### Added
- Dockerfiles and convenience scripts for running `fast_align` to generate lexical tables.
These tables can be used to create top-K lexicons for faster decoding via vocabulary selection ([documentation](https://github.com/awslabs/sockeye/tree/master/contrib/fast_align)).

### Changed
- Updated default top-K lexicon size from 20 to 200.

## [1.18.23]
### Fixed
- Correctly create the convolutional embedding layers when the encoder is set to `transformer-with-conv-embed`. Previously
no convolutional layers were added so that a standard Transformer model was trained instead.

## [1.18.22]
### Fixed
- Make sure the default bucket is large enough with word based batching when the source is longer than the target (Previously
there was an edge case where the memory usage was sub-optimal with word based batching and longer source than target sentences).

## [1.18.21]
### Fixed
- Constrained decoding was missing a crucial cast
- Fixed test cases that should have caught this

## [1.18.20]
### Changed
- Transformer parametrization flags (model size, # of attention heads, feed-forward layer size) can now optionally
  defined separately for encoder & decoder. For example, to use a different transformer model size for the encoder,
  pass `--transformer-model-size 1024:512`.

## [1.18.19]
### Added
- LHUC is now supported in transformer models

## [1.18.18]
### Added
- \[Experimental\] Introducing the image captioning module. Type of models supported: ConvNet encoder - Sockeye NMT decoders. This includes also a feature extraction script,
an image-text iterator that loads features, training and inference pipelines and a visualization script that loads images and captions.
See [this tutorial](tutorials/image_captioning) for its usage. This module is experimental therefore its maintenance is not fully guaranteed.

## [1.18.17]
### Changed
- Updated to MXNet 1.2
- Use of the new LayerNormalization operator to save GPU memory.

## [1.18.16]
### Fixed
- Removed summation of gradient arrays when logging gradients.
  This clogged the memory on the primary GPU device over time when many checkpoints were done.
  Gradient histograms are now logged to Tensorboard separated by device.

## [1.18.15]
### Added
- Added decoding with target-side lexical constraints (documentation in `tutorials/constraints`).

## [1.18.14]
### Added
- Introduced Sockeye Autopilot for single-command end-to-end system building.
See the [Autopilot documentation]((https://github.com/awslabs/sockeye/tree/master/contrib/autopilot)) and run with: `sockeye-autopilot`.
Autopilot is a `contrib` module with its own tests that are run periodically.
It is not included in the comprehensive tests run for every commit.

## [1.18.13]
### Fixed
- Fixed two bugs with training resumption:
  1. removed overly strict assertion in the data iterator for model states before the first checkpoint.
  2. removed deletion of Tensorboard log directory.

### Added
- Added support for config files. Command line parameters have precedence over the values read from the config file.
  Minimal working example:
  `python -m sockeye.train --config config.yaml` with contents of `config.yaml` as follows:
  ```yaml
  source: source.txt
  target: target.txt
  output: out
  validation_source: valid.source.txt
  validation_target: valid.target.txt
  ```
### Changed
  The full set of arguments is serialized to `out/args.yaml` at the beginning of training (before json was used).

## [1.18.12]
### Changed
- All source side sequences now get appended an additional end-of-sentence (EOS) symbol. This change is backwards
  compatible meaning that inference with older models will still work without the EOS symbol.

## [1.18.11]
### Changed
- Default training parameters have been changed to reflect the setup used in our arXiv paper. Specifically, the default
  is now to train a 6 layer Transformer model with word based batching. The only difference to the paper is that weight
  tying is still turned off by default, as there may be use cases in which tying the source and target vocabularies is
  not appropriate. Turn it on using `--weight-tying --weight-tying-type=src_trg_softmax`. Additionally, BLEU scores from
  a checkpoint decoder are now monitored by default.

## [1.18.10]
### Fixed
- Re-allow early stopping w.r.t BLEU

## [1.18.9]
### Fixed
- Fixed a problem with lhuc boolean flags passed as None.

### Added
- Reorganized beam search. Normalization is applied only to completed hypotheses, and pruning of
  hypotheses (logprob against highest-scoring completed hypothesis) can be specified with
  `--beam-prune X`
- Enabled stopping at first completed hypothesis with `--beam-search-stop first` (default is 'all')

## [1.18.8]
### Removed
- Removed tensorboard logging of embedding & output parameters at every checkpoint. This used a lot of disk space.

## [1.18.7]
### Added
- Added support for LHUC in RNN models (David Vilar, "Learning Hidden Unit
  Contribution for Adapting Neural Machine Translation Models" NAACL 2018)

### Fixed
- Word based batching with very small batch sizes.

## [1.18.6]
### Fixed
- Fixed a problem with learning rate scheduler not properly being loaded when resuming training.

## [1.18.5]
### Fixed
- Fixed a problem with trainer not waiting for the last checkpoint decoder (#367).

## [1.18.4]
### Added
- Added options to control training length w.r.t number of updates/batches or number of samples:
  `--min-updates`, `--max-updates`, `--min-samples`, `--max-samples`.

## [1.18.3]
### Changed
- Training now supports training and validation data that contains empty segments. If a segment is empty, it is skipped
  during loading and a warning message including the number of empty segments is printed.

## [1.18.2]
### Changed
- Removed combined linear projection of keys & values in source attention transformer layers for
  performance improvements.
- The topk operator is performed in a single operation during batch decoding instead of running in a loop over each
sentence, bringing speed benefits in batch decoding.

## [1.18.1]
### Added
- Added Tensorboard logging for all parameter values and gradients as histograms/distributions. The logged values
  correspond to the current batch at checkpoint time.

### Changed
- Tensorboard logging now is done with the MXNet compatible 'mxboard' that supports logging of all kinds of events
  (scalars, histograms, embeddings, etc.). If installed, training events are written out to Tensorboard compatible
  even files automatically.

### Removed
- Removed the `--use-tensorboard` argument from `sockeye.train`. Tensorboard logging is now enabled by default if
  `mxboard` is installed.

## [1.18.0]
### Changed
- Change default target vocab name in model folder to `vocab.trg.0.json`
- Changed serialization format of top-k lexica to pickle/Numpy instead of JSON.
- `sockeye-lexicon` now supports two subcommands: create & inspect.
  The former provides the same functionality as the previous CLI.
  The latter allows users to pass source words to the top-k lexicon to inspect the set of allowed target words.

### Added
- Added ability to choose a smaller `k` at decoding runtime for lexicon restriction.

## [1.17.5]
### Added
- Added a flag `--strip-unknown-words` to `sockeye.translate` to remove any `<unk>` symbols from the output strings.

## [1.17.4]
### Added
- Added a flag `--fixed-param-names` to prevent certain parameters from being optimized during training.
  This is useful if you want to keep pre-trained embeddings fixed during training.
- Added a flag `--dry-run` to `sockeye.train` to not perform any actual training, but print statistics about the model
  and mode of operation.

## [1.17.3]
### Changed
- `sockeye.evaluate` can now handle multiple hypotheses files by simply specifying `--hypotheses file1 file2...`.
For each metric the mean and standard deviation will be reported across files.

## [1.17.2]
### Added
- Optionally store the beam search history to a `json` output using the `beam_store` output handler.

### Changed
- Use stack operator instead of expand_dims + concat in RNN decoder. Reduces memory usage.

## [1.17.1]
### Changed
 - Updated to [MXNet 1.1.0](https://github.com/apache/incubator-mxnet/tree/1.1.0)

## [1.17.0]
### Added
 - Source factors, as described in

   Linguistic Input Features Improve Neural Machine Translation (Sennrich \& Haddow, WMT 2016)
   [PDF](http://www.aclweb.org/anthology/W16-2209.pdf) [bibtex](http://www.aclweb.org/anthology/W16-2209.bib)

   Additional source factors are enabled by passing `--source-factors file1 [file2 ...]` (`-sf`), where file1, etc. are
   token-parallel to the source (`-s`).
   An analogous parameter, `--validation-source-factors`, is used to pass factors for validation data.
   The flag `--source-factors-num-embed D1 [D2 ...]` denotes the embedding dimensions and is required if source factor
   files are given. Factor embeddings are concatenated to the source embeddings dimension (`--num-embed`).

   At test time, the input sentence and its factors can be passed in via STDIN or command-line arguments.
   - For STDIN, the input and factors should be in a token-based factored format, e.g.,
     `word1|factor1|factor2|... w2|f1|f2|... ...1`.
   - You can also use file arguments, which mirrors training: `--input` takes the path to a file containing the source,
     and `--input-factors` a list of files containing token-parallel factors.
   At test time, an exception is raised if the number of expected factors does not
   match the factors passed along with the input.

 - Removed bias parameters from multi-head attention layers of the transformer.

## [1.16.6]
### Changed
 - Loading/Saving auxiliary parameters of the models. Before aux parameters were not saved or used for initialization.
 Therefore the parameters of certain layers were ignored (e.g., BatchNorm) and randomly initialized. This change
 enables to properly load, save and initialize the layers which use auxiliary parameters.

## [1.16.5]
### Changed
 - Device locking: Only one process will be acquiring GPUs at a time.
 This will lead to consecutive device ids whenever possible.

## [1.16.4]
### Changed
 - Internal change: Standardized all data to be batch-major both at training and at inference time.

## [1.16.3]
### Changed
 - When a device lock file exists and the process has no write permissions for the lock file we assume that the device
 is locked. Previously this lead to an permission denied exception. Please note that in this scenario we an not detect
 if the original Sockeye process did not shut down gracefully. This is not an issue when the sockeye process has write
 permissions on existing lock files as in that case locking is based on file system locks, which cease to exist when a
 process exits.

## [1.16.2]
### Changed
 - Changed to a custom speedometer that tracks samples/sec AND words/sec. The original MXNet speedometer did not take
 variable batch sizes due to word-based batching into account.

## [1.16.1]
### Fixed
 - Fixed entry points in `setup.py`.

## [1.16.0]
### Changed
 - Update to [MXNet 1.0.0](https://github.com/apache/incubator-mxnet/tree/1.0.0) which adds more advanced indexing
features, benefitting the beam search implementation.
 - `--kvstore` now accepts 'nccl' value. Only works if MXNet was compiled with `USE_NCCL=1`.

### Added
 - `--gradient-compression-type` and `--gradient-compression-threshold` flags to use gradient compression.
  See [MXNet FAQ on Gradient Compression](https://mxnet.incubator.apache.org/versions/master/faq/gradient_compression.html).

## [1.15.8]
### Fixed
 - Taking the BOS and EOS tag into account when calculating the maximum input length at inference.

## [1.15.7]
### Fixed
 - fixed a problem with `--num-samples-per-shard` flag not being parsed as int.

## [1.15.6]
### Added
 - New CLI `sockeye.prepare_data` for preprocessing the training data only once before training,
 potentially splitting large datasets into shards. At training time only one shard is loaded into memory at a time,
 limiting the maximum memory usage.

### Changed
 - Instead of using the ```--source``` and ```--target``` arguments ```sockeye.train``` now accepts a
 ```--prepared-data``` argument pointing to the folder containing the preprocessed and sharded data. Using the raw
 training data is still possible and now consumes less memory.

## [1.15.5]
### Added
 - Optionally apply query, key and value projections to the source and target hidden vectors in the CNN model
 before applying the attention mechanism. CLI parameter: `--cnn-project-qkv`.

## [1.15.4]
### Added
 - A warning will be printed if the checkpoint decoder slows down training.

## [1.15.3]
### Added
 - Exposing the xavier random number generator through `--weight-init-xavier-rand-type`.

## [1.15.2]
### Added
 - Exposing MXNet's Nesterov Accelerated Gradient, Adadelta and Adadelta optimizers.

## [1.15.1]
### Added
 - A tool that initializes embedding weights with pretrained word representations, `sockeye.init_embedding`.

## [1.15.0]
### Added
- Added support for Swish-1 (SiLU) activation to transformer models
([Ramachandran et al. 2017: Searching for Activation Functions](https://arxiv.org/pdf/1710.05941.pdf),
[Elfwing et al. 2017: Sigmoid-Weighted Linear Units for Neural Network Function Approximation
in Reinforcement Learning](https://arxiv.org/pdf/1702.03118.pdf)).  Use `--transformer-activation-type swish1`.
- Added support for GELU activation to transformer models ([Hendrycks and Gimpel 2016: Bridging Nonlinearities and
Stochastic Regularizers with Gaussian Error Linear Units](https://arxiv.org/pdf/1606.08415.pdf).
Use `--transformer-activation-type gelu`.

## [1.14.3]
### Changed
- Fast decoding for transformer models. Caches keys and values of self-attention before softmax.
Changed decoding flag `--bucket-width` to apply only to source length.

## [1.14.2]
### Added
 - Gradient norm clipping (`--gradient-clipping-type`) and monitoring.
### Changed
 - Changed `--clip-gradient` to `--gradient-clipping-threshold` for consistency.

## [1.14.1]
### Changed
 - Sorting sentences during decoding before splitting them into batches.
 - Default chunk size: The default chunk size when batching is enabled is now batch_size * 500 during decoding to avoid
  users accidentally forgetting to increase the chunk size.

## [1.14.0]
### Changed
 - Downscaled fixed positional embeddings for CNN models.
 - Renamed `--monitor-bleu` flag to `--decode-and-evaluate` to illustrate that it computes
 other metrics in addition to BLEU.

### Added
 - `--decode-and-evaluate-use-cpu` flag to use CPU for decoding validation data.
 - `--decode-and-evaluate-device-id` flag to use a separate GPU device for validation decoding. If not specified, the
 existing and still default behavior is to use the last acquired GPU for training.

## [1.13.2]
### Added
 - A tool that extracts specified parameters from params.x into a .npz file for downstream applications or analysis.

## [1.13.1]
### Added
 - Added chrF metric
([Popovic 2015: chrF: character n-gram F-score for automatic MT evaluation](http://www.statmt.org/wmt15/pdf/WMT49.pdf)) to Sockeye.
sockeye.evaluate now accepts `bleu` and `chrf` as values for `--metrics`

## [1.13.0]
### Fixed
 - Transformer models do not ignore `--num-embed` anymore as they did silently before.
 As a result there is an error thrown if `--num-embed` != `--transformer-model-size`.
 - Fixed the attention in upper layers (`--rnn-attention-in-upper-layers`), which was previously not passed correctly
 to the decoder.
### Removed
 - Removed RNN parameter (un-)packing and support for FusedRNNCells (removed `--use-fused-rnns` flag).
 These were not used, not correctly initialized, and performed worse than regular RNN cells. Moreover,
 they made the code much more complex. RNN models trained with previous versions are no longer compatible.
- Removed the lexical biasing functionality (Arthur ETAL'16) (removed arguments `--lexical-bias`
 and `--learn-lexical-bias`).

## [1.12.2]
### Changed
 - Updated to [MXNet 0.12.1](https://github.com/apache/incubator-mxnet/releases/tag/0.12.1), which includes an important
 bug fix for CPU decoding.

## [1.12.1]
### Changed
 - Removed dependency on sacrebleu pip package. Now imports directly from `contrib/`.

## [1.12.0]
### Changed
 - Transformers now always use the linear output transformation after combining attention heads, even if input & output
 depth do not differ.

## [1.11.2]
### Fixed
 - Fixed a bug where vocabulary slice padding was defaulting to CPU context.  This was affecting decoding on GPUs with
 very small vocabularies.

## [1.11.1]
### Fixed
 - Fixed an issue with the use of `ignore` in `CrossEntropyMetric::cross_entropy_smoothed`. This was affecting
 runs with Eve optimizer and label smoothing. Thanks @kobenaxie for reporting.

## [1.11.0]
### Added
 - Lexicon-based target vocabulary restriction for faster decoding. New CLI for top-k lexicon creation, sockeye.lexicon.
 New translate CLI argument `--restrict-lexicon`.

### Changed
 - Bleu computation based on Sacrebleu.

## [1.10.5]
### Fixed
 - Fixed yet another bug with the data iterator.

## [1.10.4]
### Fixed
 - Fixed a bug with the revised data iterator not correctly appending EOS symbols for variable-length batches.
 This reverts part of the commit added in 1.10.1 but is now correct again.

## [1.10.3]
### Changed
 - Fixed a bug with max_observed_{source,target}_len being computed on the complete data set, not only on the
 sentences actually added to the buckets based on `--max_seq_len`.

## [1.10.2]
### Added
 - `--max-num-epochs` flag to train for a maximum number of passes through the training data.

## [1.10.1]
### Changed
 - Reduced memory footprint when creating data iterators: integer sequences
 are streamed from disk when being assigned to buckets.

## [1.10.0]
### Changed
 - Updated MXNet dependency to 0.12 (w/ MKL support by default).
 - Changed `--smoothed-cross-entropy-alpha` to `--label-smoothing`.
 Label smoothing should now require significantly less memory due to its addition to MXNet's `SoftmaxOutput` operator.
 - `--weight-normalization` now applies not only to convolutional weight matrices, but to output layers of all decoders.
 It is also independent of weight tying.
 - Transformers now use `--embed-dropout`. Before they were using `--transformer-dropout-prepost` for this.
 - Transformers now scale their embedding vectors before adding fixed positional embeddings.
 This turns out to be crucial for effective learning.
 - `.param` files now use 5 digit identifiers to reduce risk of overflowing with many checkpoints.

### Added
 - Added CUDA 9.0 requirements file.
 - `--loss-normalization-type`. Added a new flag to control loss normalization. New default is to normalize
 by the number of valid, non-PAD tokens instead of the batch size.
 - `--weight-init-xavier-factor-type`. Added new flag to control Xavier factor type when `--weight-init=xavier`.
 - `--embed-weight-init`. Added new flag for initialization of embeddings matrices.

### Removed
 - `--smoothed-cross-entropy-alpha` argument. See above.
 - `--normalize-loss` argument. See above.

## [1.9.0]
### Added
 - Batch decoding. New options for the translate CLI: ``--batch-size`` and ``--chunk-size``. Translator.translate()
 now accepts and returns lists of inputs and outputs.

## [1.8.4]
### Added
 - Exposing the MXNet KVStore through the ``--kvstore`` argument, potentially enabling distributed training.

## [1.8.3]
### Added
 - Optional smart rollback of parameters and optimizer states after updating the learning rate
 if not improved for x checkpoints. New flags: ``--learning-rate-decay-param-reset``,
 ``--learning-rate-decay-optimizer-states-reset``

## [1.8.2]
### Fixed
 - The RNN variational dropout mask is now independent of the input
 (previously any zero initial state led to the first state being canceled).
 - Correctly pass `self.dropout_inputs` float to `mx.sym.Dropout` in `VariationalDropoutCell`.

## [1.8.1]
### Changed
 - Instead of truncating sentences exceeding the maximum input length they are now translated in chunks.

## [1.8.0]
### Added
 - Convolutional decoder.
 - Weight normalization (for CNN only so far).
 - Learned positional embeddings for the transformer.

### Changed
 - `--attention-*` CLI params renamed to `--rnn-attention-*`.
 - `--transformer-no-positional-encodings` generalized to `--transformer-positional-embedding-type`.

<|MERGE_RESOLUTION|>--- conflicted
+++ resolved
@@ -10,16 +10,15 @@
 
 Each version section may have have subsections for: _Added_, _Changed_, _Removed_, _Deprecated_, and _Fixed_.
 
-## [1.18.28]
-<<<<<<< HEAD
+## [1.18.29]
 ### Added
 - Now supports negative constraints, which are phrases that must *not* appear in the output.
    - Global constraints can be listed in a (pre-processed) file, one per line: `--avoid-list FILE`
    - Per-sentence constraints are passed using the `avoid` keyword in the JSON object, with a list of strings as its field value.
-=======
+
+## [1.18.28]
 ### Changed
 - Temporarily fixing the pyyaml version to 3.12 as version 4.1 introduced some backwards incompatible changes.
->>>>>>> 241a6c88
 
 ## [1.18.27]
 ### Fixed
