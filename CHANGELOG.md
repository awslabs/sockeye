--- conflicted
+++ resolved
@@ -11,7 +11,6 @@
 
 Each version section may have subsections for: _Added_, _Changed_, _Removed_, _Deprecated_, and _Fixed_.
 
-<<<<<<< HEAD
 ## [3.1.9999]
 
 ### Added
@@ -23,14 +22,13 @@
   - Set Zero Redundancy Optimizer (ZeRO) stage ([Rajbhandari et al., 2019](https://arxiv.org/abs/1910.02054v3)) with `--deepspeed-zero-stage N`.
   - Offload optimizer and parameters to CPU ([Ren et al., 2021](https://arxiv.org/abs/2101.06840)) with `--deepspeed-zero-offload-optimizer` (stage 2+) and `--deepspeed-zero-offload-param` (stage 3).
   - Specify arbitrary [DeepSpeed config options](https://www.deepspeed.ai/docs/config-json/) in a JSON file with `--deepspeed-config FILE` or as a string with `--deepspeed-config-entries STR`.
-=======
+
 ## [3.1.17]
 
 ### Added
 
 - Added support for offline model quantization with `sockeye-quantize`.
   - Pre-quantizing a model avoids the load-time memory spike of runtime quantization. For example, a float16 model loads directly as float16 instead of loading as float32 then casting to float16.
->>>>>>> fbbf3603
 
 ## [3.1.16]
 
