# Changelog

All notable changes to the project are documented in this file.

Version numbers are of the form `1.0.0`.
Any version bump in the last digit is backwards-compatible, in that a model trained with the previous version can still
be used for translation with the new version.
Any bump in the second digit indicates a backwards-incompatible change,
e.g. due to changing the architecture or simply modifying model parameter names.
Note that Sockeye has checks in place to not translate with an old model that was trained with an incompatible version.

Each version section may have subsections for: _Added_, _Changed_, _Removed_, _Deprecated_, and _Fixed_.

<<<<<<< HEAD
## [3.1.9999]

### Added

- Added training support for [DeepSpeed](https://www.deepspeed.ai/).
  - Installation: `pip install deepspeed`
  - Usage: `deepspeed --no_python ... sockeye-train ...`
  - Run in FP16 mode with `--deepspeed-fp16` or BF16 mode with `--deepspeed-bf16`.
  - Set Zero Redundancy Optimizer (ZeRO) stage ([Rajbhandari et al., 2019](https://arxiv.org/abs/1910.02054v3)) with `--deepspeed-zero-stage N`.
  - Offload optimizer and parameters to CPU ([Ren et al., 2021](https://arxiv.org/abs/2101.06840)) with `--deepspeed-zero-offload-optimizer` (stage 2+) and `--deepspeed-zero-offload-param` (stage 3).
  - Specify arbitrary [DeepSpeed config options](https://www.deepspeed.ai/docs/config-json/) in a JSON file with `--deepspeed-config FILE` or as a string with `--deepspeed-config-entries STR`.
=======
## [3.1.18]

### Added

- Added `sockeye-train` and `sockeye-translate` option `--clamp-to-dtype` that clamps outputs of transformer attention, feed-forward networks, and process blocks to the min/max finite values for the current dtype. This can prevent inf/nan values from overflow when running large models in float16 mode. See: https://discuss.huggingface.co/t/t5-fp16-issue-is-fixed/3139
>>>>>>> daafa6a0

## [3.1.17]

### Added

- Added support for offline model quantization with `sockeye-quantize`.
  - Pre-quantizing a model avoids the load-time memory spike of runtime quantization. For example, a float16 model loads directly as float16 instead of loading as float32 then casting to float16.

## [3.1.16]

### Added
- Added nbest list reranking options using isometric translation criteria as proposed in an ICASSP 2021 paper https://arxiv.org/abs/2110.03847.
To use this feature pass a criterion (`isometric-ratio, isometric-diff, isometric-lc`) when specifying `--metric`.
- Added `--output-best-non-blank` to output non-blank best hypothesis from the nbest list.

## [3.1.15]

### Fixed

- Fix type of valid_length to be pt.Tensor instead of Optional[pt.Tensor] = None for jit tracing

## [3.1.14]

### Added
- Added the implementation of Neural vocabulary selection to Sockeye as presented in our NAACL 2022 paper "The Devil is in the Details: On the Pitfalls of Vocabulary Selection in Neural Machine Translation" (Tobias Domhan, Eva Hasler, Ke Tran, Sony Trenous, Bill Byrne and Felix Hieber).
  - To use NVS simply specify `--neural-vocab-selection` to `sockeye-train`. This will train a model with Neural Vocabulary Selection that is automatically used by `sockeye-translate`. If you want look at translations without vocabulary selection specify `--skip-nvs` as an argument to `sockeye-translate`.

## [3.1.13]

### Added

- Added `sockeye-train` argument `--no-reload-on-learning-rate-reduce` that disables reloading the best training checkpoint when reducing the learning rate. This currently only applies to the `plateau-reduce` learning rate scheduler since other schedulers do not reload checkpoints.

## [3.1.12]

### Fixed

- Fix scoring with batches of size 1 (whic may occur when `|data| % batch_size == 1`.

## [3.1.11]

### Fixed

- When resuming training with a fully trained model, `sockeye-train` will correctly exit without creating a duplicate (but separately numbered) checkpoint.

## [3.1.10]

### Fixed

- When loading parameters, SockeyeModel now ignores false positive missing parameters for traced modules. These modules use the same parameters as their original non-traced versions.

## [3.1.9]

### Changed

- Clarified usage of `batch_size` in Translator code.

## [3.1.8]

### Fixed

- When saving parameters, SockeyeModel now skips parameters for traced modules because these modules are created at runtime and use the same parameters as non-traced versions. When loading parameters, SockeyeModel ignores parameters for traced modules that may have been saved by earlier versions.

## [3.1.7]

### Changed

- SockeyeModel components are now traced regardless of whether `inference_only` is set, including for the CheckpointDecoder during training.

## [3.1.6]

### Changed

- Moved offsetting of topk scores out of the (traced) TopK module. This allows sending requests of variable
  batch size to the same Translator/Model/BeamSearch instance.

## [3.1.5]

### Changed
- Allow PyTorch 1.11 in requirements

## [3.1.4]

### Added
- Added support for the use of adding target prefix and target prefix factors to the input in JSON format during inference.

## [3.1.3]

### Added
- Added support for the use of adding source prefixes to the input in JSON format during inference.

## [3.1.2]

### Changed
- Optimized creation of source length mask by using `expand` instead of `repeat_interleave`.

## [3.1.1]

### Changed
- Updated torch dependency to 1.10.x (`torch>=1.10.0,<1.11.0`)

## [3.1.0]
Sockeye is now exclusively based on Pytorch.

### Changed
- Renamed `x_pt` modules to `x`. Updated entry points in `setup.py`.

### Removed
- Removed MXNet from the codebase
- Removed device locking / GPU acquisition logic. Removed dependency on `portalocker`.
- Removed arguments `--softmax-temperature`, `--weight-init-*`, `--mc-dropout`, `--horovod`, `--device-ids
- Removed all MXNet-related tests

## [3.0.15]

### Fixed
- Fixed GPU-based scoring by copying to cpu tensor first before converting to numpy.

## [3.0.14]

### Added
- Added support for Translation Error Rate (TER) metric as implemented in sacrebleu==1.4.14.
  Checkpoint decoder metrics will now include TER scores and early stopping can be determined
  via TER improvements (`--optimized-metric ter`)

## [3.0.13]

### Changed
- use `expand` instead of `repeat` for attention masks to not allocate additional memory
- avoid repeated `transpose` for initializing cached encoder-attention states in the decoder.

## [3.0.12]

### Removed
- Removed unused code for Weight Normalization. Minor code cleanups.

## [3.0.11]

### Fixed

- Fixed training with a single, fixed learning rate instead of a rate scheduler (`--learning-rate-scheduler none --initial-learning-rate ...`).

## [3.0.10]

### Changed

- End-to-end trace decode_step of the Sockeye model. Creates less overhead during decoding and a small speedup.

## [3.0.9]

### Fixed

- Fixed not calling the traced target embedding module during inference.

## [3.0.8]

### Changed

- Add support for JIT tracing source/target embeddings and JIT scripting the output layer during inference.

## [3.0.7]

### Changed

- Improve training speed by using`torch.nn.functional.multi_head_attention_forward` for self- and encoder-attention
  during training. Requires reorganization of the parameter layout of the key-value input projections,
  as the current Sockeye attention interleaves for faster inference.
  Attention masks (both for source masking and autoregressive masks need some shape adjustments as requirements
  for the fused MHA op differ slightly).
  - Non-interleaved format for joint key-value input projection parameters:
    `in_features=hidden, out_features=2*hidden -> Shape: (2*hidden, hidden)`
  - Interleaved format for joint-key-value input projection stores key and value parameters, grouped by heads:
    `Shape: ((num_heads * 2 * hidden_per_head), hidden)`
  - Models save and load key-value projection parameters in interleaved format.
  - When `model.training == True` key-value projection parameters are put into
    non-interleaved format for `torch.nn.functional.multi_head_attention_forward`
  - When `model.training == False`, i.e. model.eval() is called, key-value projection
    parameters are again converted into interleaved format in place.

## [3.0.6]

### Fixed

- Fixed checkpoint decoder issue that prevented using `bleu` as `--optimized-metric` for distributed training ([#995](https://github.com/awslabs/sockeye/issues/995)).

## [3.0.5]

### Fixed

- Fixed data download in multilingual tutorial.

## [3.0.4]

###

- Make sure data permutation indices are in int64 format (doesn't seem to be the case by default on all platforms).

## [3.0.3]

### Fixed

- Fixed ensemble decoding for models without target factors.

## [3.0.2]

### Changed

- `sockeye-translate`: Beam search now computes and returns secondary target factor scores. Secondary target factors
  do not participate in beam search, but are greedily chosen at every time step. Accumulated scores for secondary factors
  are not normalized by length. Factor scores are included in JSON output (``--output-type json``).
- `sockeye-score` now returns tab-separated scores for each target factor. Users can decide how to combine factor scores
  depending on the downstream application. Score for the first, primary factor (i.e. output words) are normalized,
  other factors are not.

## [3.0.1]

### Fixed

- Parameter averaging (`sockeye-average`) now always uses the CPU, which enables averaging parameters from GPU-trained models on CPU-only hosts.

## [3.0.0] Sockeye 3: Fast Neural Machine Translation with PyTorch

Sockeye is now based on PyTorch.
We maintain backwards compatibility with MXNet models in version 2.3.x until 3.1.0.
If MXNet 2.x is installed, Sockeye can run both with PyTorch or MXNet but MXNet is no longer strictly required.

### Added

- Added model converter CLI `sockeye.mx_to_pt` that converts MXNet models to PyTorch models.
- Added `--apex-amp` training argument that runs entire model in FP16 mode, replaces `--dtype float16` (requires [Apex](https://github.com/NVIDIA/apex)).
- Training automatically uses Apex fused optimizers if available (requires [Apex](https://github.com/NVIDIA/apex)).
- Added training argument `--label-smoothing-impl` to choose label smoothing implementation (default of `mxnet` uses the same logic as MXNet Sockeye 2).

### Changed

- CLI names point to the PyTorch code base (e.g. `sockeye-train` etc.).
- MXNet-based CLIs are now accessible via `sockeye-<name>-mx`.
- MXNet code requires MXNet >= 2.0 since we adopted the new numpy interface.
- `sockeye-train` now uses PyTorch's distributed data-parallel mode for multi-process (multi-GPU) training. Launch with: `torchrun --no_python --nproc_per_node N sockeye-train --dist ...`
- Updated the [quickstart tutorial](docs/tutorials/wmt_large.md) to cover multi-device training with PyTorch Sockeye.
- Changed `--device-ids` argument (plural) to `--device-id` (singular). For multi-GPU training, see distributed mode noted above.
- Updated default value: `--pad-vocab-to-multiple-of 8`
- Removed `--horovod` argument used with `horovodrun` (use `--dist` with `torchrun`).
- Removed `--optimizer-params` argument (use `--optimizer-betas`, `--optimizer-eps`).
- Removed `--no-hybridization` argument (use `PYTORCH_JIT=0`, see [Disable JIT for Debugging](https://pytorch.org/docs/stable/jit.html#disable-jit-for-debugging)).
- Removed `--omp-num-threads` argument (use `--env=OMP_NUM_THREADS=N`).

### Removed

- Removed support for constrained decoding (both positive and negative lexical constraints)
- Removed support for beam histories
- Removed `--amp-scale-interval` argument.
- Removed `--kvstore` argument.
- Removed arguments: `--weight-init`, `--weight-init-scale` `--weight-init-xavier-factor-type`, `--weight-init-xavier-rand-type`
- Removed `--decode-and-evaluate-device-id` argument.
- Removed arguments: `--monitor-pattern'`, `--monitor-stat-func`
- Removed CUDA-specific requirements files in `requirements/`

## [2.3.24]
### Added

- Use of the safe yaml loader for the model configuration files.

## [2.3.23]
### Changed

- Do not sort BIAS_STATE in beam search. It is constant across decoder steps.

## [2.3.22]
### Fixed

- The previous commit introduced a regression for vocab creation. The results was that the vocabulary was created on the input characters rather than on tokens.

## [2.3.21]
### Added

- Extended parallelization of data preparation to vocabulary and statistics creation while minimizing the overhead of sharding.

## [2.3.20]
### Added

- Added debug logging for restrict_lexicon lookups

## [2.3.19]
### Changed

- When training only the decoder (`--fixed-param-strategy all_except_decoder`), disable autograd for the encoder and embeddings to save memory.

## [2.3.18]
### Changed

- Updated Docker builds and documentation.  See [sockeye_contrib/docker](sockeye_contrib/docker).

## [2.3.17]
### Added
- Added an alternative, faster implementation of greedy search. The '--greedy' flag to `sockeye.translate` will enable it. This implementation does not support hypothesis scores, batch decoding, or lexical constraints."

## [2.3.16]

### Added
- Added option `--transformer-feed-forward-use-glu` to use Gated Linear Units in transformer feed forward networks ([Dauphin et al., 2016](https://arxiv.org/abs/1612.08083); [Shazeer, 2020](https://arxiv.org/abs/2002.05202)).

## [2.3.15]

### Changed
- Optimization: Decoder class is now a complete HybridBlock (no forward method).

## [2.3.14]

### Changed
- Updated to [MXNet 1.8.0](https://github.com/apache/incubator-mxnet/tree/1.8.0)
- Removed dependency support for Cuda 9.2 (no longer supported by MXNet 1.8).
- Added dependency support for Cuda 11.0 and 11.2.
- Updated Python requirement to 3.7 and later. (Removed backporting `dataclasses` requirement)

## [2.3.13]

### Added
- Target factors are now also collected for nbest translations (and stored in the JSON output handler).

## [2.3.12]

### Added
- Added `--config` option to `prepare_data` CLI to allow setting commandline flags via a yaml config.
- Flags for the `prepare_data` CLI are now stored in the output folder under `args.yaml`
  (equivalent to the behavior of `sockeye_train`)

## [2.3.11]

### Added
- Added option `prevent_unk` to avoid generating `<unk>` token in beam search.

## [2.3.10]

### Changed

- Make sure that the top N best params files retained, even if N > --keep-last-params. This ensures that model
  averaging will not be crippled when keeping only a few params files during training. This can result in a
  significant savings of disk space during training.

## [2.3.9]

### Added

- Added scripts for processing Sockeye benchmark output (`--output-type benchmark`):
  - [benchmark_to_output.py](sockeye_contrib/benchmark/benchmark_to_output.py) extracts translations
  - [benchmark_to_percentiles.py](sockeye_contrib/benchmark/benchmark_to_percentiles.py) computes percentiles

## [2.3.8]

### Fixed

- Fix problem identified in issue #925 that caused learning rate
  warmup to fail in some instances when doing continued training

## [2.3.7]

### Changed

- Use dataclass module to simplify Config classes. No functional change.

## [2.3.6]

### Fixed

- Fixes the problem identified in issue #890, where the lr_scheduler
  does not behave as expected when continuing training. The problem is
  that the lr_scheduler is kept as part of the optimizer, but the
  optimizer is not saved when saving state. Therefore, every time
  training is restarted, a new lr_scheduler is created with initial
  parameter settings. Fix by saving and restoring the lr_scheduling
  separately.

## [2.3.5]

### Fixed

- Fixed issue with LearningRateSchedulerPlateauReduce.__repr__ printing
	out num_not_improved instead of reduce_num_not_improved.

## [2.3.4]

### Fixed

- Fixed issue with dtype mismatch in beam search when translating with `--dtype float16`.

## [2.3.3]

### Changed

- Upgraded `SacreBLEU` dependency of Sockeye to a newer version (`1.4.14`).

## [2.3.2]
### Fixed

- Fixed edge case that unintentionally skips softmax for sampling if beam size is 1.

## [2.3.1]
### Fixed

- Optimizing for BLEU/CHRF with horovod required the secondary workers to also create checkpoint decoders.

## [2.3.0]

### Added

- Added support for target factors.
  If provided with additional target-side tokens/features (token-parallel to the regular target-side) at training time,
  the model can now learn to predict these in a multi-task setting. You can provide target factor data similar to source
  factors: `--target-factors <factor_file1> [<factor_fileN>]`. During training, Sockeye optimizes one loss per factor
  in a multi-task setting. The weight of the losses can be controlled by `--target-factors-weight`.
  At inference, target factors are decoded greedily, they do not participate in beam search.
  The predicted factor at each time step is the argmax over its separate output
  layer distribution. To receive the target factor predictions at inference time, use
  `--output-type translation_with_factors`.

### Changed

- `load_model(s)` now returns a list of target vocabs.
- Default source factor combination changed to `sum` (was `concat` before).
- `SockeyeModel` class has three new properties: `num_target_factors`, `target_factor_configs`,
  and `factor_output_layers`.

## [2.2.8]

### Changed
- Make source/target data parameters required for the scoring CLI to avoid cryptic error messages.

## [2.2.7]

### Added

- Added an argument to specify the log level of secondary workers. Defaults to ERROR to hide any logs except for exceptions.

## [2.2.6]

### Fixed
- Avoid a crash due to an edge case when no model improvement has been observed by the time the learning rate gets reduced for the first time.

## [2.2.5]

### Fixed
- Enforce sentence batching for sockeye score tool, set default batch size to 56

## [2.2.4]

### Changed
- Use softmax with length in DotAttentionCell.
- Use `contrib.arange_like` in AutoRegressiveBias block to reduce number of ops.

## [2.2.3]

### Added

- Log the absolute number of `<unk>` tokens in source and target data

## [2.2.2]

### Fixed

- Fix: Guard against null division for small batch sizes.

## [2.2.1]

## Fixed

- Fixes a corner case bug by which the beam decoder can wrongly return a best hypothesis with -infinite score.

## [2.2.0]

### Changed

- Replaced multi-head attention with [interleaved_matmul_encdec](https://github.com/apache/incubator-mxnet/pull/16408) operators, which removes previously needed transposes and improves performance.

- Beam search states and model layers now assume time-major format.

## [2.1.26]

### Fixed

- Fixes a backwards incompatibility introduced in 2.1.17, which would prevent models trained with prior versions to be used for inference.

## [2.1.25]

### Changed

- Reverting PR #772 as it causes issues with `amp`.

## [2.1.24]

### Changed

- Make sure to write a final checkpoint when stopping with `--max-updates`, `--max-samples` or `--max-num-epochs`.

## [2.1.23]

### Changed

- Updated to [MXNet 1.7.0](https://github.com/apache/incubator-mxnet/tree/1.7.0).
- Re-introduced use of softmax with length parameter in DotAttentionCell (see PR #772).

## [2.1.22]

### Added

- Re-introduced `--softmax-temperature` flag for `sockeye.score` and `sockeye.translate`.

## [2.1.21]

### Added

- Added an optional ability to cache encoder outputs of model.

## [2.1.20]

### Fixed

- Fixed a bug where the training state object was saved to disk before training metrics were added to it, leading to an inconsistency between the training state object and the metrics file (see #859).

## [2.1.19]

### Fixed

- When loading a shard in Horovod mode, there is now a check that each non-empty bucket contains enough sentences to cover each worker's slice. If not, the bucket's sentences are replicated to guarantee coverage.

## [2.1.18]

### Fixed

- Fixed a bug where sampling translation fails because an array is created in the wrong context.

## [2.1.17]

### Added

- Added `layers.SSRU`, which implements a Simpler Simple Recurrent Unit as described in
Kim et al, "From Research to Production and Back: Ludicrously Fast Neural Machine Translation" WNGT 2019.

- Added `ssru_transformer` option to `--decoder`, which enables the usage of SSRUs as a replacement for the decoder-side self-attention layers.

### Changed

- Reduced the number of arguments for `MultiHeadSelfAttention.hybrid_forward()`.
 `previous_keys` and `previous_values` should now be input together as `previous_states`, a list containing two symbols.

## [2.1.16]

### Fixed

- Fixed batch sizing error introduced in version 2.1.12 (c00da52) that caused batch sizes to be multiplied by the number of devices. Batch sizing now works as documented (same as pre-2.1.12 versions).
- Fixed `max-word` batching to properly size batches to a multiple of both `--batch-sentences-multiple-of` and the number of devices.

## [2.1.15]

### Added

- Inference option `--mc-dropout` to use dropout during inference, leading to non-deterministic output. This option uses the same dropout parameters present in the model config file.

## [2.1.14]

### Added

- Added `sockeye.rerank` option `--output` to specify output file.
- Added `sockeye.rerank` option `--output-reference-instead-of-blank` to output reference line instead of best hypothesis when best hypothesis is blank.


## [2.1.13]

### Added

- Training option `--quiet-secondary-workers` that suppresses console output for secondary workers when training with Horovod/MPI.
- Set version of isort to `<5.0.0` in requirements.dev.txt to avoid incompatibility between newer versions of isort and pylint.

## [2.1.12]

### Added

- Batch type option `max-word` for max number of words including padding tokens (more predictable memory usage than `word`).
- Batching option `--batch-sentences-multiple-of` that is similar to `--round-batch-sizes-to-multiple-of` but always rounds down (more predictable memory usage).

### Changed

- Default bucketing settings changed to width 8, max sequence length 95 (96 including BOS/EOS tokens), and no bucket scaling.
- Argument `--no-bucket-scaling` replaced with `--bucket-scaling` which is False by default.

## [2.1.11]

### Changed

- Updated `sockeye.rerank` module to use "add-k" smoothing for sentence-level BLEU.

### Fixed

- Updated `sockeye.rerank` module to use current N-best format.

## [2.1.10]

### Changed

- Changed to a cross-entropy loss implementation that avoids the use of SoftmaxOutput.

## [2.1.9]

### Added

- Added training argument `--ignore-extra-params` to ignore extra parameters when loading models.  The primary use case is continuing training with a model that has already been annotated with scaling factors (`sockeye.quantize`).

### Fixed

- Properly pass `allow_missing` flag to `model.load_parameters()`

## [2.1.8]

### Changed

- Update to sacrebleu=1.4.10

## [2.1.7]

### Changed

- Optimize prepare_data by saving the shards in parallel. The prepare_data script accepts a new parameter `--max-processes` to control the level of parallelism with which shards are written to disk.

## [2.1.6]

### Changed

- Updated Dockerfiles optimized for CPU (intgemm int8 inference, full MKL support) and GPU (distributed training with Horovod).  See [sockeye_contrib/docker](sockeye_contrib/docker).

### Added

- Official support for int8 quantization with [intgemm](https://github.com/kpu/intgemm):
  - This requires the "intgemm" fork of MXNet ([kpuatamazon/incubator-mxnet/intgemm](https://github.com/kpuatamazon/incubator-mxnet/tree/intgemm)).  This is the version of MXNet used in the Sockeye CPU docker image (see [sockeye_contrib/docker](sockeye_contrib/docker)).
  - Use `sockeye.translate --dtype int8` to quantize a trained float32 model at runtime.
  - Use the `sockeye.quantize` CLI to annotate a float32 model with int8 scaling factors for fast runtime quantization.

## [2.1.5]

### Changed

- Changed state caching for transformer models during beam search to cache states with attention heads already separated out. This avoids repeated transpose operations during decoding, leading to faster inference.

## [2.1.4]

### Added

- Added Dockerfiles that build an experimental CPU-optimized Sockeye image:
  - Uses the latest versions of [kpuatamazon/incubator-mxnet](https://github.com/kpuatamazon/incubator-mxnet) (supports [intgemm](https://github.com/kpu/intgemm) and makes full use of Intel MKL) and [kpuatamazon/sockeye](https://github.com/kpuatamazon/sockeye) (supports int8 quantization for inference).
  - See [sockeye_contrib/docker](sockeye_contrib/docker).

## [2.1.3]

### Changed

- Performance optimizations to beam search inference
  - Remove unneeded take ops on encoder states
  - Gathering input data before sending to GPU, rather than sending each batch element individually
  - All of beam search can be done in fp16, if specified by the model
  - Other small miscellaneous optimizations
- Model states are now a flat list in ensemble inference, structure of states provided by `state_structure()`

## [2.1.2]

### Changed

- Updated to [MXNet 1.6.0](https://github.com/apache/incubator-mxnet/tree/1.6.0)

### Added

- Added support for CUDA 10.2

### Removed

- Removed support for CUDA<9.1 / CUDNN<7.5

## [2.1.1]

### Added
- Ability to set environment variables from training/translate CLIs before MXNet is imported. For example, users can
  configure MXNet as such: `--env "OMP_NUM_THREADS=1;MXNET_ENGINE_TYPE=NaiveEngine"`

## [2.1.0]

### Changed

- Version bump, which should have been included in commit b0461b due to incompatible models.

## [2.0.1]

### Changed

- Inference defaults to using the max input length observed in training (versus scaling down based on mean length ratio and standard deviations).

### Added

- Additional parameter fixing strategies:
  - `all_except_feed_forward`: Only train feed forward layers.
  - `encoder_and_source_embeddings`: Only train the decoder (decoder layers, output layer, and target embeddings).
  - `encoder_half_and_source_embeddings`: Train the latter half of encoder layers and the decoder.
- Option to specify the number of CPU threads without using an environment variable (`--omp-num-threads`).
- More flexibility for source factors combination

## [2.0.0]

### Changed

- Update to [MXNet 1.5.0](https://github.com/apache/incubator-mxnet/tree/1.5.0)
- Moved `SockeyeModel` implementation and all layers to [Gluon API](http://mxnet.incubator.apache.org/versions/master/gluon/index.html)
- Removed support for Python 3.4.
- Removed image captioning module
- Removed outdated Autopilot module
- Removed unused training options: Eve, Nadam, RMSProp, Nag, Adagrad, and Adadelta optimizers, `fixed-step` and `fixed-rate-inv-t` learning rate schedulers
- Updated and renamed learning rate scheduler `fixed-rate-inv-sqrt-t` -> `inv-sqrt-decay`
- Added script for plotting metrics files: [sockeye_contrib/plot_metrics.py](sockeye_contrib/plot_metrics.py)
- Removed option `--weight-tying`.  Weight tying is enabled by default, disable with `--weight-tying-type none`.

### Added

- Added distributed training support with Horovod/MPI.  Use `horovodrun` and the `--horovod` training flag.
- Added Dockerfiles that build a Sockeye image with all features enabled.  See [sockeye_contrib/docker](sockeye_contrib/docker).
- Added `none` learning rate scheduler (use a fixed rate throughout training)
- Added `linear-decay` learning rate scheduler
- Added training option `--learning-rate-t-scale` for time-based decay schedulers
- Added support for MXNet's [Automatic Mixed Precision](https://mxnet.incubator.apache.org/versions/master/tutorials/amp/amp_tutorial.html).  Activate with the `--amp` training flag.  For best results, make sure as many model dimensions are possible are multiples of 8.
- Added options for making various model dimensions multiples of a given value.  For example, use `--pad-vocab-to-multiple-of 8`, `--bucket-width 8 --no-bucket-scaling`, and `--round-batch-sizes-to-multiple-of 8` with AMP training.
- Added [GluonNLP](http://gluon-nlp.mxnet.io/)'s BERTAdam optimizer, an implementation of the Adam variant used by Devlin et al. ([2018](https://arxiv.org/pdf/1810.04805.pdf)).  Use `--optimizer bertadam`.
- Added training option `--checkpoint-improvement-threshold` to set the amount of metric improvement required over the window of previous checkpoints to be considered actual model improvement (used with `--max-num-checkpoint-not-improved`).

## [1.18.103]
### Added
- Added ability to score image-sentence pairs by extending the scoring feature originally implemented for machine
  translation to the image captioning module.

## [1.18.102]
### Fixed
- Fixed loading of more than 10 source vocabulary files to be in the right, numerical order.

## [1.18.101]
### Changed
- Update to Sacrebleu 1.3.6

## [1.18.100]
### Fixed
- Always initializing the multiprocessing context. This should fix issues observed when running `sockeye-train`.

## [1.18.99]
### Changed
- Updated to [MXNet 1.4.1](https://github.com/apache/incubator-mxnet/tree/1.4.1)

## [1.18.98]
### Changed
- Converted several transformer-related layer implementations to Gluon HybridBlocks. No functional change.

## [1.18.97]
### Changed
- Updated to PyYAML 5.1

## [1.18.96]
### Changed
- Extracted prepare vocab functionality in the build vocab step into its own function. This matches the pattern in prepare data and train where the main() function only has argparsing, and it invokes a separate function to do the work. This is to allow modules that import this one to circumvent the command line.

## [1.18.95]
### Changed
- Removed custom operators from transformer models and replaced them with symbolic operators.
  Improves Performance.

## [1.18.94]
### Added
- Added ability to accumulate gradients over multiple batches (--update-interval). This allows simulation of large
  batch sizes on environments with limited memory. For example: training with `--batch-size 4096 --update-interval 2`
  should be close to training with `--batch-size 8192` at smaller memory footprint.

## [1.18.93]
### Fixed
- Made `brevity_penalty` argument in `Translator` class optional to ensure backwards compatibility.

## [1.18.92]
### Added
- Added sentence length (and length ratio) prediction to be able to discourage hypotheses that are too short at inference time. Can be enabled for training with `--length-task` and with `--brevity-penalty-type` during inference.

## [1.18.91]
### Changed
- Multiple lexicons can now be specified with the `--restrict-lexicon` option:
  - For a single lexicon: `--restrict-lexicon /path/to/lexicon`.
  - For multiple lexicons: `--restrict-lexicon key1:/path/to/lexicon1 key2:/path/to/lexicon2 ...`.
  - Use `--json-input` to specify the lexicon to use for each input, ex: `{"text": "some input string", "restrict_lexicon": "key1"}`.

## [1.18.90]
### Changed
- Updated to [MXNet 1.4.0](https://github.com/apache/incubator-mxnet/tree/1.4.0)
- Integration tests no longer check for equivalence of outputs with batch size 2

## [1.18.89]
### Fixed
- Made the length ratios per bucket change backwards compatible.

## [1.18.88]
### Changed
- Made sacrebleu a pip dependency and removed it from `sockeye_contrib`.

## [1.18.87]
### Added
- Data statistics at training time now compute mean and standard deviation of length ratios per bucket.
  This information is stored in the model's config, but not used at the moment.

## [1.18.86]
### Added
- Added the `--fixed-param-strategy` option that allows fixing various model parameters during training via named strategies.
  These include some of the simpler combinations from [Wuebker et al. (2018)](https://arxiv.org/abs/1811.01990) such as fixing everything except the first and last layers of the encoder and decoder (`all_except_outer_layers`).  See the help message for a full list of strategies.

## [1.18.85]
### Changed
- Disabled dynamic batching for `Translator.translate()` by default due to increased memory usage. The default is to
  fill-up batches to `Translator.max_batch_size`.
  Dynamic batching can still be enabled if `fill_up_batches` is set to False.
### Added
- Added parameter to force training to stop after a given number of checkpoints. Useful when forced to share limited GPU resources.

## [1.18.84]
### Fixed
- Fixed lexical constraints bugs that broke batching and caused large drop in BLEU.
  These were introduced with sampling (1.18.64).

## [1.18.83]
### Changed
 - The embedding size is automatically adjusted to the Transformer model size in case it is not specified on the command line.

## [1.18.82]
### Fixed
- Fixed type conversion in metrics file reading introduced in 1.18.79.

## [1.18.81]
### Fixed
- Making sure the training pickled training state contains the checkpoint decoder's BLEU score of the last checkpoint.

## [1.18.80]
### Fixed
- Fixed a bug introduced in 1.18.77 where blank lines in the training data resulted in failure.

## [1.18.79]
### Added
- Writing of the convergence/divergence status to the metrics file and guarding against numpy.histogram's errors for NaNs during divergent behaviour.

## [1.18.78]
### Changed
- Dynamic batch sizes: `Translator.translate()` will adjust batch size in beam search to the actual number of inputs without using padding.

## [1.18.77]
### Added
- `sockeye.score` now loads data on demand and doesn't skip any input lines

## [1.18.76]
### Changed
- Do not compare scores from translation and scoring in integration tests.

### Added
- Adding the option via the flag `--stop-training-on-decoder-failure` to stop training in case the checkpoint decoder dies (e.g. because there is not enough memory).
In case this is turned on a checkpoint decoder is launched right when training starts in order to fail as early as possible.

## [1.18.75]
### Changed
- Do not create dropout layers for inference models for performance reasons.

## [1.18.74]
### Changed
- Revert change in 1.18.72 as no memory saving could be observed.

## [1.18.73]
### Fixed
- Fixed a bug where `source-factors-num-embed` was not correctly adjusted to `num-embed`
  when using prepared data & `source-factor-combine` sum.

## [1.18.72]
### Changed
- Removed use of `expand_dims` in favor of `reshape` to save memory.

## [1.18.71]
### Fixed
- Fixed default setting of source factor combination to be 'concat' for backwards compatibility.

## [1.18.70]
### Added
- Sockeye now outputs fields found in a JSON input object, if they are not overwritten by Sockeye. This behavior can be enabled by selecting `--json-input` (to read input as a JSON object) and `--output-type json` (to write a JSON object to output).

## [1.18.69]
### Added
- Source factors can now be added to the embeddings instead of concatenated with `--source-factors-combine sum` (default: concat)

## [1.18.68]
- Fixed training crashes with `--learning-rate-decay-optimizer-states-reset initial` option.

## [1.18.67]
### Added
- Added `fertility` as a further type of attention coverage.
- Added an option for training to keep the initializations of the model via `--keep-initializations`. When set, the trainer will avoid deleting the params file for the first checkpoint, no matter what `--keep-last-params` is set to.

## [1.18.66]
### Fixed
- Fix to argument names that are allowed to differ for resuming training.

## [1.18.65]
### Changed
- More informative error message about inconsistent --shared-vocab setting.

## [1.18.64]
### Added
- Adding translation sampling via `--sample [N]`. This causes the decoder to sample each next step from the target distribution probabilities at each
  timestep. An optional value of `N` causes the decoder to sample only from the top `N` vocabulary items for each hypothesis at each timestep (the
  default is 0, meaning to sample from the entire vocabulary).

## [1.18.63]
### Changed
- The checkpoint decoder and nvidia-smi subprocess are now launched from a forkserver, allowing for a better separation between processes.

## [1.18.62]
### Added
- Add option to make `TranslatorInputs` directly from a dict.

## [1.18.61]
### Changed
- Update to MXNet 1.3.1. Removed requirements/requirements.gpu-cu{75,91}.txt as CUDA 7.5 and 9.1 are deprecated.

## [1.18.60]
### Fixed
- Performance optimization to skip the softmax operation for single model greedy decoding is now only applied if no translation scores are required in the output.

## [1.18.59]
### Added
- Full training state is now returned from EarlyStoppingTrainer's fit().
### Changed
- Training state cleanup will not be performed for training runs that did not converge yet.
- Switched to portalocker for locking files (Windows compatibility).

## [1.18.58]
### Added
- Added nbest translation, exposed as `--nbest-size`. Nbest translation means to not only output the most probable translation according to a model, but the top n most probable hypotheses. If `--nbest-size > 1` and the option `--output-type` is not explicitly specified, the output type will be changed to one JSON list of nbest translations per line. `--nbest-size` can never be larger than `--beam-size`.

### Changed
- Changed `sockeye.rerank` CLI to be compatible with nbest translation JSON output format.

## [1.18.57]
### Added
- Added `sockeye.score` CLI for quickly scoring existing translations ([documentation](tutorials/scoring.md)).
### Fixed
- Entry-point clean-up after the contrib/ rename

## [1.18.56]
### Changed
- Update to MXNet 1.3.0.post0

## [1.18.55]
- Renamed `contrib` to less-generic `sockeye_contrib`

## [1.18.54]
### Added
- `--source-factor-vocabs` can be set to provide source factor vocabularies.

## [1.18.53]
### Added
- Always skipping softmax for greedy decoding by default, only for single models.
- Added option `--skip-topk` for greedy decoding.

## [1.18.52]
### Fixed
- Fixed bug in constrained decoding to make sure best hypothesis satifies all constraints.

## [1.18.51]
### Added
- Added a CLI for reranking of an nbest list of translations.

## [1.18.50]
### Fixed
- Check for equivalency of training and validation source factors was incorrectly indented.

## [1.18.49]
### Changed
- Removed dependence on the nvidia-smi tool. The number of GPUs is now determined programatically.

## [1.18.48]
### Changed
- Translator.max_input_length now reports correct maximum input length for TranslatorInput objects, independent of the internal representation, where an additional EOS gets added.

## [1.18.47]
### Changed
- translate CLI: no longer rely on external, user-given input id for sorting translations. Also allow string ids for sentences.

## [1.18.46]
### Fixed
- Fixed issue with `--num-words 0:0` in image captioning and another issue related to loading all features to memory with variable length.

## [1.18.45]
### Added
- Added an 8 layer LSTM model similar (but not exactly identical) to the 'GNMT' architecture to autopilot.

## [1.18.44]
### Fixed
- Fixed an issue with `--max-num-epochs` causing training to stop before the update/batch that actually completes the epoch was made.

## [1.18.43]
### Added
- `<s>` now supported as the first token in a multi-word negative constraint
  (e.g., `<s> I think` to prevent a sentence from starting with `I think`)
### Fixed
- Bugfix in resetting the state of a multiple-word negative constraint

## [1.18.42]
### Changed
- Simplified gluon blocks for length calculation

## [1.18.41]
### Changed
- Require numpy 1.14 or later to avoid MKL conflicts between numpy as mxnet-mkl.

## [1.18.40]
### Fixed
- Fixed bad check for existence of negative constraints.
- Resolved conflict for phrases that are both positive and negative constraints.
- Fixed softmax temperature at inference time.

## [1.18.39]
### Added
- Image Captioning now supports constrained decoding.
- Image Captioning: zero padding of features now allows input features of different shape for each image.

## [1.18.38]
### Fixed
- Fixed issue with the incorrect order of translations when empty inputs are present and translating in chunks.

## [1.18.37]
### Fixed
- Determining the max output length for each sentence in a batch by the bucket length rather than the actual in order to match the behavior of a single sentence translation.

## [1.18.36]
### Changed
- Updated to [MXNet 1.2.1](https://github.com/apache/incubator-mxnet/tree/1.2.1)

## [1.18.35]
### Added
- ROUGE scores are now available in `sockeye-evaluate`.
- Enabled CHRF as an early-stopping metric.

## [1.18.34]
### Added
- Added support for `--beam-search-stop first` for decoding jobs with `--batch-size > 1`.

## [1.18.33]
### Added
- Now supports negative constraints, which are phrases that must *not* appear in the output.
   - Global constraints can be listed in a (pre-processed) file, one per line: `--avoid-list FILE`
   - Per-sentence constraints are passed using the `avoid` keyword in the JSON object, with a list of strings as its field value.

## [1.18.32]
### Added
- Added option to pad vocabulary to a multiple of x: e.g. `--pad-vocab-to-multiple-of 16`.

## [1.18.31]
### Added
- Pre-training the RNN decoder. Usage:
  1. Train with flag `--decoder-only`.
  2. Feed identical source/target training data.

## [1.18.30]
### Fixed
- Preserving max output length for each sentence to allow having identical translations for both with and without batching.

## [1.18.29]
### Changed
- No longer restrict the vocabulary to 50,000 words by default, but rather create the vocabulary from all words which occur at least `--word-min-count` times. Specifying `--num-words` explicitly will still lead to a restricted
  vocabulary.

## [1.18.28]
### Changed
- Temporarily fixing the pyyaml version to 3.12 as version 4.1 introduced some backwards incompatible changes.

## [1.18.27]
### Fixed
- Fix silent failing of NDArray splits during inference by using a version that always returns a list. This was causing incorrect behavior when using lexicon restriction and batch inference with a single source factor.

## [1.18.26]
### Added
- ROUGE score evaluation. It can be used as the stopping criterion for tasks such as summarization.

## [1.18.25]
### Changed
- Update requirements to use MKL versions of MXNet for fast CPU operation.

## [1.18.24]
### Added
- Dockerfiles and convenience scripts for running `fast_align` to generate lexical tables.
These tables can be used to create top-K lexicons for faster decoding via vocabulary selection ([documentation](https://github.com/awslabs/sockeye/tree/master/contrib/fast_align)).

### Changed
- Updated default top-K lexicon size from 20 to 200.

## [1.18.23]
### Fixed
- Correctly create the convolutional embedding layers when the encoder is set to `transformer-with-conv-embed`. Previously
no convolutional layers were added so that a standard Transformer model was trained instead.

## [1.18.22]
### Fixed
- Make sure the default bucket is large enough with word based batching when the source is longer than the target (Previously
there was an edge case where the memory usage was sub-optimal with word based batching and longer source than target sentences).

## [1.18.21]
### Fixed
- Constrained decoding was missing a crucial cast
- Fixed test cases that should have caught this

## [1.18.20]
### Changed
- Transformer parametrization flags (model size, # of attention heads, feed-forward layer size) can now optionally
  defined separately for encoder & decoder. For example, to use a different transformer model size for the encoder,
  pass `--transformer-model-size 1024:512`.

## [1.18.19]
### Added
- LHUC is now supported in transformer models

## [1.18.18]
### Added
- \[Experimental\] Introducing the image captioning module. Type of models supported: ConvNet encoder - Sockeye NMT decoders. This includes also a feature extraction script,
an image-text iterator that loads features, training and inference pipelines and a visualization script that loads images and captions.
See [this tutorial](tutorials/image_captioning) for its usage. This module is experimental therefore its maintenance is not fully guaranteed.

## [1.18.17]
### Changed
- Updated to MXNet 1.2
- Use of the new LayerNormalization operator to save GPU memory.

## [1.18.16]
### Fixed
- Removed summation of gradient arrays when logging gradients.
  This clogged the memory on the primary GPU device over time when many checkpoints were done.
  Gradient histograms are now logged to Tensorboard separated by device.

## [1.18.15]
### Added
- Added decoding with target-side lexical constraints (documentation in `tutorials/constraints`).

## [1.18.14]
### Added
- Introduced Sockeye Autopilot for single-command end-to-end system building.
See the [Autopilot documentation]((https://github.com/awslabs/sockeye/tree/master/contrib/autopilot)) and run with: `sockeye-autopilot`.
Autopilot is a `contrib` module with its own tests that are run periodically.
It is not included in the comprehensive tests run for every commit.

## [1.18.13]
### Fixed
- Fixed two bugs with training resumption:
  1. removed overly strict assertion in the data iterator for model states before the first checkpoint.
  2. removed deletion of Tensorboard log directory.

### Added
- Added support for config files. Command line parameters have precedence over the values read from the config file.
  Minimal working example:
  `python -m sockeye.train --config config.yaml` with contents of `config.yaml` as follows:
  ```yaml
  source: source.txt
  target: target.txt
  output: out
  validation_source: valid.source.txt
  validation_target: valid.target.txt
  ```
### Changed
  The full set of arguments is serialized to `out/args.yaml` at the beginning of training (before json was used).

## [1.18.12]
### Changed
- All source side sequences now get appended an additional end-of-sentence (EOS) symbol. This change is backwards
  compatible meaning that inference with older models will still work without the EOS symbol.

## [1.18.11]
### Changed
- Default training parameters have been changed to reflect the setup used in our arXiv paper. Specifically, the default
  is now to train a 6 layer Transformer model with word based batching. The only difference to the paper is that weight
  tying is still turned off by default, as there may be use cases in which tying the source and target vocabularies is
  not appropriate. Turn it on using `--weight-tying --weight-tying-type=src_trg_softmax`. Additionally, BLEU scores from
  a checkpoint decoder are now monitored by default.

## [1.18.10]
### Fixed
- Re-allow early stopping w.r.t BLEU

## [1.18.9]
### Fixed
- Fixed a problem with lhuc boolean flags passed as None.

### Added
- Reorganized beam search. Normalization is applied only to completed hypotheses, and pruning of
  hypotheses (logprob against highest-scoring completed hypothesis) can be specified with
  `--beam-prune X`
- Enabled stopping at first completed hypothesis with `--beam-search-stop first` (default is 'all')

## [1.18.8]
### Removed
- Removed tensorboard logging of embedding & output parameters at every checkpoint. This used a lot of disk space.

## [1.18.7]
### Added
- Added support for LHUC in RNN models (David Vilar, "Learning Hidden Unit
  Contribution for Adapting Neural Machine Translation Models" NAACL 2018)

### Fixed
- Word based batching with very small batch sizes.

## [1.18.6]
### Fixed
- Fixed a problem with learning rate scheduler not properly being loaded when resuming training.

## [1.18.5]
### Fixed
- Fixed a problem with trainer not waiting for the last checkpoint decoder (#367).

## [1.18.4]
### Added
- Added options to control training length w.r.t number of updates/batches or number of samples:
  `--min-updates`, `--max-updates`, `--min-samples`, `--max-samples`.

## [1.18.3]
### Changed
- Training now supports training and validation data that contains empty segments. If a segment is empty, it is skipped
  during loading and a warning message including the number of empty segments is printed.

## [1.18.2]
### Changed
- Removed combined linear projection of keys & values in source attention transformer layers for
  performance improvements.
- The topk operator is performed in a single operation during batch decoding instead of running in a loop over each
sentence, bringing speed benefits in batch decoding.

## [1.18.1]
### Added
- Added Tensorboard logging for all parameter values and gradients as histograms/distributions. The logged values
  correspond to the current batch at checkpoint time.

### Changed
- Tensorboard logging now is done with the MXNet compatible 'mxboard' that supports logging of all kinds of events
  (scalars, histograms, embeddings, etc.). If installed, training events are written out to Tensorboard compatible
  even files automatically.

### Removed
- Removed the `--use-tensorboard` argument from `sockeye.train`. Tensorboard logging is now enabled by default if
  `mxboard` is installed.

## [1.18.0]
### Changed
- Change default target vocab name in model folder to `vocab.trg.0.json`
- Changed serialization format of top-k lexica to pickle/Numpy instead of JSON.
- `sockeye-lexicon` now supports two subcommands: create & inspect.
  The former provides the same functionality as the previous CLI.
  The latter allows users to pass source words to the top-k lexicon to inspect the set of allowed target words.

### Added
- Added ability to choose a smaller `k` at decoding runtime for lexicon restriction.

## [1.17.5]
### Added
- Added a flag `--strip-unknown-words` to `sockeye.translate` to remove any `<unk>` symbols from the output strings.

## [1.17.4]
### Added
- Added a flag `--fixed-param-names` to prevent certain parameters from being optimized during training.
  This is useful if you want to keep pre-trained embeddings fixed during training.
- Added a flag `--dry-run` to `sockeye.train` to not perform any actual training, but print statistics about the model
  and mode of operation.

## [1.17.3]
### Changed
- `sockeye.evaluate` can now handle multiple hypotheses files by simply specifying `--hypotheses file1 file2...`.
For each metric the mean and standard deviation will be reported across files.

## [1.17.2]
### Added
- Optionally store the beam search history to a `json` output using the `beam_store` output handler.

### Changed
- Use stack operator instead of expand_dims + concat in RNN decoder. Reduces memory usage.

## [1.17.1]
### Changed
 - Updated to [MXNet 1.1.0](https://github.com/apache/incubator-mxnet/tree/1.1.0)

## [1.17.0]
### Added
 - Source factors, as described in

   Linguistic Input Features Improve Neural Machine Translation (Sennrich \& Haddow, WMT 2016)
   [PDF](http://www.aclweb.org/anthology/W16-2209.pdf) [bibtex](http://www.aclweb.org/anthology/W16-2209.bib)

   Additional source factors are enabled by passing `--source-factors file1 [file2 ...]` (`-sf`), where file1, etc. are
   token-parallel to the source (`-s`).
   An analogous parameter, `--validation-source-factors`, is used to pass factors for validation data.
   The flag `--source-factors-num-embed D1 [D2 ...]` denotes the embedding dimensions and is required if source factor
   files are given. Factor embeddings are concatenated to the source embeddings dimension (`--num-embed`).

   At test time, the input sentence and its factors can be passed in via STDIN or command-line arguments.
   - For STDIN, the input and factors should be in a token-based factored format, e.g.,
     `word1|factor1|factor2|... w2|f1|f2|... ...1`.
   - You can also use file arguments, which mirrors training: `--input` takes the path to a file containing the source,
     and `--input-factors` a list of files containing token-parallel factors.
   At test time, an exception is raised if the number of expected factors does not
   match the factors passed along with the input.

 - Removed bias parameters from multi-head attention layers of the transformer.

## [1.16.6]
### Changed
 - Loading/Saving auxiliary parameters of the models. Before aux parameters were not saved or used for initialization.
 Therefore the parameters of certain layers were ignored (e.g., BatchNorm) and randomly initialized. This change
 enables to properly load, save and initialize the layers which use auxiliary parameters.

## [1.16.5]
### Changed
 - Device locking: Only one process will be acquiring GPUs at a time.
 This will lead to consecutive device ids whenever possible.

## [1.16.4]
### Changed
 - Internal change: Standardized all data to be batch-major both at training and at inference time.

## [1.16.3]
### Changed
 - When a device lock file exists and the process has no write permissions for the lock file we assume that the device
 is locked. Previously this lead to an permission denied exception. Please note that in this scenario we an not detect
 if the original Sockeye process did not shut down gracefully. This is not an issue when the sockeye process has write
 permissions on existing lock files as in that case locking is based on file system locks, which cease to exist when a
 process exits.

## [1.16.2]
### Changed
 - Changed to a custom speedometer that tracks samples/sec AND words/sec. The original MXNet speedometer did not take
 variable batch sizes due to word-based batching into account.

## [1.16.1]
### Fixed
 - Fixed entry points in `setup.py`.

## [1.16.0]
### Changed
 - Update to [MXNet 1.0.0](https://github.com/apache/incubator-mxnet/tree/1.0.0) which adds more advanced indexing
features, benefitting the beam search implementation.
 - `--kvstore` now accepts 'nccl' value. Only works if MXNet was compiled with `USE_NCCL=1`.

### Added
 - `--gradient-compression-type` and `--gradient-compression-threshold` flags to use gradient compression.
  See [MXNet FAQ on Gradient Compression](https://mxnet.incubator.apache.org/versions/master/faq/gradient_compression.html).

## [1.15.8]
### Fixed
 - Taking the BOS and EOS tag into account when calculating the maximum input length at inference.

## [1.15.7]
### Fixed
 - fixed a problem with `--num-samples-per-shard` flag not being parsed as int.

## [1.15.6]
### Added
 - New CLI `sockeye.prepare_data` for preprocessing the training data only once before training,
 potentially splitting large datasets into shards. At training time only one shard is loaded into memory at a time,
 limiting the maximum memory usage.

### Changed
 - Instead of using the ```--source``` and ```--target``` arguments ```sockeye.train``` now accepts a
 ```--prepared-data``` argument pointing to the folder containing the preprocessed and sharded data. Using the raw
 training data is still possible and now consumes less memory.

## [1.15.5]
### Added
 - Optionally apply query, key and value projections to the source and target hidden vectors in the CNN model
 before applying the attention mechanism. CLI parameter: `--cnn-project-qkv`.

## [1.15.4]
### Added
 - A warning will be printed if the checkpoint decoder slows down training.

## [1.15.3]
### Added
 - Exposing the xavier random number generator through `--weight-init-xavier-rand-type`.

## [1.15.2]
### Added
 - Exposing MXNet's Nesterov Accelerated Gradient, Adadelta and Adadelta optimizers.

## [1.15.1]
### Added
 - A tool that initializes embedding weights with pretrained word representations, `sockeye.init_embedding`.

## [1.15.0]
### Added
- Added support for Swish-1 (SiLU) activation to transformer models
([Ramachandran et al. 2017: Searching for Activation Functions](https://arxiv.org/pdf/1710.05941.pdf),
[Elfwing et al. 2017: Sigmoid-Weighted Linear Units for Neural Network Function Approximation
in Reinforcement Learning](https://arxiv.org/pdf/1702.03118.pdf)).  Use `--transformer-activation-type swish1`.
- Added support for GELU activation to transformer models ([Hendrycks and Gimpel 2016: Bridging Nonlinearities and
Stochastic Regularizers with Gaussian Error Linear Units](https://arxiv.org/pdf/1606.08415.pdf).
Use `--transformer-activation-type gelu`.

## [1.14.3]
### Changed
- Fast decoding for transformer models. Caches keys and values of self-attention before softmax.
Changed decoding flag `--bucket-width` to apply only to source length.

## [1.14.2]
### Added
 - Gradient norm clipping (`--gradient-clipping-type`) and monitoring.
### Changed
 - Changed `--clip-gradient` to `--gradient-clipping-threshold` for consistency.

## [1.14.1]
### Changed
 - Sorting sentences during decoding before splitting them into batches.
 - Default chunk size: The default chunk size when batching is enabled is now batch_size * 500 during decoding to avoid
  users accidentally forgetting to increase the chunk size.

## [1.14.0]
### Changed
 - Downscaled fixed positional embeddings for CNN models.
 - Renamed `--monitor-bleu` flag to `--decode-and-evaluate` to illustrate that it computes
 other metrics in addition to BLEU.

### Added
 - `--decode-and-evaluate-use-cpu` flag to use CPU for decoding validation data.
 - `--decode-and-evaluate-device-id` flag to use a separate GPU device for validation decoding. If not specified, the
 existing and still default behavior is to use the last acquired GPU for training.

## [1.13.2]
### Added
 - A tool that extracts specified parameters from params.x into a .npz file for downstream applications or analysis.

## [1.13.1]
### Added
 - Added chrF metric
([Popovic 2015: chrF: character n-gram F-score for automatic MT evaluation](http://www.statmt.org/wmt15/pdf/WMT49.pdf)) to Sockeye.
sockeye.evaluate now accepts `bleu` and `chrf` as values for `--metrics`

## [1.13.0]
### Fixed
 - Transformer models do not ignore `--num-embed` anymore as they did silently before.
 As a result there is an error thrown if `--num-embed` != `--transformer-model-size`.
 - Fixed the attention in upper layers (`--rnn-attention-in-upper-layers`), which was previously not passed correctly
 to the decoder.
### Removed
 - Removed RNN parameter (un-)packing and support for FusedRNNCells (removed `--use-fused-rnns` flag).
 These were not used, not correctly initialized, and performed worse than regular RNN cells. Moreover,
 they made the code much more complex. RNN models trained with previous versions are no longer compatible.
- Removed the lexical biasing functionality (Arthur ETAL'16) (removed arguments `--lexical-bias`
 and `--learn-lexical-bias`).

## [1.12.2]
### Changed
 - Updated to [MXNet 0.12.1](https://github.com/apache/incubator-mxnet/releases/tag/0.12.1), which includes an important
 bug fix for CPU decoding.

## [1.12.1]
### Changed
 - Removed dependency on sacrebleu pip package. Now imports directly from `contrib/`.

## [1.12.0]
### Changed
 - Transformers now always use the linear output transformation after combining attention heads, even if input & output
 depth do not differ.

## [1.11.2]
### Fixed
 - Fixed a bug where vocabulary slice padding was defaulting to CPU context.  This was affecting decoding on GPUs with
 very small vocabularies.

## [1.11.1]
### Fixed
 - Fixed an issue with the use of `ignore` in `CrossEntropyMetric::cross_entropy_smoothed`. This was affecting
 runs with Eve optimizer and label smoothing. Thanks @kobenaxie for reporting.

## [1.11.0]
### Added
 - Lexicon-based target vocabulary restriction for faster decoding. New CLI for top-k lexicon creation, sockeye.lexicon.
 New translate CLI argument `--restrict-lexicon`.

### Changed
 - Bleu computation based on Sacrebleu.

## [1.10.5]
### Fixed
 - Fixed yet another bug with the data iterator.

## [1.10.4]
### Fixed
 - Fixed a bug with the revised data iterator not correctly appending EOS symbols for variable-length batches.
 This reverts part of the commit added in 1.10.1 but is now correct again.

## [1.10.3]
### Changed
 - Fixed a bug with max_observed_{source,target}_len being computed on the complete data set, not only on the
 sentences actually added to the buckets based on `--max_seq_len`.

## [1.10.2]
### Added
 - `--max-num-epochs` flag to train for a maximum number of passes through the training data.

## [1.10.1]
### Changed
 - Reduced memory footprint when creating data iterators: integer sequences
 are streamed from disk when being assigned to buckets.

## [1.10.0]
### Changed
 - Updated MXNet dependency to 0.12 (w/ MKL support by default).
 - Changed `--smoothed-cross-entropy-alpha` to `--label-smoothing`.
 Label smoothing should now require significantly less memory due to its addition to MXNet's `SoftmaxOutput` operator.
 - `--weight-normalization` now applies not only to convolutional weight matrices, but to output layers of all decoders.
 It is also independent of weight tying.
 - Transformers now use `--embed-dropout`. Before they were using `--transformer-dropout-prepost` for this.
 - Transformers now scale their embedding vectors before adding fixed positional embeddings.
 This turns out to be crucial for effective learning.
 - `.param` files now use 5 digit identifiers to reduce risk of overflowing with many checkpoints.

### Added
 - Added CUDA 9.0 requirements file.
 - `--loss-normalization-type`. Added a new flag to control loss normalization. New default is to normalize
 by the number of valid, non-PAD tokens instead of the batch size.
 - `--weight-init-xavier-factor-type`. Added new flag to control Xavier factor type when `--weight-init=xavier`.
 - `--embed-weight-init`. Added new flag for initialization of embeddings matrices.

### Removed
 - `--smoothed-cross-entropy-alpha` argument. See above.
 - `--normalize-loss` argument. See above.

## [1.9.0]
### Added
 - Batch decoding. New options for the translate CLI: ``--batch-size`` and ``--chunk-size``. Translator.translate()
 now accepts and returns lists of inputs and outputs.

## [1.8.4]
### Added
 - Exposing the MXNet KVStore through the ``--kvstore`` argument, potentially enabling distributed training.

## [1.8.3]
### Added
 - Optional smart rollback of parameters and optimizer states after updating the learning rate
 if not improved for x checkpoints. New flags: ``--learning-rate-decay-param-reset``,
 ``--learning-rate-decay-optimizer-states-reset``

## [1.8.2]
### Fixed
 - The RNN variational dropout mask is now independent of the input
 (previously any zero initial state led to the first state being canceled).
 - Correctly pass `self.dropout_inputs` float to `mx.sym.Dropout` in `VariationalDropoutCell`.

## [1.8.1]
### Changed
 - Instead of truncating sentences exceeding the maximum input length they are now translated in chunks.

## [1.8.0]
### Added
 - Convolutional decoder.
 - Weight normalization (for CNN only so far).
 - Learned positional embeddings for the transformer.

### Changed
 - `--attention-*` CLI params renamed to `--rnn-attention-*`.
 - `--transformer-no-positional-encodings` generalized to `--transformer-positional-embedding-type`.<|MERGE_RESOLUTION|>--- conflicted
+++ resolved
@@ -11,7 +11,6 @@
 
 Each version section may have subsections for: _Added_, _Changed_, _Removed_, _Deprecated_, and _Fixed_.
 
-<<<<<<< HEAD
 ## [3.1.9999]
 
 ### Added
@@ -23,13 +22,12 @@
   - Set Zero Redundancy Optimizer (ZeRO) stage ([Rajbhandari et al., 2019](https://arxiv.org/abs/1910.02054v3)) with `--deepspeed-zero-stage N`.
   - Offload optimizer and parameters to CPU ([Ren et al., 2021](https://arxiv.org/abs/2101.06840)) with `--deepspeed-zero-offload-optimizer` (stage 2+) and `--deepspeed-zero-offload-param` (stage 3).
   - Specify arbitrary [DeepSpeed config options](https://www.deepspeed.ai/docs/config-json/) in a JSON file with `--deepspeed-config FILE` or as a string with `--deepspeed-config-entries STR`.
-=======
+
 ## [3.1.18]
 
 ### Added
 
 - Added `sockeye-train` and `sockeye-translate` option `--clamp-to-dtype` that clamps outputs of transformer attention, feed-forward networks, and process blocks to the min/max finite values for the current dtype. This can prevent inf/nan values from overflow when running large models in float16 mode. See: https://discuss.huggingface.co/t/t5-fp16-issue-is-fixed/3139
->>>>>>> daafa6a0
 
 ## [3.1.17]
 
