--- conflicted
+++ resolved
@@ -10,15 +10,14 @@
 
 Each version section may have have subsections for: _Added_, _Changed_, _Removed_, _Deprecated_, and _Fixed_.
 
-## [1.18.6]
-<<<<<<< HEAD
+## [1.18.7]
 ### Added
 - Added support for LHUC (David Vilar, "Learning Hidden Unit Contribution for
   Adapting Neural Machine Translation Models" NAACL 2018)
-=======
+
+## [1.18.6]
 ### Fixed
 - Fixed a problem with learning rate scheduler not properly being loaded when resuming training.
->>>>>>> 72d6e2cb
 
 ## [1.18.5]
 ### Fixed
