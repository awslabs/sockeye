# Changelog

All notable changes to the project are documented in this file.

Version numbers are of the form `1.0.0`.
Any version bump in the last digit is backwards-compatible, in that a model trained with the previous version can still
be used for translation with the new version.
Any bump in the second digit indicates a backwards-incompatible change,
e.g. due to changing the architecture or simply modifying model parameter names.
Note that Sockeye has checks in place to not translate with an old model that was trained with an incompatible version.

Each version section may have subsections for: _Added_, _Changed_, _Removed_, _Deprecated_, and _Fixed_.

## [3.1.10]

<<<<<<< HEAD
### Added

- Added support for training with multiple prepared data directories: `sockeye-train --prepared-data dir1 dir2 ...`.
  - Prepared data sources should all use the same vocabularies (specify `sockeye-prepare-data --source-vocab ... sockeye-prepare-data --target-vocab ...`).
  - At each training step, one of the prepared data sources is randomly chosen to provide the next batch.
  - By default, all data sources have an equal chance of being chosen (`--data-sampling-method uniform`).
  - Alternatively, the choice can be weighted by data size (number of sequences) and a temperature parameter (`--data-sampling-method temperature --data-sampling-temperature ...`) as described by [Arivazhagan et al (2019)](https://aclanthology.org/N19-1388/).
  - The user can also specify custom weights (`--data-sampling-method custom --data-sampling-custom ...`).
  - TODO: branching layers
  - TODO: t_offset
=======
### Fixed

- When loading parameters, SockeyeModel now ignores false positive missing parameters for traced modules. These modules use the same parameters as their original non-traced versions.
>>>>>>> 30c39137

## [3.1.9]

### Changed

- Clarified usage of `batch_size` in Translator code.

## [3.1.8]

### Fixed

- When saving parameters, SockeyeModel now skips parameters for traced modules because these modules are created at runtime and use the same parameters as non-traced versions. When loading parameters, SockeyeModel ignores parameters for traced modules that may have been saved by earlier versions.

## [3.1.7]

### Changed

- SockeyeModel components are now traced regardless of whether `inference_only` is set, including for the CheckpointDecoder during training.

## [3.1.6]

### Changed

- Moved offsetting of topk scores out of the (traced) TopK module. This allows sending requests of variable
  batch size to the same Translator/Model/BeamSearch instance.

## [3.1.5]

### Changed
- Allow PyTorch 1.11 in requirements

## [3.1.4]

### Added
- Added support for the use of adding target prefix and target prefix factors to the input in JSON format during inference.

## [3.1.3]

### Added
- Added support for the use of adding source prefixes to the input in JSON format during inference.

## [3.1.2]

### Changed
- Optimized creation of source length mask by using `expand` instead of `repeat_interleave`.

## [3.1.1]

### Changed
- Updated torch dependency to 1.10.x (`torch>=1.10.0,<1.11.0`)

## [3.1.0]
Sockeye is now exclusively based on Pytorch.

### Changed
- Renamed `x_pt` modules to `x`. Updated entry points in `setup.py`.

### Removed
- Removed MXNet from the codebase
- Removed device locking / GPU acquisition logic. Removed dependency on `portalocker`.
- Removed arguments `--softmax-temperature`, `--weight-init-*`, `--mc-dropout`, `--horovod`, `--device-ids
- Removed all MXNet-related tests

## [3.0.15]

### Fixed
- Fixed GPU-based scoring by copying to cpu tensor first before converting to numpy.

## [3.0.14]

### Added
- Added support for Translation Error Rate (TER) metric as implemented in sacrebleu==1.4.14.
  Checkpoint decoder metrics will now include TER scores and early stopping can be determined
  via TER improvements (`--optimized-metric ter`)

## [3.0.13]

### Changed
- use `expand` instead of `repeat` for attention masks to not allocate additional memory
- avoid repeated `transpose` for initializing cached encoder-attention states in the decoder.

## [3.0.12]

### Removed
- Removed unused code for Weight Normalization. Minor code cleanups.

## [3.0.11]

### Fixed

- Fixed training with a single, fixed learning rate instead of a rate scheduler (`--learning-rate-scheduler none --initial-learning-rate ...`).

## [3.0.10]

### Changed

- End-to-end trace decode_step of the Sockeye model. Creates less overhead during decoding and a small speedup.

## [3.0.9]

### Fixed

- Fixed not calling the traced target embedding module during inference.

## [3.0.8]

### Changed

- Add support for JIT tracing source/target embeddings and JIT scripting the output layer during inference.

## [3.0.7]

### Changed

- Improve training speed by using`torch.nn.functional.multi_head_attention_forward` for self- and encoder-attention
  during training. Requires reorganization of the parameter layout of the key-value input projections,
  as the current Sockeye attention interleaves for faster inference.
  Attention masks (both for source masking and autoregressive masks need some shape adjustments as requirements
  for the fused MHA op differ slightly).
  - Non-interleaved format for joint key-value input projection parameters:
    `in_features=hidden, out_features=2*hidden -> Shape: (2*hidden, hidden)`
  - Interleaved format for joint-key-value input projection stores key and value parameters, grouped by heads:
    `Shape: ((num_heads * 2 * hidden_per_head), hidden)`
  - Models save and load key-value projection parameters in interleaved format.
  - When `model.training == True` key-value projection parameters are put into
    non-interleaved format for `torch.nn.functional.multi_head_attention_forward`
  - When `model.training == False`, i.e. model.eval() is called, key-value projection
    parameters are again converted into interleaved format in place.

## [3.0.6]

### Fixed

- Fixed checkpoint decoder issue that prevented using `bleu` as `--optimized-metric` for distributed training ([#995](https://github.com/awslabs/sockeye/issues/995)).

## [3.0.5]

### Fixed

- Fixed data download in multilingual tutorial.

## [3.0.4]

###

- Make sure data permutation indices are in int64 format (doesn't seem to be the case by default on all platforms).

## [3.0.3]

### Fixed

- Fixed ensemble decoding for models without target factors.

## [3.0.2]

### Changed

- `sockeye-translate`: Beam search now computes and returns secondary target factor scores. Secondary target factors
  do not participate in beam search, but are greedily chosen at every time step. Accumulated scores for secondary factors
  are not normalized by length. Factor scores are included in JSON output (``--output-type json``).
- `sockeye-score` now returns tab-separated scores for each target factor. Users can decide how to combine factor scores
  depending on the downstream application. Score for the first, primary factor (i.e. output words) are normalized,
  other factors are not.

## [3.0.1]

### Fixed

- Parameter averaging (`sockeye-average`) now always uses the CPU, which enables averaging parameters from GPU-trained models on CPU-only hosts.

## [3.0.0] Sockeye 3: Fast Neural Machine Translation with PyTorch

Sockeye is now based on PyTorch.
We maintain backwards compatibility with MXNet models in version 2.3.x until 3.1.0.
If MXNet 2.x is installed, Sockeye can run both with PyTorch or MXNet but MXNet is no longer strictly required.

### Added

- Added model converter CLI `sockeye.mx_to_pt` that converts MXNet models to PyTorch models.
- Added `--apex-amp` training argument that runs entire model in FP16 mode, replaces `--dtype float16` (requires [Apex](https://github.com/NVIDIA/apex)).
- Training automatically uses Apex fused optimizers if available (requires [Apex](https://github.com/NVIDIA/apex)).
- Added training argument `--label-smoothing-impl` to choose label smoothing implementation (default of `mxnet` uses the same logic as MXNet Sockeye 2).

### Changed

- CLI names point to the PyTorch code base (e.g. `sockeye-train` etc.).
- MXNet-based CLIs are now accessible via `sockeye-<name>-mx`.
- MXNet code requires MXNet >= 2.0 since we adopted the new numpy interface.
- `sockeye-train` now uses PyTorch's distributed data-parallel mode for multi-process (multi-GPU) training. Launch with: `torchrun --no_python --nproc_per_node N sockeye-train --dist ...`
- Updated the [quickstart tutorial](docs/tutorials/wmt_large.md) to cover multi-device training with PyTorch Sockeye.
- Changed `--device-ids` argument (plural) to `--device-id` (singular). For multi-GPU training, see distributed mode noted above.
- Updated default value: `--pad-vocab-to-multiple-of 8`
- Removed `--horovod` argument used with `horovodrun` (use `--dist` with `torchrun`).
- Removed `--optimizer-params` argument (use `--optimizer-betas`, `--optimizer-eps`).
- Removed `--no-hybridization` argument (use `PYTORCH_JIT=0`, see [Disable JIT for Debugging](https://pytorch.org/docs/stable/jit.html#disable-jit-for-debugging)).
- Removed `--omp-num-threads` argument (use `--env=OMP_NUM_THREADS=N`).

### Removed

- Removed support for constrained decoding (both positive and negative lexical constraints)
- Removed support for beam histories
- Removed `--amp-scale-interval` argument.
- Removed `--kvstore` argument.
- Removed arguments: `--weight-init`, `--weight-init-scale` `--weight-init-xavier-factor-type`, `--weight-init-xavier-rand-type`
- Removed `--decode-and-evaluate-device-id` argument.
- Removed arguments: `--monitor-pattern'`, `--monitor-stat-func`
- Removed CUDA-specific requirements files in `requirements/`

## [2.3.24]
### Added

- Use of the safe yaml loader for the model configuration files.

## [2.3.23]
### Changed

- Do not sort BIAS_STATE in beam search. It is constant across decoder steps.

## [2.3.22]
### Fixed

- The previous commit introduced a regression for vocab creation. The results was that the vocabulary was created on the input characters rather than on tokens.

## [2.3.21]
### Added

- Extended parallelization of data preparation to vocabulary and statistics creation while minimizing the overhead of sharding.

## [2.3.20]
### Added

- Added debug logging for restrict_lexicon lookups

## [2.3.19]
### Changed

- When training only the decoder (`--fixed-param-strategy all_except_decoder`), disable autograd for the encoder and embeddings to save memory.

## [2.3.18]
### Changed

- Updated Docker builds and documentation.  See [sockeye_contrib/docker](sockeye_contrib/docker).

## [2.3.17]
### Added
- Added an alternative, faster implementation of greedy search. The '--greedy' flag to `sockeye.translate` will enable it. This implementation does not support hypothesis scores, batch decoding, or lexical constraints."

## [2.3.16]

### Added
- Added option `--transformer-feed-forward-use-glu` to use Gated Linear Units in transformer feed forward networks ([Dauphin et al., 2016](https://arxiv.org/abs/1612.08083); [Shazeer, 2020](https://arxiv.org/abs/2002.05202)).

## [2.3.15]

### Changed
- Optimization: Decoder class is now a complete HybridBlock (no forward method).

## [2.3.14]

### Changed
- Updated to [MXNet 1.8.0](https://github.com/apache/incubator-mxnet/tree/1.8.0)
- Removed dependency support for Cuda 9.2 (no longer supported by MXNet 1.8).
- Added dependency support for Cuda 11.0 and 11.2.
- Updated Python requirement to 3.7 and later. (Removed backporting `dataclasses` requirement)

## [2.3.13]

### Added
- Target factors are now also collected for nbest translations (and stored in the JSON output handler).

## [2.3.12]

### Added
- Added `--config` option to `prepare_data` CLI to allow setting commandline flags via a yaml config.
- Flags for the `prepare_data` CLI are now stored in the output folder under `args.yaml`
  (equivalent to the behavior of `sockeye_train`)

## [2.3.11]

### Added
- Added option `prevent_unk` to avoid generating `<unk>` token in beam search.

## [2.3.10]

### Changed

- Make sure that the top N best params files retained, even if N > --keep-last-params. This ensures that model
  averaging will not be crippled when keeping only a few params files during training. This can result in a
  significant savings of disk space during training.

## [2.3.9]

### Added

- Added scripts for processing Sockeye benchmark output (`--output-type benchmark`):
  - [benchmark_to_output.py](sockeye_contrib/benchmark/benchmark_to_output.py) extracts translations
  - [benchmark_to_percentiles.py](sockeye_contrib/benchmark/benchmark_to_percentiles.py) computes percentiles

## [2.3.8]

### Fixed

- Fix problem identified in issue #925 that caused learning rate
  warmup to fail in some instances when doing continued training

## [2.3.7]

### Changed

- Use dataclass module to simplify Config classes. No functional change.

## [2.3.6]

### Fixed

- Fixes the problem identified in issue #890, where the lr_scheduler
  does not behave as expected when continuing training. The problem is
  that the lr_scheduler is kept as part of the optimizer, but the
  optimizer is not saved when saving state. Therefore, every time
  training is restarted, a new lr_scheduler is created with initial
  parameter settings. Fix by saving and restoring the lr_scheduling
  separately.

## [2.3.5]

### Fixed

- Fixed issue with LearningRateSchedulerPlateauReduce.__repr__ printing
	out num_not_improved instead of reduce_num_not_improved.

## [2.3.4]

### Fixed

- Fixed issue with dtype mismatch in beam search when translating with `--dtype float16`.

## [2.3.3]

### Changed

- Upgraded `SacreBLEU` dependency of Sockeye to a newer version (`1.4.14`).

## [2.3.2]
### Fixed

- Fixed edge case that unintentionally skips softmax for sampling if beam size is 1.

## [2.3.1]
### Fixed

- Optimizing for BLEU/CHRF with horovod required the secondary workers to also create checkpoint decoders.

## [2.3.0]

### Added

- Added support for target factors.
  If provided with additional target-side tokens/features (token-parallel to the regular target-side) at training time,
  the model can now learn to predict these in a multi-task setting. You can provide target factor data similar to source
  factors: `--target-factors <factor_file1> [<factor_fileN>]`. During training, Sockeye optimizes one loss per factor
  in a multi-task setting. The weight of the losses can be controlled by `--target-factors-weight`.
  At inference, target factors are decoded greedily, they do not participate in beam search.
  The predicted factor at each time step is the argmax over its separate output
  layer distribution. To receive the target factor predictions at inference time, use
  `--output-type translation_with_factors`.

### Changed

- `load_model(s)` now returns a list of target vocabs.
- Default source factor combination changed to `sum` (was `concat` before).
- `SockeyeModel` class has three new properties: `num_target_factors`, `target_factor_configs`,
  and `factor_output_layers`.

## [2.2.8]

### Changed
- Make source/target data parameters required for the scoring CLI to avoid cryptic error messages.

## [2.2.7]

### Added

- Added an argument to specify the log level of secondary workers. Defaults to ERROR to hide any logs except for exceptions.

## [2.2.6]

### Fixed
- Avoid a crash due to an edge case when no model improvement has been observed by the time the learning rate gets reduced for the first time.

## [2.2.5]

### Fixed
- Enforce sentence batching for sockeye score tool, set default batch size to 56

## [2.2.4]

### Changed
- Use softmax with length in DotAttentionCell.
- Use `contrib.arange_like` in AutoRegressiveBias block to reduce number of ops.

## [2.2.3]

### Added

- Log the absolute number of `<unk>` tokens in source and target data

## [2.2.2]

### Fixed

- Fix: Guard against null division for small batch sizes.

## [2.2.1]

## Fixed

- Fixes a corner case bug by which the beam decoder can wrongly return a best hypothesis with -infinite score.

## [2.2.0]

### Changed

- Replaced multi-head attention with [interleaved_matmul_encdec](https://github.com/apache/incubator-mxnet/pull/16408) operators, which removes previously needed transposes and improves performance.

- Beam search states and model layers now assume time-major format.

## [2.1.26]

### Fixed

- Fixes a backwards incompatibility introduced in 2.1.17, which would prevent models trained with prior versions to be used for inference.

## [2.1.25]

### Changed

- Reverting PR #772 as it causes issues with `amp`.

## [2.1.24]

### Changed

- Make sure to write a final checkpoint when stopping with `--max-updates`, `--max-samples` or `--max-num-epochs`.

## [2.1.23]

### Changed

- Updated to [MXNet 1.7.0](https://github.com/apache/incubator-mxnet/tree/1.7.0).
- Re-introduced use of softmax with length parameter in DotAttentionCell (see PR #772).

## [2.1.22]

### Added

- Re-introduced `--softmax-temperature` flag for `sockeye.score` and `sockeye.translate`.

## [2.1.21]

### Added

- Added an optional ability to cache encoder outputs of model.

## [2.1.20]

### Fixed

- Fixed a bug where the training state object was saved to disk before training metrics were added to it, leading to an inconsistency between the training state object and the metrics file (see #859).

## [2.1.19]

### Fixed

- When loading a shard in Horovod mode, there is now a check that each non-empty bucket contains enough sentences to cover each worker's slice. If not, the bucket's sentences are replicated to guarantee coverage.

## [2.1.18]

### Fixed

- Fixed a bug where sampling translation fails because an array is created in the wrong context.

## [2.1.17]

### Added

- Added `layers.SSRU`, which implements a Simpler Simple Recurrent Unit as described in
Kim et al, "From Research to Production and Back: Ludicrously Fast Neural Machine Translation" WNGT 2019.

- Added `ssru_transformer` option to `--decoder`, which enables the usage of SSRUs as a replacement for the decoder-side self-attention layers.

### Changed

- Reduced the number of arguments for `MultiHeadSelfAttention.hybrid_forward()`.
 `previous_keys` and `previous_values` should now be input together as `previous_states`, a list containing two symbols.

## [2.1.16]

### Fixed

- Fixed batch sizing error introduced in version 2.1.12 (c00da52) that caused batch sizes to be multiplied by the number of devices. Batch sizing now works as documented (same as pre-2.1.12 versions).
- Fixed `max-word` batching to properly size batches to a multiple of both `--batch-sentences-multiple-of` and the number of devices.

## [2.1.15]

### Added

- Inference option `--mc-dropout` to use dropout during inference, leading to non-deterministic output. This option uses the same dropout parameters present in the model config file.

## [2.1.14]

### Added

- Added `sockeye.rerank` option `--output` to specify output file.
- Added `sockeye.rerank` option `--output-reference-instead-of-blank` to output reference line instead of best hypothesis when best hypothesis is blank.


## [2.1.13]

### Added

- Training option `--quiet-secondary-workers` that suppresses console output for secondary workers when training with Horovod/MPI.
- Set version of isort to `<5.0.0` in requirements.dev.txt to avoid incompatibility between newer versions of isort and pylint.

## [2.1.12]

### Added

- Batch type option `max-word` for max number of words including padding tokens (more predictable memory usage than `word`).
- Batching option `--batch-sentences-multiple-of` that is similar to `--round-batch-sizes-to-multiple-of` but always rounds down (more predictable memory usage).

### Changed

- Default bucketing settings changed to width 8, max sequence length 95 (96 including BOS/EOS tokens), and no bucket scaling.
- Argument `--no-bucket-scaling` replaced with `--bucket-scaling` which is False by default.

## [2.1.11]

### Changed

- Updated `sockeye.rerank` module to use "add-k" smoothing for sentence-level BLEU.

### Fixed

- Updated `sockeye.rerank` module to use current N-best format.

## [2.1.10]

### Changed

- Changed to a cross-entropy loss implementation that avoids the use of SoftmaxOutput.

## [2.1.9]

### Added

- Added training argument `--ignore-extra-params` to ignore extra parameters when loading models.  The primary use case is continuing training with a model that has already been annotated with scaling factors (`sockeye.quantize`).

### Fixed

- Properly pass `allow_missing` flag to `model.load_parameters()`

## [2.1.8]

### Changed

- Update to sacrebleu=1.4.10

## [2.1.7]

### Changed

- Optimize prepare_data by saving the shards in parallel. The prepare_data script accepts a new parameter `--max-processes` to control the level of parallelism with which shards are written to disk.

## [2.1.6]

### Changed

- Updated Dockerfiles optimized for CPU (intgemm int8 inference, full MKL support) and GPU (distributed training with Horovod).  See [sockeye_contrib/docker](sockeye_contrib/docker).

### Added

- Official support for int8 quantization with [intgemm](https://github.com/kpu/intgemm):
  - This requires the "intgemm" fork of MXNet ([kpuatamazon/incubator-mxnet/intgemm](https://github.com/kpuatamazon/incubator-mxnet/tree/intgemm)).  This is the version of MXNet used in the Sockeye CPU docker image (see [sockeye_contrib/docker](sockeye_contrib/docker)).
  - Use `sockeye.translate --dtype int8` to quantize a trained float32 model at runtime.
  - Use the `sockeye.quantize` CLI to annotate a float32 model with int8 scaling factors for fast runtime quantization.

## [2.1.5]

### Changed

- Changed state caching for transformer models during beam search to cache states with attention heads already separated out. This avoids repeated transpose operations during decoding, leading to faster inference.

## [2.1.4]

### Added

- Added Dockerfiles that build an experimental CPU-optimized Sockeye image:
  - Uses the latest versions of [kpuatamazon/incubator-mxnet](https://github.com/kpuatamazon/incubator-mxnet) (supports [intgemm](https://github.com/kpu/intgemm) and makes full use of Intel MKL) and [kpuatamazon/sockeye](https://github.com/kpuatamazon/sockeye) (supports int8 quantization for inference).
  - See [sockeye_contrib/docker](sockeye_contrib/docker).

## [2.1.3]

### Changed

- Performance optimizations to beam search inference
  - Remove unneeded take ops on encoder states
  - Gathering input data before sending to GPU, rather than sending each batch element individually
  - All of beam search can be done in fp16, if specified by the model
  - Other small miscellaneous optimizations
- Model states are now a flat list in ensemble inference, structure of states provided by `state_structure()`

## [2.1.2]

### Changed

- Updated to [MXNet 1.6.0](https://github.com/apache/incubator-mxnet/tree/1.6.0)

### Added

- Added support for CUDA 10.2

### Removed

- Removed support for CUDA<9.1 / CUDNN<7.5

## [2.1.1]

### Added
- Ability to set environment variables from training/translate CLIs before MXNet is imported. For example, users can
  configure MXNet as such: `--env "OMP_NUM_THREADS=1;MXNET_ENGINE_TYPE=NaiveEngine"`

## [2.1.0]

### Changed

- Version bump, which should have been included in commit b0461b due to incompatible models.

## [2.0.1]

### Changed

- Inference defaults to using the max input length observed in training (versus scaling down based on mean length ratio and standard deviations).

### Added

- Additional parameter fixing strategies:
  - `all_except_feed_forward`: Only train feed forward layers.
  - `encoder_and_source_embeddings`: Only train the decoder (decoder layers, output layer, and target embeddings).
  - `encoder_half_and_source_embeddings`: Train the latter half of encoder layers and the decoder.
- Option to specify the number of CPU threads without using an environment variable (`--omp-num-threads`).
- More flexibility for source factors combination

## [2.0.0]

### Changed

- Update to [MXNet 1.5.0](https://github.com/apache/incubator-mxnet/tree/1.5.0)
- Moved `SockeyeModel` implementation and all layers to [Gluon API](http://mxnet.incubator.apache.org/versions/master/gluon/index.html)
- Removed support for Python 3.4.
- Removed image captioning module
- Removed outdated Autopilot module
- Removed unused training options: Eve, Nadam, RMSProp, Nag, Adagrad, and Adadelta optimizers, `fixed-step` and `fixed-rate-inv-t` learning rate schedulers
- Updated and renamed learning rate scheduler `fixed-rate-inv-sqrt-t` -> `inv-sqrt-decay`
- Added script for plotting metrics files: [sockeye_contrib/plot_metrics.py](sockeye_contrib/plot_metrics.py)
- Removed option `--weight-tying`.  Weight tying is enabled by default, disable with `--weight-tying-type none`.

### Added

- Added distributed training support with Horovod/MPI.  Use `horovodrun` and the `--horovod` training flag.
- Added Dockerfiles that build a Sockeye image with all features enabled.  See [sockeye_contrib/docker](sockeye_contrib/docker).
- Added `none` learning rate scheduler (use a fixed rate throughout training)
- Added `linear-decay` learning rate scheduler
- Added training option `--learning-rate-t-scale` for time-based decay schedulers
- Added support for MXNet's [Automatic Mixed Precision](https://mxnet.incubator.apache.org/versions/master/tutorials/amp/amp_tutorial.html).  Activate with the `--amp` training flag.  For best results, make sure as many model dimensions are possible are multiples of 8.
- Added options for making various model dimensions multiples of a given value.  For example, use `--pad-vocab-to-multiple-of 8`, `--bucket-width 8 --no-bucket-scaling`, and `--round-batch-sizes-to-multiple-of 8` with AMP training.
- Added [GluonNLP](http://gluon-nlp.mxnet.io/)'s BERTAdam optimizer, an implementation of the Adam variant used by Devlin et al. ([2018](https://arxiv.org/pdf/1810.04805.pdf)).  Use `--optimizer bertadam`.
- Added training option `--checkpoint-improvement-threshold` to set the amount of metric improvement required over the window of previous checkpoints to be considered actual model improvement (used with `--max-num-checkpoint-not-improved`).

## [1.18.103]
### Added
- Added ability to score image-sentence pairs by extending the scoring feature originally implemented for machine
  translation to the image captioning module.

## [1.18.102]
### Fixed
- Fixed loading of more than 10 source vocabulary files to be in the right, numerical order.

## [1.18.101]
### Changed
- Update to Sacrebleu 1.3.6

## [1.18.100]
### Fixed
- Always initializing the multiprocessing context. This should fix issues observed when running `sockeye-train`.

## [1.18.99]
### Changed
- Updated to [MXNet 1.4.1](https://github.com/apache/incubator-mxnet/tree/1.4.1)

## [1.18.98]
### Changed
- Converted several transformer-related layer implementations to Gluon HybridBlocks. No functional change.

## [1.18.97]
### Changed
- Updated to PyYAML 5.1

## [1.18.96]
### Changed
- Extracted prepare vocab functionality in the build vocab step into its own function. This matches the pattern in prepare data and train where the main() function only has argparsing, and it invokes a separate function to do the work. This is to allow modules that import this one to circumvent the command line.

## [1.18.95]
### Changed
- Removed custom operators from transformer models and replaced them with symbolic operators.
  Improves Performance.

## [1.18.94]
### Added
- Added ability to accumulate gradients over multiple batches (--update-interval). This allows simulation of large
  batch sizes on environments with limited memory. For example: training with `--batch-size 4096 --update-interval 2`
  should be close to training with `--batch-size 8192` at smaller memory footprint.

## [1.18.93]
### Fixed
- Made `brevity_penalty` argument in `Translator` class optional to ensure backwards compatibility.

## [1.18.92]
### Added
- Added sentence length (and length ratio) prediction to be able to discourage hypotheses that are too short at inference time. Can be enabled for training with `--length-task` and with `--brevity-penalty-type` during inference.

## [1.18.91]
### Changed
- Multiple lexicons can now be specified with the `--restrict-lexicon` option:
  - For a single lexicon: `--restrict-lexicon /path/to/lexicon`.
  - For multiple lexicons: `--restrict-lexicon key1:/path/to/lexicon1 key2:/path/to/lexicon2 ...`.
  - Use `--json-input` to specify the lexicon to use for each input, ex: `{"text": "some input string", "restrict_lexicon": "key1"}`.

## [1.18.90]
### Changed
- Updated to [MXNet 1.4.0](https://github.com/apache/incubator-mxnet/tree/1.4.0)
- Integration tests no longer check for equivalence of outputs with batch size 2

## [1.18.89]
### Fixed
- Made the length ratios per bucket change backwards compatible.

## [1.18.88]
### Changed
- Made sacrebleu a pip dependency and removed it from `sockeye_contrib`.

## [1.18.87]
### Added
- Data statistics at training time now compute mean and standard deviation of length ratios per bucket.
  This information is stored in the model's config, but not used at the moment.

## [1.18.86]
### Added
- Added the `--fixed-param-strategy` option that allows fixing various model parameters during training via named strategies.
  These include some of the simpler combinations from [Wuebker et al. (2018)](https://arxiv.org/abs/1811.01990) such as fixing everything except the first and last layers of the encoder and decoder (`all_except_outer_layers`).  See the help message for a full list of strategies.

## [1.18.85]
### Changed
- Disabled dynamic batching for `Translator.translate()` by default due to increased memory usage. The default is to
  fill-up batches to `Translator.max_batch_size`.
  Dynamic batching can still be enabled if `fill_up_batches` is set to False.
### Added
- Added parameter to force training to stop after a given number of checkpoints. Useful when forced to share limited GPU resources.

## [1.18.84]
### Fixed
- Fixed lexical constraints bugs that broke batching and caused large drop in BLEU.
  These were introduced with sampling (1.18.64).

## [1.18.83]
### Changed
 - The embedding size is automatically adjusted to the Transformer model size in case it is not specified on the command line.

## [1.18.82]
### Fixed
- Fixed type conversion in metrics file reading introduced in 1.18.79.

## [1.18.81]
### Fixed
- Making sure the training pickled training state contains the checkpoint decoder's BLEU score of the last checkpoint.

## [1.18.80]
### Fixed
- Fixed a bug introduced in 1.18.77 where blank lines in the training data resulted in failure.

## [1.18.79]
### Added
- Writing of the convergence/divergence status to the metrics file and guarding against numpy.histogram's errors for NaNs during divergent behaviour.

## [1.18.78]
### Changed
- Dynamic batch sizes: `Translator.translate()` will adjust batch size in beam search to the actual number of inputs without using padding.

## [1.18.77]
### Added
- `sockeye.score` now loads data on demand and doesn't skip any input lines

## [1.18.76]
### Changed
- Do not compare scores from translation and scoring in integration tests.

### Added
- Adding the option via the flag `--stop-training-on-decoder-failure` to stop training in case the checkpoint decoder dies (e.g. because there is not enough memory).
In case this is turned on a checkpoint decoder is launched right when training starts in order to fail as early as possible.

## [1.18.75]
### Changed
- Do not create dropout layers for inference models for performance reasons.

## [1.18.74]
### Changed
- Revert change in 1.18.72 as no memory saving could be observed.

## [1.18.73]
### Fixed
- Fixed a bug where `source-factors-num-embed` was not correctly adjusted to `num-embed`
  when using prepared data & `source-factor-combine` sum.

## [1.18.72]
### Changed
- Removed use of `expand_dims` in favor of `reshape` to save memory.

## [1.18.71]
### Fixed
- Fixed default setting of source factor combination to be 'concat' for backwards compatibility.

## [1.18.70]
### Added
- Sockeye now outputs fields found in a JSON input object, if they are not overwritten by Sockeye. This behavior can be enabled by selecting `--json-input` (to read input as a JSON object) and `--output-type json` (to write a JSON object to output).

## [1.18.69]
### Added
- Source factors can now be added to the embeddings instead of concatenated with `--source-factors-combine sum` (default: concat)

## [1.18.68]
- Fixed training crashes with `--learning-rate-decay-optimizer-states-reset initial` option.

## [1.18.67]
### Added
- Added `fertility` as a further type of attention coverage.
- Added an option for training to keep the initializations of the model via `--keep-initializations`. When set, the trainer will avoid deleting the params file for the first checkpoint, no matter what `--keep-last-params` is set to.

## [1.18.66]
### Fixed
- Fix to argument names that are allowed to differ for resuming training.

## [1.18.65]
### Changed
- More informative error message about inconsistent --shared-vocab setting.

## [1.18.64]
### Added
- Adding translation sampling via `--sample [N]`. This causes the decoder to sample each next step from the target distribution probabilities at each
  timestep. An optional value of `N` causes the decoder to sample only from the top `N` vocabulary items for each hypothesis at each timestep (the
  default is 0, meaning to sample from the entire vocabulary).

## [1.18.63]
### Changed
- The checkpoint decoder and nvidia-smi subprocess are now launched from a forkserver, allowing for a better separation between processes.

## [1.18.62]
### Added
- Add option to make `TranslatorInputs` directly from a dict.

## [1.18.61]
### Changed
- Update to MXNet 1.3.1. Removed requirements/requirements.gpu-cu{75,91}.txt as CUDA 7.5 and 9.1 are deprecated.

## [1.18.60]
### Fixed
- Performance optimization to skip the softmax operation for single model greedy decoding is now only applied if no translation scores are required in the output.

## [1.18.59]
### Added
- Full training state is now returned from EarlyStoppingTrainer's fit().
### Changed
- Training state cleanup will not be performed for training runs that did not converge yet.
- Switched to portalocker for locking files (Windows compatibility).

## [1.18.58]
### Added
- Added nbest translation, exposed as `--nbest-size`. Nbest translation means to not only output the most probable translation according to a model, but the top n most probable hypotheses. If `--nbest-size > 1` and the option `--output-type` is not explicitly specified, the output type will be changed to one JSON list of nbest translations per line. `--nbest-size` can never be larger than `--beam-size`.

### Changed
- Changed `sockeye.rerank` CLI to be compatible with nbest translation JSON output format.

## [1.18.57]
### Added
- Added `sockeye.score` CLI for quickly scoring existing translations ([documentation](tutorials/scoring.md)).
### Fixed
- Entry-point clean-up after the contrib/ rename

## [1.18.56]
### Changed
- Update to MXNet 1.3.0.post0

## [1.18.55]
- Renamed `contrib` to less-generic `sockeye_contrib`

## [1.18.54]
### Added
- `--source-factor-vocabs` can be set to provide source factor vocabularies.

## [1.18.53]
### Added
- Always skipping softmax for greedy decoding by default, only for single models.
- Added option `--skip-topk` for greedy decoding.

## [1.18.52]
### Fixed
- Fixed bug in constrained decoding to make sure best hypothesis satifies all constraints.

## [1.18.51]
### Added
- Added a CLI for reranking of an nbest list of translations.

## [1.18.50]
### Fixed
- Check for equivalency of training and validation source factors was incorrectly indented.

## [1.18.49]
### Changed
- Removed dependence on the nvidia-smi tool. The number of GPUs is now determined programatically.

## [1.18.48]
### Changed
- Translator.max_input_length now reports correct maximum input length for TranslatorInput objects, independent of the internal representation, where an additional EOS gets added.

## [1.18.47]
### Changed
- translate CLI: no longer rely on external, user-given input id for sorting translations. Also allow string ids for sentences.

## [1.18.46]
### Fixed
- Fixed issue with `--num-words 0:0` in image captioning and another issue related to loading all features to memory with variable length.

## [1.18.45]
### Added
- Added an 8 layer LSTM model similar (but not exactly identical) to the 'GNMT' architecture to autopilot.

## [1.18.44]
### Fixed
- Fixed an issue with `--max-num-epochs` causing training to stop before the update/batch that actually completes the epoch was made.

## [1.18.43]
### Added
- `<s>` now supported as the first token in a multi-word negative constraint
  (e.g., `<s> I think` to prevent a sentence from starting with `I think`)
### Fixed
- Bugfix in resetting the state of a multiple-word negative constraint

## [1.18.42]
### Changed
- Simplified gluon blocks for length calculation

## [1.18.41]
### Changed
- Require numpy 1.14 or later to avoid MKL conflicts between numpy as mxnet-mkl.

## [1.18.40]
### Fixed
- Fixed bad check for existence of negative constraints.
- Resolved conflict for phrases that are both positive and negative constraints.
- Fixed softmax temperature at inference time.

## [1.18.39]
### Added
- Image Captioning now supports constrained decoding.
- Image Captioning: zero padding of features now allows input features of different shape for each image.

## [1.18.38]
### Fixed
- Fixed issue with the incorrect order of translations when empty inputs are present and translating in chunks.

## [1.18.37]
### Fixed
- Determining the max output length for each sentence in a batch by the bucket length rather than the actual in order to match the behavior of a single sentence translation.

## [1.18.36]
### Changed
- Updated to [MXNet 1.2.1](https://github.com/apache/incubator-mxnet/tree/1.2.1)

## [1.18.35]
### Added
- ROUGE scores are now available in `sockeye-evaluate`.
- Enabled CHRF as an early-stopping metric.

## [1.18.34]
### Added
- Added support for `--beam-search-stop first` for decoding jobs with `--batch-size > 1`.

## [1.18.33]
### Added
- Now supports negative constraints, which are phrases that must *not* appear in the output.
   - Global constraints can be listed in a (pre-processed) file, one per line: `--avoid-list FILE`
   - Per-sentence constraints are passed using the `avoid` keyword in the JSON object, with a list of strings as its field value.

## [1.18.32]
### Added
- Added option to pad vocabulary to a multiple of x: e.g. `--pad-vocab-to-multiple-of 16`.

## [1.18.31]
### Added
- Pre-training the RNN decoder. Usage:
  1. Train with flag `--decoder-only`.
  2. Feed identical source/target training data.

## [1.18.30]
### Fixed
- Preserving max output length for each sentence to allow having identical translations for both with and without batching.

## [1.18.29]
### Changed
- No longer restrict the vocabulary to 50,000 words by default, but rather create the vocabulary from all words which occur at least `--word-min-count` times. Specifying `--num-words` explicitly will still lead to a restricted
  vocabulary.

## [1.18.28]
### Changed
- Temporarily fixing the pyyaml version to 3.12 as version 4.1 introduced some backwards incompatible changes.

## [1.18.27]
### Fixed
- Fix silent failing of NDArray splits during inference by using a version that always returns a list. This was causing incorrect behavior when using lexicon restriction and batch inference with a single source factor.

## [1.18.26]
### Added
- ROUGE score evaluation. It can be used as the stopping criterion for tasks such as summarization.

## [1.18.25]
### Changed
- Update requirements to use MKL versions of MXNet for fast CPU operation.

## [1.18.24]
### Added
- Dockerfiles and convenience scripts for running `fast_align` to generate lexical tables.
These tables can be used to create top-K lexicons for faster decoding via vocabulary selection ([documentation](https://github.com/awslabs/sockeye/tree/master/contrib/fast_align)).

### Changed
- Updated default top-K lexicon size from 20 to 200.

## [1.18.23]
### Fixed
- Correctly create the convolutional embedding layers when the encoder is set to `transformer-with-conv-embed`. Previously
no convolutional layers were added so that a standard Transformer model was trained instead.

## [1.18.22]
### Fixed
- Make sure the default bucket is large enough with word based batching when the source is longer than the target (Previously
there was an edge case where the memory usage was sub-optimal with word based batching and longer source than target sentences).

## [1.18.21]
### Fixed
- Constrained decoding was missing a crucial cast
- Fixed test cases that should have caught this

## [1.18.20]
### Changed
- Transformer parametrization flags (model size, # of attention heads, feed-forward layer size) can now optionally
  defined separately for encoder & decoder. For example, to use a different transformer model size for the encoder,
  pass `--transformer-model-size 1024:512`.

## [1.18.19]
### Added
- LHUC is now supported in transformer models

## [1.18.18]
### Added
- \[Experimental\] Introducing the image captioning module. Type of models supported: ConvNet encoder - Sockeye NMT decoders. This includes also a feature extraction script,
an image-text iterator that loads features, training and inference pipelines and a visualization script that loads images and captions.
See [this tutorial](tutorials/image_captioning) for its usage. This module is experimental therefore its maintenance is not fully guaranteed.

## [1.18.17]
### Changed
- Updated to MXNet 1.2
- Use of the new LayerNormalization operator to save GPU memory.

## [1.18.16]
### Fixed
- Removed summation of gradient arrays when logging gradients.
  This clogged the memory on the primary GPU device over time when many checkpoints were done.
  Gradient histograms are now logged to Tensorboard separated by device.

## [1.18.15]
### Added
- Added decoding with target-side lexical constraints (documentation in `tutorials/constraints`).

## [1.18.14]
### Added
- Introduced Sockeye Autopilot for single-command end-to-end system building.
See the [Autopilot documentation]((https://github.com/awslabs/sockeye/tree/master/contrib/autopilot)) and run with: `sockeye-autopilot`.
Autopilot is a `contrib` module with its own tests that are run periodically.
It is not included in the comprehensive tests run for every commit.

## [1.18.13]
### Fixed
- Fixed two bugs with training resumption:
  1. removed overly strict assertion in the data iterator for model states before the first checkpoint.
  2. removed deletion of Tensorboard log directory.

### Added
- Added support for config files. Command line parameters have precedence over the values read from the config file.
  Minimal working example:
  `python -m sockeye.train --config config.yaml` with contents of `config.yaml` as follows:
  ```yaml
  source: source.txt
  target: target.txt
  output: out
  validation_source: valid.source.txt
  validation_target: valid.target.txt
  ```
### Changed
  The full set of arguments is serialized to `out/args.yaml` at the beginning of training (before json was used).

## [1.18.12]
### Changed
- All source side sequences now get appended an additional end-of-sentence (EOS) symbol. This change is backwards
  compatible meaning that inference with older models will still work without the EOS symbol.

## [1.18.11]
### Changed
- Default training parameters have been changed to reflect the setup used in our arXiv paper. Specifically, the default
  is now to train a 6 layer Transformer model with word based batching. The only difference to the paper is that weight
  tying is still turned off by default, as there may be use cases in which tying the source and target vocabularies is
  not appropriate. Turn it on using `--weight-tying --weight-tying-type=src_trg_softmax`. Additionally, BLEU scores from
  a checkpoint decoder are now monitored by default.

## [1.18.10]
### Fixed
- Re-allow early stopping w.r.t BLEU

## [1.18.9]
### Fixed
- Fixed a problem with lhuc boolean flags passed as None.

### Added
- Reorganized beam search. Normalization is applied only to completed hypotheses, and pruning of
  hypotheses (logprob against highest-scoring completed hypothesis) can be specified with
  `--beam-prune X`
- Enabled stopping at first completed hypothesis with `--beam-search-stop first` (default is 'all')

## [1.18.8]
### Removed
- Removed tensorboard logging of embedding & output parameters at every checkpoint. This used a lot of disk space.

## [1.18.7]
### Added
- Added support for LHUC in RNN models (David Vilar, "Learning Hidden Unit
  Contribution for Adapting Neural Machine Translation Models" NAACL 2018)

### Fixed
- Word based batching with very small batch sizes.

## [1.18.6]
### Fixed
- Fixed a problem with learning rate scheduler not properly being loaded when resuming training.

## [1.18.5]
### Fixed
- Fixed a problem with trainer not waiting for the last checkpoint decoder (#367).

## [1.18.4]
### Added
- Added options to control training length w.r.t number of updates/batches or number of samples:
  `--min-updates`, `--max-updates`, `--min-samples`, `--max-samples`.

## [1.18.3]
### Changed
- Training now supports training and validation data that contains empty segments. If a segment is empty, it is skipped
  during loading and a warning message including the number of empty segments is printed.

## [1.18.2]
### Changed
- Removed combined linear projection of keys & values in source attention transformer layers for
  performance improvements.
- The topk operator is performed in a single operation during batch decoding instead of running in a loop over each
sentence, bringing speed benefits in batch decoding.

## [1.18.1]
### Added
- Added Tensorboard logging for all parameter values and gradients as histograms/distributions. The logged values
  correspond to the current batch at checkpoint time.

### Changed
- Tensorboard logging now is done with the MXNet compatible 'mxboard' that supports logging of all kinds of events
  (scalars, histograms, embeddings, etc.). If installed, training events are written out to Tensorboard compatible
  even files automatically.

### Removed
- Removed the `--use-tensorboard` argument from `sockeye.train`. Tensorboard logging is now enabled by default if
  `mxboard` is installed.

## [1.18.0]
### Changed
- Change default target vocab name in model folder to `vocab.trg.0.json`
- Changed serialization format of top-k lexica to pickle/Numpy instead of JSON.
- `sockeye-lexicon` now supports two subcommands: create & inspect.
  The former provides the same functionality as the previous CLI.
  The latter allows users to pass source words to the top-k lexicon to inspect the set of allowed target words.

### Added
- Added ability to choose a smaller `k` at decoding runtime for lexicon restriction.

## [1.17.5]
### Added
- Added a flag `--strip-unknown-words` to `sockeye.translate` to remove any `<unk>` symbols from the output strings.

## [1.17.4]
### Added
- Added a flag `--fixed-param-names` to prevent certain parameters from being optimized during training.
  This is useful if you want to keep pre-trained embeddings fixed during training.
- Added a flag `--dry-run` to `sockeye.train` to not perform any actual training, but print statistics about the model
  and mode of operation.

## [1.17.3]
### Changed
- `sockeye.evaluate` can now handle multiple hypotheses files by simply specifying `--hypotheses file1 file2...`.
For each metric the mean and standard deviation will be reported across files.

## [1.17.2]
### Added
- Optionally store the beam search history to a `json` output using the `beam_store` output handler.

### Changed
- Use stack operator instead of expand_dims + concat in RNN decoder. Reduces memory usage.

## [1.17.1]
### Changed
 - Updated to [MXNet 1.1.0](https://github.com/apache/incubator-mxnet/tree/1.1.0)

## [1.17.0]
### Added
 - Source factors, as described in

   Linguistic Input Features Improve Neural Machine Translation (Sennrich \& Haddow, WMT 2016)
   [PDF](http://www.aclweb.org/anthology/W16-2209.pdf) [bibtex](http://www.aclweb.org/anthology/W16-2209.bib)

   Additional source factors are enabled by passing `--source-factors file1 [file2 ...]` (`-sf`), where file1, etc. are
   token-parallel to the source (`-s`).
   An analogous parameter, `--validation-source-factors`, is used to pass factors for validation data.
   The flag `--source-factors-num-embed D1 [D2 ...]` denotes the embedding dimensions and is required if source factor
   files are given. Factor embeddings are concatenated to the source embeddings dimension (`--num-embed`).

   At test time, the input sentence and its factors can be passed in via STDIN or command-line arguments.
   - For STDIN, the input and factors should be in a token-based factored format, e.g.,
     `word1|factor1|factor2|... w2|f1|f2|... ...1`.
   - You can also use file arguments, which mirrors training: `--input` takes the path to a file containing the source,
     and `--input-factors` a list of files containing token-parallel factors.
   At test time, an exception is raised if the number of expected factors does not
   match the factors passed along with the input.

 - Removed bias parameters from multi-head attention layers of the transformer.

## [1.16.6]
### Changed
 - Loading/Saving auxiliary parameters of the models. Before aux parameters were not saved or used for initialization.
 Therefore the parameters of certain layers were ignored (e.g., BatchNorm) and randomly initialized. This change
 enables to properly load, save and initialize the layers which use auxiliary parameters.

## [1.16.5]
### Changed
 - Device locking: Only one process will be acquiring GPUs at a time.
 This will lead to consecutive device ids whenever possible.

## [1.16.4]
### Changed
 - Internal change: Standardized all data to be batch-major both at training and at inference time.

## [1.16.3]
### Changed
 - When a device lock file exists and the process has no write permissions for the lock file we assume that the device
 is locked. Previously this lead to an permission denied exception. Please note that in this scenario we an not detect
 if the original Sockeye process did not shut down gracefully. This is not an issue when the sockeye process has write
 permissions on existing lock files as in that case locking is based on file system locks, which cease to exist when a
 process exits.

## [1.16.2]
### Changed
 - Changed to a custom speedometer that tracks samples/sec AND words/sec. The original MXNet speedometer did not take
 variable batch sizes due to word-based batching into account.

## [1.16.1]
### Fixed
 - Fixed entry points in `setup.py`.

## [1.16.0]
### Changed
 - Update to [MXNet 1.0.0](https://github.com/apache/incubator-mxnet/tree/1.0.0) which adds more advanced indexing
features, benefitting the beam search implementation.
 - `--kvstore` now accepts 'nccl' value. Only works if MXNet was compiled with `USE_NCCL=1`.

### Added
 - `--gradient-compression-type` and `--gradient-compression-threshold` flags to use gradient compression.
  See [MXNet FAQ on Gradient Compression](https://mxnet.incubator.apache.org/versions/master/faq/gradient_compression.html).

## [1.15.8]
### Fixed
 - Taking the BOS and EOS tag into account when calculating the maximum input length at inference.

## [1.15.7]
### Fixed
 - fixed a problem with `--num-samples-per-shard` flag not being parsed as int.

## [1.15.6]
### Added
 - New CLI `sockeye.prepare_data` for preprocessing the training data only once before training,
 potentially splitting large datasets into shards. At training time only one shard is loaded into memory at a time,
 limiting the maximum memory usage.

### Changed
 - Instead of using the ```--source``` and ```--target``` arguments ```sockeye.train``` now accepts a
 ```--prepared-data``` argument pointing to the folder containing the preprocessed and sharded data. Using the raw
 training data is still possible and now consumes less memory.

## [1.15.5]
### Added
 - Optionally apply query, key and value projections to the source and target hidden vectors in the CNN model
 before applying the attention mechanism. CLI parameter: `--cnn-project-qkv`.

## [1.15.4]
### Added
 - A warning will be printed if the checkpoint decoder slows down training.

## [1.15.3]
### Added
 - Exposing the xavier random number generator through `--weight-init-xavier-rand-type`.

## [1.15.2]
### Added
 - Exposing MXNet's Nesterov Accelerated Gradient, Adadelta and Adadelta optimizers.

## [1.15.1]
### Added
 - A tool that initializes embedding weights with pretrained word representations, `sockeye.init_embedding`.

## [1.15.0]
### Added
- Added support for Swish-1 (SiLU) activation to transformer models
([Ramachandran et al. 2017: Searching for Activation Functions](https://arxiv.org/pdf/1710.05941.pdf),
[Elfwing et al. 2017: Sigmoid-Weighted Linear Units for Neural Network Function Approximation
in Reinforcement Learning](https://arxiv.org/pdf/1702.03118.pdf)).  Use `--transformer-activation-type swish1`.
- Added support for GELU activation to transformer models ([Hendrycks and Gimpel 2016: Bridging Nonlinearities and
Stochastic Regularizers with Gaussian Error Linear Units](https://arxiv.org/pdf/1606.08415.pdf).
Use `--transformer-activation-type gelu`.

## [1.14.3]
### Changed
- Fast decoding for transformer models. Caches keys and values of self-attention before softmax.
Changed decoding flag `--bucket-width` to apply only to source length.

## [1.14.2]
### Added
 - Gradient norm clipping (`--gradient-clipping-type`) and monitoring.
### Changed
 - Changed `--clip-gradient` to `--gradient-clipping-threshold` for consistency.

## [1.14.1]
### Changed
 - Sorting sentences during decoding before splitting them into batches.
 - Default chunk size: The default chunk size when batching is enabled is now batch_size * 500 during decoding to avoid
  users accidentally forgetting to increase the chunk size.

## [1.14.0]
### Changed
 - Downscaled fixed positional embeddings for CNN models.
 - Renamed `--monitor-bleu` flag to `--decode-and-evaluate` to illustrate that it computes
 other metrics in addition to BLEU.

### Added
 - `--decode-and-evaluate-use-cpu` flag to use CPU for decoding validation data.
 - `--decode-and-evaluate-device-id` flag to use a separate GPU device for validation decoding. If not specified, the
 existing and still default behavior is to use the last acquired GPU for training.

## [1.13.2]
### Added
 - A tool that extracts specified parameters from params.x into a .npz file for downstream applications or analysis.

## [1.13.1]
### Added
 - Added chrF metric
([Popovic 2015: chrF: character n-gram F-score for automatic MT evaluation](http://www.statmt.org/wmt15/pdf/WMT49.pdf)) to Sockeye.
sockeye.evaluate now accepts `bleu` and `chrf` as values for `--metrics`

## [1.13.0]
### Fixed
 - Transformer models do not ignore `--num-embed` anymore as they did silently before.
 As a result there is an error thrown if `--num-embed` != `--transformer-model-size`.
 - Fixed the attention in upper layers (`--rnn-attention-in-upper-layers`), which was previously not passed correctly
 to the decoder.
### Removed
 - Removed RNN parameter (un-)packing and support for FusedRNNCells (removed `--use-fused-rnns` flag).
 These were not used, not correctly initialized, and performed worse than regular RNN cells. Moreover,
 they made the code much more complex. RNN models trained with previous versions are no longer compatible.
- Removed the lexical biasing functionality (Arthur ETAL'16) (removed arguments `--lexical-bias`
 and `--learn-lexical-bias`).

## [1.12.2]
### Changed
 - Updated to [MXNet 0.12.1](https://github.com/apache/incubator-mxnet/releases/tag/0.12.1), which includes an important
 bug fix for CPU decoding.

## [1.12.1]
### Changed
 - Removed dependency on sacrebleu pip package. Now imports directly from `contrib/`.

## [1.12.0]
### Changed
 - Transformers now always use the linear output transformation after combining attention heads, even if input & output
 depth do not differ.

## [1.11.2]
### Fixed
 - Fixed a bug where vocabulary slice padding was defaulting to CPU context.  This was affecting decoding on GPUs with
 very small vocabularies.

## [1.11.1]
### Fixed
 - Fixed an issue with the use of `ignore` in `CrossEntropyMetric::cross_entropy_smoothed`. This was affecting
 runs with Eve optimizer and label smoothing. Thanks @kobenaxie for reporting.

## [1.11.0]
### Added
 - Lexicon-based target vocabulary restriction for faster decoding. New CLI for top-k lexicon creation, sockeye.lexicon.
 New translate CLI argument `--restrict-lexicon`.

### Changed
 - Bleu computation based on Sacrebleu.

## [1.10.5]
### Fixed
 - Fixed yet another bug with the data iterator.

## [1.10.4]
### Fixed
 - Fixed a bug with the revised data iterator not correctly appending EOS symbols for variable-length batches.
 This reverts part of the commit added in 1.10.1 but is now correct again.

## [1.10.3]
### Changed
 - Fixed a bug with max_observed_{source,target}_len being computed on the complete data set, not only on the
 sentences actually added to the buckets based on `--max_seq_len`.

## [1.10.2]
### Added
 - `--max-num-epochs` flag to train for a maximum number of passes through the training data.

## [1.10.1]
### Changed
 - Reduced memory footprint when creating data iterators: integer sequences
 are streamed from disk when being assigned to buckets.

## [1.10.0]
### Changed
 - Updated MXNet dependency to 0.12 (w/ MKL support by default).
 - Changed `--smoothed-cross-entropy-alpha` to `--label-smoothing`.
 Label smoothing should now require significantly less memory due to its addition to MXNet's `SoftmaxOutput` operator.
 - `--weight-normalization` now applies not only to convolutional weight matrices, but to output layers of all decoders.
 It is also independent of weight tying.
 - Transformers now use `--embed-dropout`. Before they were using `--transformer-dropout-prepost` for this.
 - Transformers now scale their embedding vectors before adding fixed positional embeddings.
 This turns out to be crucial for effective learning.
 - `.param` files now use 5 digit identifiers to reduce risk of overflowing with many checkpoints.

### Added
 - Added CUDA 9.0 requirements file.
 - `--loss-normalization-type`. Added a new flag to control loss normalization. New default is to normalize
 by the number of valid, non-PAD tokens instead of the batch size.
 - `--weight-init-xavier-factor-type`. Added new flag to control Xavier factor type when `--weight-init=xavier`.
 - `--embed-weight-init`. Added new flag for initialization of embeddings matrices.

### Removed
 - `--smoothed-cross-entropy-alpha` argument. See above.
 - `--normalize-loss` argument. See above.

## [1.9.0]
### Added
 - Batch decoding. New options for the translate CLI: ``--batch-size`` and ``--chunk-size``. Translator.translate()
 now accepts and returns lists of inputs and outputs.

## [1.8.4]
### Added
 - Exposing the MXNet KVStore through the ``--kvstore`` argument, potentially enabling distributed training.

## [1.8.3]
### Added
 - Optional smart rollback of parameters and optimizer states after updating the learning rate
 if not improved for x checkpoints. New flags: ``--learning-rate-decay-param-reset``,
 ``--learning-rate-decay-optimizer-states-reset``

## [1.8.2]
### Fixed
 - The RNN variational dropout mask is now independent of the input
 (previously any zero initial state led to the first state being canceled).
 - Correctly pass `self.dropout_inputs` float to `mx.sym.Dropout` in `VariationalDropoutCell`.

## [1.8.1]
### Changed
 - Instead of truncating sentences exceeding the maximum input length they are now translated in chunks.

## [1.8.0]
### Added
 - Convolutional decoder.
 - Weight normalization (for CNN only so far).
 - Learned positional embeddings for the transformer.

### Changed
 - `--attention-*` CLI params renamed to `--rnn-attention-*`.
 - `--transformer-no-positional-encodings` generalized to `--transformer-positional-embedding-type`.<|MERGE_RESOLUTION|>--- conflicted
+++ resolved
@@ -11,9 +11,8 @@
 
 Each version section may have subsections for: _Added_, _Changed_, _Removed_, _Deprecated_, and _Fixed_.
 
-## [3.1.10]
-
-<<<<<<< HEAD
+## [3.1.11]
+
 ### Added
 
 - Added support for training with multiple prepared data directories: `sockeye-train --prepared-data dir1 dir2 ...`.
@@ -24,11 +23,12 @@
   - The user can also specify custom weights (`--data-sampling-method custom --data-sampling-custom ...`).
   - TODO: branching layers
   - TODO: t_offset
-=======
+
+## [3.1.10]
+
 ### Fixed
 
 - When loading parameters, SockeyeModel now ignores false positive missing parameters for traced modules. These modules use the same parameters as their original non-traced versions.
->>>>>>> 30c39137
 
 ## [3.1.9]
 
