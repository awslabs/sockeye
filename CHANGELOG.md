# Changelog
All notable changes to the project are documented in this file.

Version numbers are of the form `1.0.0`.
Any version bump in the last digit is backwards-compatible, in that a model trained with the previous version can still
be used for translation with the new version.
Any bump in the second digit indicates a backwards-incompatible change,
e.g. due to changing the architecture or simply modifying model parameter names.
Note that Sockeye has checks in place to not translate with an old model that was trained with an incompatible version.

Each version section may have have subsections for: _Added_, _Changed_, _Removed_, _Deprecated_, and _Fixed_.

## [1.18.85]
<<<<<<< HEAD
### Changed
- Disabled dynamic batching for `Translator.translate()` by default due to increased memory usage. The default is to
  fill-up batches to `Translator.max_batch_size`.
  Dynamic batching can still be enabled if `fill_up_batches` is set to False.
=======
### Fixed
- Added parameter to force training to stop after a given number of checkpoints. Useful when forced to share limited GPU resources.
>>>>>>> 2e39633e

## [1.18.84]
### Fixed
- Fixed lexical constraints bugs that broke batching and caused large drop in BLEU.
  These were introduced with sampling (1.18.64).

## [1.18.83]
### Changed
 - The embedding size is automatically adjusted to the Transformer model size in case it is not specified on the command line.

## [1.18.82]
### Fixed
- Fixed type conversion in metrics file reading introduced in 1.18.79.

## [1.18.81]
### Fixed
- Making sure the training pickled training state contains the checkpoint decoder's BLEU score of the last checkpoint.

## [1.18.80]
### Fixed
- Fixed a bug introduced in 1.18.77 where blank lines in the training data resulted in failure.

## [1.18.79]
### Added
- Writing of the convergence/divergence status to the metrics file and guarding against numpy.histogram's errors for NaNs during divergent behaviour.

## [1.18.78]
### Changed
- Dynamic batch sizes: `Translator.translate()` will adjust batch size in beam search to the actual number of inputs without using padding.

## [1.18.77]
### Added
- `sockeye.score` now loads data on demand and doesn't skip any input lines

## [1.18.76]
### Changed
- Do not compare scores from translation and scoring in integration tests.

### Added
- Adding the option via the flag `--stop-training-on-decoder-failure` to stop training in case the checkpoint decoder dies (e.g. because there is not enough memory).
In case this is turned on a checkpoint decoder is launched right when training starts in order to fail as early as possible.

## [1.18.75]
### Changed
- Do not create dropout layers for inference models for performance reasons.

## [1.18.74]
### Changed
- Revert change in 1.18.72 as no memory saving could be observed.

## [1.18.73]
### Fixed
- Fixed a bug where `source-factors-num-embed` was not correctly adjusted to `num-embed`
  when using prepared data & `source-factor-combine` sum.

## [1.18.72]
### Changed
- Removed use of `expand_dims` in favor of `reshape` to save memory.

## [1.18.71]
### Fixed
- Fixed default setting of source factor combination to be 'concat' for backwards compatibility.

## [1.18.70]
### Added
- Sockeye now outputs fields found in a JSON input object, if they are not overwritten by Sockeye. This behavior can be enabled by selecting `--json-input` (to read input as a JSON object) and `--output-type json` (to write a JSON object to output).

## [1.18.69]
### Added
- Source factors can now be added to the embeddings instead of concatenated with `--source-factors-combine sum` (default: concat)

## [1.18.68]
- Fixed training crashes with `--learning-rate-decay-optimizer-states-reset initial` option.

## [1.18.67]
### Added
- Added `fertility` as a further type of attention coverage.
- Added an option for training to keep the initializations of the model via `--keep-initializations`. When set, the trainer will avoid deleting the params file for the first checkpoint, no matter what `--keep-last-params` is set to.

## [1.18.66]
### Fixed
- Fix to argument names that are allowed to differ for resuming training.

## [1.18.65]
### Changed
- More informative error message about inconsistent --shared-vocab setting.

## [1.18.64]
### Added
- Adding translation sampling via `--sample [N]`. This causes the decoder to sample each next step from the target distribution probabilities at each
  timestep. An optional value of `N` causes the decoder to sample only from the top `N` vocabulary items for each hypothesis at each timestep (the
  default is 0, meaning to sample from the entire vocabulary).

## [1.18.63]
### Changed
- The checkpoint decoder and nvidia-smi subprocess are now launched from a forkserver, allowing for a better separation between processes.

## [1.18.62]
### Added
- Add option to make `TranslatorInputs` directly from a dict.

## [1.18.61]
### Changed
- Update to MXNet 1.3.1. Removed requirements/requirements.gpu-cu{75,91}.txt as CUDA 7.5 and 9.1 are deprecated.

## [1.18.60]
### Fixed
- Performance optimization to skip the softmax operation for single model greedy decoding is now only applied if no translation scores are required in the output.

## [1.18.59]
### Added
- Full training state is now returned from EarlyStoppingTrainer's fit().
### Changed
- Training state cleanup will not be performed for training runs that did not converge yet.
- Switched to portalocker for locking files (Windows compatibility).

## [1.18.58]
### Added
- Added nbest translation, exposed as `--nbest-size`. Nbest translation means to not only output the most probable translation according to a model, but the top n most probable hypotheses. If `--nbest-size > 1` and the option `--output-type` is not explicitly specified, the output type will be changed to one JSON list of nbest translations per line. `--nbest-size` can never be larger than `--beam-size`.

### Changed
- Changed `sockeye.rerank` CLI to be compatible with nbest translation JSON output format.

## [1.18.57]
### Added
- Added `sockeye.score` CLI for quickly scoring existing translations ([documentation](tutorials/scoring.md)).
### Fixed
- Entry-point clean-up after the contrib/ rename

## [1.18.56]
### Changed
- Update to MXNet 1.3.0.post0

## [1.18.55]
- Renamed `contrib` to less-generic `sockeye_contrib`

## [1.18.54]
### Added
- `--source-factor-vocabs` can be set to provide source factor vocabularies.

## [1.18.53]
### Added
- Always skipping softmax for greedy decoding by default, only for single models.
- Added option `--skip-topk` for greedy decoding.

## [1.18.52]
### Fixed
- Fixed bug in constrained decoding to make sure best hypothesis satifies all constraints.

## [1.18.51]
### Added
- Added a CLI for reranking of an nbest list of translations.

## [1.18.50]
### Fixed
- Check for equivalency of training and validation source factors was incorrectly indented.

## [1.18.49]
### Changed
- Removed dependence on the nvidia-smi tool. The number of GPUs is now determined programatically.

## [1.18.48]
### Changed
- Translator.max_input_length now reports correct maximum input length for TranslatorInput objects, independent of the internal representation, where an additional EOS gets added. 

## [1.18.47]
### Changed
- translate CLI: no longer rely on external, user-given input id for sorting translations. Also allow string ids for sentences.

## [1.18.46]
### Fixed
- Fixed issue with `--num-words 0:0` in image captioning and another issue related to loading all features to memory with variable length.

## [1.18.45]
### Added
- Added an 8 layer LSTM model similar (but not exactly identical) to the 'GNMT' architecture to autopilot.

## [1.18.44]
### Fixed
- Fixed an issue with `--max-num-epochs` causing training to stop before the update/batch that actually completes the epoch was made.

## [1.18.43]
### Added
- `<s>` now supported as the first token in a multi-word negative constraint
  (e.g., `<s> I think` to prevent a sentence from starting with `I think`)
### Fixed
- Bugfix in resetting the state of a multiple-word negative constraint

## [1.18.42]
### Changed
- Simplified gluon blocks for length calculation

## [1.18.41]
### Changed
- Require numpy 1.14 or later to avoid MKL conflicts between numpy as mxnet-mkl.

## [1.18.40]
### Fixed
- Fixed bad check for existence of negative constraints.
- Resolved conflict for phrases that are both positive and negative constraints.
- Fixed softmax temperature at inference time.

## [1.18.39]
### Added
- Image Captioning now supports constrained decoding.
- Image Captioning: zero padding of features now allows input features of different shape for each image.

## [1.18.38]
### Fixed
- Fixed issue with the incorrect order of translations when empty inputs are present and translating in chunks.

## [1.18.37]
### Fixed
- Determining the max output length for each sentence in a batch by the bucket length rather than the actual in order to match the behavior of a single sentence translation.

## [1.18.36]
### Changed
- Updated to [MXNet 1.2.1](https://github.com/apache/incubator-mxnet/tree/1.2.1)

## [1.18.35]
### Added
- ROUGE scores are now available in `sockeye-evaluate`.
- Enabled CHRF as an early-stopping metric.

## [1.18.34]
### Added
- Added support for `--beam-search-stop first` for decoding jobs with `--batch-size > 1`.

## [1.18.33]
### Added
- Now supports negative constraints, which are phrases that must *not* appear in the output.
   - Global constraints can be listed in a (pre-processed) file, one per line: `--avoid-list FILE`
   - Per-sentence constraints are passed using the `avoid` keyword in the JSON object, with a list of strings as its field value.

## [1.18.32]
### Added
- Added option to pad vocabulary to a multiple of x: e.g. `--pad-vocab-to-multiple-of 16`.

## [1.18.31]
### Added
- Pre-training the RNN decoder. Usage:
  1. Train with flag `--decoder-only`.
  2. Feed identical source/target training data.

## [1.18.30]
### Fixed
- Preserving max output length for each sentence to allow having identical translations for both with and without batching.

## [1.18.29]
### Changed
- No longer restrict the vocabulary to 50,000 words by default, but rather create the vocabulary from all words which occur at least `--word-min-count` times. Specifying `--num-words` explicitly will still lead to a restricted
  vocabulary.

## [1.18.28]
### Changed
- Temporarily fixing the pyyaml version to 3.12 as version 4.1 introduced some backwards incompatible changes.

## [1.18.27]
### Fixed
- Fix silent failing of NDArray splits during inference by using a version that always returns a list. This was causing incorrect behavior when using lexicon restriction and batch inference with a single source factor.

## [1.18.26]
### Added
- ROUGE score evaluation. It can be used as the stopping criterion for tasks such as summarization.

## [1.18.25]
### Changed
- Update requirements to use MKL versions of MXNet for fast CPU operation.

## [1.18.24]
### Added
- Dockerfiles and convenience scripts for running `fast_align` to generate lexical tables.
These tables can be used to create top-K lexicons for faster decoding via vocabulary selection ([documentation](https://github.com/awslabs/sockeye/tree/master/contrib/fast_align)).

### Changed
- Updated default top-K lexicon size from 20 to 200.

## [1.18.23]
### Fixed
- Correctly create the convolutional embedding layers when the encoder is set to `transformer-with-conv-embed`. Previously
no convolutional layers were added so that a standard Transformer model was trained instead.

## [1.18.22]
### Fixed
- Make sure the default bucket is large enough with word based batching when the source is longer than the target (Previously
there was an edge case where the memory usage was sub-optimal with word based batching and longer source than target sentences).

## [1.18.21]
### Fixed
- Constrained decoding was missing a crucial cast
- Fixed test cases that should have caught this

## [1.18.20]
### Changed
- Transformer parametrization flags (model size, # of attention heads, feed-forward layer size) can now optionally
  defined separately for encoder & decoder. For example, to use a different transformer model size for the encoder,
  pass `--transformer-model-size 1024:512`.

## [1.18.19]
### Added
- LHUC is now supported in transformer models

## [1.18.18]
### Added
- \[Experimental\] Introducing the image captioning module. Type of models supported: ConvNet encoder - Sockeye NMT decoders. This includes also a feature extraction script,
an image-text iterator that loads features, training and inference pipelines and a visualization script that loads images and captions.
See [this tutorial](tutorials/image_captioning) for its usage. This module is experimental therefore its maintenance is not fully guaranteed.

## [1.18.17]
### Changed
- Updated to MXNet 1.2
- Use of the new LayerNormalization operator to save GPU memory.

## [1.18.16]
### Fixed
- Removed summation of gradient arrays when logging gradients.
  This clogged the memory on the primary GPU device over time when many checkpoints were done.
  Gradient histograms are now logged to Tensorboard separated by device.

## [1.18.15]
### Added
- Added decoding with target-side lexical constraints (documentation in `tutorials/constraints`).

## [1.18.14]
### Added
- Introduced Sockeye Autopilot for single-command end-to-end system building.
See the [Autopilot documentation]((https://github.com/awslabs/sockeye/tree/master/contrib/autopilot)) and run with: `sockeye-autopilot`.
Autopilot is a `contrib` module with its own tests that are run periodically.
It is not included in the comprehensive tests run for every commit.

## [1.18.13]
### Fixed
- Fixed two bugs with training resumption:
  1. removed overly strict assertion in the data iterator for model states before the first checkpoint.
  2. removed deletion of Tensorboard log directory.

### Added
- Added support for config files. Command line parameters have precedence over the values read from the config file.
  Minimal working example:
  `python -m sockeye.train --config config.yaml` with contents of `config.yaml` as follows:
  ```yaml
  source: source.txt
  target: target.txt
  output: out
  validation_source: valid.source.txt
  validation_target: valid.target.txt
  ```
### Changed
  The full set of arguments is serialized to `out/args.yaml` at the beginning of training (before json was used).

## [1.18.12]
### Changed
- All source side sequences now get appended an additional end-of-sentence (EOS) symbol. This change is backwards
  compatible meaning that inference with older models will still work without the EOS symbol.

## [1.18.11]
### Changed
- Default training parameters have been changed to reflect the setup used in our arXiv paper. Specifically, the default
  is now to train a 6 layer Transformer model with word based batching. The only difference to the paper is that weight
  tying is still turned off by default, as there may be use cases in which tying the source and target vocabularies is
  not appropriate. Turn it on using `--weight-tying --weight-tying-type=src_trg_softmax`. Additionally, BLEU scores from
  a checkpoint decoder are now monitored by default.

## [1.18.10]
### Fixed
- Re-allow early stopping w.r.t BLEU

## [1.18.9]
### Fixed
- Fixed a problem with lhuc boolean flags passed as None.

### Added
- Reorganized beam search. Normalization is applied only to completed hypotheses, and pruning of
  hypotheses (logprob against highest-scoring completed hypothesis) can be specified with
  `--beam-prune X`
- Enabled stopping at first completed hypothesis with `--beam-search-stop first` (default is 'all')

## [1.18.8]
### Removed
- Removed tensorboard logging of embedding & output parameters at every checkpoint. This used a lot of disk space.

## [1.18.7]
### Added
- Added support for LHUC in RNN models (David Vilar, "Learning Hidden Unit
  Contribution for Adapting Neural Machine Translation Models" NAACL 2018)

### Fixed
- Word based batching with very small batch sizes.

## [1.18.6]
### Fixed
- Fixed a problem with learning rate scheduler not properly being loaded when resuming training.

## [1.18.5]
### Fixed
- Fixed a problem with trainer not waiting for the last checkpoint decoder (#367).

## [1.18.4]
### Added
- Added options to control training length w.r.t number of updates/batches or number of samples:
  `--min-updates`, `--max-updates`, `--min-samples`, `--max-samples`.

## [1.18.3]
### Changed
- Training now supports training and validation data that contains empty segments. If a segment is empty, it is skipped
  during loading and a warning message including the number of empty segments is printed.

## [1.18.2]
### Changed
- Removed combined linear projection of keys & values in source attention transformer layers for
  performance improvements.
- The topk operator is performed in a single operation during batch decoding instead of running in a loop over each
sentence, bringing speed benefits in batch decoding.

## [1.18.1]
### Added
- Added Tensorboard logging for all parameter values and gradients as histograms/distributions. The logged values
  correspond to the current batch at checkpoint time.

### Changed
- Tensorboard logging now is done with the MXNet compatible 'mxboard' that supports logging of all kinds of events
  (scalars, histograms, embeddings, etc.). If installed, training events are written out to Tensorboard compatible
  even files automatically.

### Removed
- Removed the `--use-tensorboard` argument from `sockeye.train`. Tensorboard logging is now enabled by default if
  `mxboard` is installed.

## [1.18.0]
### Changed
- Change default target vocab name in model folder to `vocab.trg.0.json`
- Changed serialization format of top-k lexica to pickle/Numpy instead of JSON.
- `sockeye-lexicon` now supports two subcommands: create & inspect.
  The former provides the same functionality as the previous CLI.
  The latter allows users to pass source words to the top-k lexicon to inspect the set of allowed target words.

### Added
- Added ability to choose a smaller `k` at decoding runtime for lexicon restriction.

## [1.17.5]
### Added
- Added a flag `--strip-unknown-words` to `sockeye.translate` to remove any `<unk>` symbols from the output strings.

## [1.17.4]
### Added
- Added a flag `--fixed-param-names` to prevent certain parameters from being optimized during training.
  This is useful if you want to keep pre-trained embeddings fixed during training.
- Added a flag `--dry-run` to `sockeye.train` to not perform any actual training, but print statistics about the model
  and mode of operation.

## [1.17.3]
### Changed
- `sockeye.evaluate` can now handle multiple hypotheses files by simply specifying `--hypotheses file1 file2...`.
For each metric the mean and standard deviation will be reported across files.

## [1.17.2]
### Added
- Optionally store the beam search history to a `json` output using the `beam_store` output handler.

### Changed
- Use stack operator instead of expand_dims + concat in RNN decoder. Reduces memory usage.

## [1.17.1]
### Changed
 - Updated to [MXNet 1.1.0](https://github.com/apache/incubator-mxnet/tree/1.1.0)

## [1.17.0]
### Added
 - Source factors, as described in

   Linguistic Input Features Improve Neural Machine Translation (Sennrich \& Haddow, WMT 2016)
   [PDF](http://www.aclweb.org/anthology/W16-2209.pdf) [bibtex](http://www.aclweb.org/anthology/W16-2209.bib)

   Additional source factors are enabled by passing `--source-factors file1 [file2 ...]` (`-sf`), where file1, etc. are
   token-parallel to the source (`-s`).
   An analogous parameter, `--validation-source-factors`, is used to pass factors for validation data.
   The flag `--source-factors-num-embed D1 [D2 ...]` denotes the embedding dimensions and is required if source factor
   files are given. Factor embeddings are concatenated to the source embeddings dimension (`--num-embed`).

   At test time, the input sentence and its factors can be passed in via STDIN or command-line arguments.
   - For STDIN, the input and factors should be in a token-based factored format, e.g.,
     `word1|factor1|factor2|... w2|f1|f2|... ...1`.
   - You can also use file arguments, which mirrors training: `--input` takes the path to a file containing the source,
     and `--input-factors` a list of files containing token-parallel factors.
   At test time, an exception is raised if the number of expected factors does not
   match the factors passed along with the input.

 - Removed bias parameters from multi-head attention layers of the transformer.

## [1.16.6]
### Changed
 - Loading/Saving auxiliary parameters of the models. Before aux parameters were not saved or used for initialization.
 Therefore the parameters of certain layers were ignored (e.g., BatchNorm) and randomly initialized. This change
 enables to properly load, save and initialize the layers which use auxiliary parameters.

## [1.16.5]
### Changed
 - Device locking: Only one process will be acquiring GPUs at a time.
 This will lead to consecutive device ids whenever possible.

## [1.16.4]
### Changed
 - Internal change: Standardized all data to be batch-major both at training and at inference time.

## [1.16.3]
### Changed
 - When a device lock file exists and the process has no write permissions for the lock file we assume that the device
 is locked. Previously this lead to an permission denied exception. Please note that in this scenario we an not detect
 if the original Sockeye process did not shut down gracefully. This is not an issue when the sockeye process has write
 permissions on existing lock files as in that case locking is based on file system locks, which cease to exist when a
 process exits.

## [1.16.2]
### Changed
 - Changed to a custom speedometer that tracks samples/sec AND words/sec. The original MXNet speedometer did not take
 variable batch sizes due to word-based batching into account.

## [1.16.1]
### Fixed
 - Fixed entry points in `setup.py`.

## [1.16.0]
### Changed
 - Update to [MXNet 1.0.0](https://github.com/apache/incubator-mxnet/tree/1.0.0) which adds more advanced indexing
features, benefitting the beam search implementation.
 - `--kvstore` now accepts 'nccl' value. Only works if MXNet was compiled with `USE_NCCL=1`.

### Added
 - `--gradient-compression-type` and `--gradient-compression-threshold` flags to use gradient compression.
  See [MXNet FAQ on Gradient Compression](https://mxnet.incubator.apache.org/versions/master/faq/gradient_compression.html).

## [1.15.8]
### Fixed
 - Taking the BOS and EOS tag into account when calculating the maximum input length at inference.

## [1.15.7]
### Fixed
 - fixed a problem with `--num-samples-per-shard` flag not being parsed as int.

## [1.15.6]
### Added
 - New CLI `sockeye.prepare_data` for preprocessing the training data only once before training,
 potentially splitting large datasets into shards. At training time only one shard is loaded into memory at a time,
 limiting the maximum memory usage.

### Changed
 - Instead of using the ```--source``` and ```--target``` arguments ```sockeye.train``` now accepts a
 ```--prepared-data``` argument pointing to the folder containing the preprocessed and sharded data. Using the raw
 training data is still possible and now consumes less memory.

## [1.15.5]
### Added
 - Optionally apply query, key and value projections to the source and target hidden vectors in the CNN model
 before applying the attention mechanism. CLI parameter: `--cnn-project-qkv`.

## [1.15.4]
### Added
 - A warning will be printed if the checkpoint decoder slows down training.

## [1.15.3]
### Added
 - Exposing the xavier random number generator through `--weight-init-xavier-rand-type`.

## [1.15.2]
### Added
 - Exposing MXNet's Nesterov Accelerated Gradient, Adadelta and Adadelta optimizers.

## [1.15.1]
### Added
 - A tool that initializes embedding weights with pretrained word representations, `sockeye.init_embedding`.

## [1.15.0]
### Added
- Added support for Swish-1 (SiLU) activation to transformer models
([Ramachandran et al. 2017: Searching for Activation Functions](https://arxiv.org/pdf/1710.05941.pdf),
[Elfwing et al. 2017: Sigmoid-Weighted Linear Units for Neural Network Function Approximation
in Reinforcement Learning](https://arxiv.org/pdf/1702.03118.pdf)).  Use `--transformer-activation-type swish1`.
- Added support for GELU activation to transformer models ([Hendrycks and Gimpel 2016: Bridging Nonlinearities and
Stochastic Regularizers with Gaussian Error Linear Units](https://arxiv.org/pdf/1606.08415.pdf).
Use `--transformer-activation-type gelu`.

## [1.14.3]
### Changed
- Fast decoding for transformer models. Caches keys and values of self-attention before softmax.
Changed decoding flag `--bucket-width` to apply only to source length.

## [1.14.2]
### Added
 - Gradient norm clipping (`--gradient-clipping-type`) and monitoring.
### Changed
 - Changed `--clip-gradient` to `--gradient-clipping-threshold` for consistency.

## [1.14.1]
### Changed
 - Sorting sentences during decoding before splitting them into batches.
 - Default chunk size: The default chunk size when batching is enabled is now batch_size * 500 during decoding to avoid
  users accidentally forgetting to increase the chunk size.

## [1.14.0]
### Changed
 - Downscaled fixed positional embeddings for CNN models.
 - Renamed `--monitor-bleu` flag to `--decode-and-evaluate` to illustrate that it computes
 other metrics in addition to BLEU.

### Added
 - `--decode-and-evaluate-use-cpu` flag to use CPU for decoding validation data.
 - `--decode-and-evaluate-device-id` flag to use a separate GPU device for validation decoding. If not specified, the
 existing and still default behavior is to use the last acquired GPU for training.

## [1.13.2]
### Added
 - A tool that extracts specified parameters from params.x into a .npz file for downstream applications or analysis.

## [1.13.1]
### Added
 - Added chrF metric
([Popovic 2015: chrF: character n-gram F-score for automatic MT evaluation](http://www.statmt.org/wmt15/pdf/WMT49.pdf)) to Sockeye.
sockeye.evaluate now accepts `bleu` and `chrf` as values for `--metrics`

## [1.13.0]
### Fixed
 - Transformer models do not ignore `--num-embed` anymore as they did silently before.
 As a result there is an error thrown if `--num-embed` != `--transformer-model-size`.
 - Fixed the attention in upper layers (`--rnn-attention-in-upper-layers`), which was previously not passed correctly
 to the decoder.
### Removed
 - Removed RNN parameter (un-)packing and support for FusedRNNCells (removed `--use-fused-rnns` flag).
 These were not used, not correctly initialized, and performed worse than regular RNN cells. Moreover,
 they made the code much more complex. RNN models trained with previous versions are no longer compatible.
- Removed the lexical biasing functionality (Arthur ETAL'16) (removed arguments `--lexical-bias`
 and `--learn-lexical-bias`).

## [1.12.2]
### Changed
 - Updated to [MXNet 0.12.1](https://github.com/apache/incubator-mxnet/releases/tag/0.12.1), which includes an important
 bug fix for CPU decoding.

## [1.12.1]
### Changed
 - Removed dependency on sacrebleu pip package. Now imports directly from `contrib/`.

## [1.12.0]
### Changed
 - Transformers now always use the linear output transformation after combining attention heads, even if input & output
 depth do not differ.

## [1.11.2]
### Fixed
 - Fixed a bug where vocabulary slice padding was defaulting to CPU context.  This was affecting decoding on GPUs with
 very small vocabularies.

## [1.11.1]
### Fixed
 - Fixed an issue with the use of `ignore` in `CrossEntropyMetric::cross_entropy_smoothed`. This was affecting
 runs with Eve optimizer and label smoothing. Thanks @kobenaxie for reporting.

## [1.11.0]
### Added
 - Lexicon-based target vocabulary restriction for faster decoding. New CLI for top-k lexicon creation, sockeye.lexicon.
 New translate CLI argument `--restrict-lexicon`.

### Changed
 - Bleu computation based on Sacrebleu.

## [1.10.5]
### Fixed
 - Fixed yet another bug with the data iterator.

## [1.10.4]
### Fixed
 - Fixed a bug with the revised data iterator not correctly appending EOS symbols for variable-length batches.
 This reverts part of the commit added in 1.10.1 but is now correct again.

## [1.10.3]
### Changed
 - Fixed a bug with max_observed_{source,target}_len being computed on the complete data set, not only on the
 sentences actually added to the buckets based on `--max_seq_len`.

## [1.10.2]
### Added
 - `--max-num-epochs` flag to train for a maximum number of passes through the training data.

## [1.10.1]
### Changed
 - Reduced memory footprint when creating data iterators: integer sequences
 are streamed from disk when being assigned to buckets.

## [1.10.0]
### Changed
 - Updated MXNet dependency to 0.12 (w/ MKL support by default).
 - Changed `--smoothed-cross-entropy-alpha` to `--label-smoothing`.
 Label smoothing should now require significantly less memory due to its addition to MXNet's `SoftmaxOutput` operator.
 - `--weight-normalization` now applies not only to convolutional weight matrices, but to output layers of all decoders.
 It is also independent of weight tying.
 - Transformers now use `--embed-dropout`. Before they were using `--transformer-dropout-prepost` for this.
 - Transformers now scale their embedding vectors before adding fixed positional embeddings.
 This turns out to be crucial for effective learning.
 - `.param` files now use 5 digit identifiers to reduce risk of overflowing with many checkpoints.

### Added
 - Added CUDA 9.0 requirements file.
 - `--loss-normalization-type`. Added a new flag to control loss normalization. New default is to normalize
 by the number of valid, non-PAD tokens instead of the batch size.
 - `--weight-init-xavier-factor-type`. Added new flag to control Xavier factor type when `--weight-init=xavier`.
 - `--embed-weight-init`. Added new flag for initialization of embeddings matrices.

### Removed
 - `--smoothed-cross-entropy-alpha` argument. See above.
 - `--normalize-loss` argument. See above.

## [1.9.0]
### Added
 - Batch decoding. New options for the translate CLI: ``--batch-size`` and ``--chunk-size``. Translator.translate()
 now accepts and returns lists of inputs and outputs.

## [1.8.4]
### Added
 - Exposing the MXNet KVStore through the ``--kvstore`` argument, potentially enabling distributed training.

## [1.8.3]
### Added
 - Optional smart rollback of parameters and optimizer states after updating the learning rate
 if not improved for x checkpoints. New flags: ``--learning-rate-decay-param-reset``,
 ``--learning-rate-decay-optimizer-states-reset``

## [1.8.2]
### Fixed
 - The RNN variational dropout mask is now independent of the input
 (previously any zero initial state led to the first state being canceled).
 - Correctly pass `self.dropout_inputs` float to `mx.sym.Dropout` in `VariationalDropoutCell`.

## [1.8.1]
### Changed
 - Instead of truncating sentences exceeding the maximum input length they are now translated in chunks.

## [1.8.0]
### Added
 - Convolutional decoder.
 - Weight normalization (for CNN only so far).
 - Learned positional embeddings for the transformer.

### Changed
 - `--attention-*` CLI params renamed to `--rnn-attention-*`.
 - `--transformer-no-positional-encodings` generalized to `--transformer-positional-embedding-type`.

<|MERGE_RESOLUTION|>--- conflicted
+++ resolved
@@ -11,15 +11,12 @@
 Each version section may have have subsections for: _Added_, _Changed_, _Removed_, _Deprecated_, and _Fixed_.
 
 ## [1.18.85]
-<<<<<<< HEAD
 ### Changed
 - Disabled dynamic batching for `Translator.translate()` by default due to increased memory usage. The default is to
   fill-up batches to `Translator.max_batch_size`.
   Dynamic batching can still be enabled if `fill_up_batches` is set to False.
-=======
-### Fixed
+### Added
 - Added parameter to force training to stop after a given number of checkpoints. Useful when forced to share limited GPU resources.
->>>>>>> 2e39633e
 
 ## [1.18.84]
 ### Fixed
