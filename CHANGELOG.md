--- conflicted
+++ resolved
@@ -11,16 +11,14 @@
 
 Each version section may have have subsections for: _Added_, _Changed_, _Removed_, _Deprecated_, and _Fixed_.
 
-<<<<<<< HEAD
 ## [2.3.0]
 
 - Basic support for target factors in training.
-=======
+
 ## [2.2.2]
 
 ### Fixed
  - Fix: Guard against null division for small batch sizes.
->>>>>>> 8fd2b4cb
 
 ## [2.2.1]
 ## Fixed
