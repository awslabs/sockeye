--- conflicted
+++ resolved
@@ -14,12 +14,8 @@
 ## [2.2.4]
 
 ### Changed
-
-<<<<<<< HEAD
 - Use softmax with length in DotAttentionCell.
-=======
 - Use `contrib.arange_like` in AutoRegressiveBias block to reduce number of ops. 
->>>>>>> dd3ea365
 
 ## [2.2.3]
 
