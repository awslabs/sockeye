--- conflicted
+++ resolved
@@ -10,10 +10,9 @@
 
 Each version section may have have subsections for: _Added_, _Changed_, _Removed_, _Deprecated_, and _Fixed_.
 
-<<<<<<< HEAD
 ## [2.0.0]
 *TODO*
-=======
+
 ## [1.18.101]
 ### Changed
 - Update to Sacrebleu 1.3.6
@@ -21,7 +20,6 @@
 ## [1.18.100]
 ### Fixed
 - Always initializing the multiprocessing context. This should fix issues observed when running `sockeye-train`.
->>>>>>> 6bef96e6
 
 ## [1.18.99]
 ### Changed
