--- conflicted
+++ resolved
@@ -10,9 +10,8 @@
 
 Each version section may have have subsections for: _Added_, _Changed_, _Removed_, _Deprecated_, and _Fixed_.
 
-## [1.15.5]
-### Added
-<<<<<<< HEAD
+## [1.15.6]
+### Added
  - New CLI `sockeye.prepare_data` for preprocessing the training data only once before training,
  potentially splitting large datasets into shards. At training time only one shard is loaded into memory at a time,
  limiting the maximum memory usage.
@@ -21,10 +20,11 @@
  - Instead of using the ```--source``` and ```--target``` arguments ```sockeye.train``` now accepts a
  ```--prepared-data``` argument pointing to the folder containing the preprocessed and sharded data. Using the raw
  training data is still possible and now consumes less memory.
-=======
+
+## [1.15.5]
+### Added
  - Optionally apply query, key and value projections to the source and target hidden vectors in the CNN model
  before applying the attention mechanism. CLI parameter: `--cnn-project-qkv`.
->>>>>>> 7baef3e3
 
 ## [1.15.4]
 ### Added
