--- conflicted
+++ resolved
@@ -10,11 +10,10 @@
 
 Each version section may have have subsections for: _Added_, _Changed_, _Removed_, _Deprecated_, and _Fixed_.
 
-<<<<<<< HEAD
-## [1.14.2]
+## [1.14.4]
 ### Added
  - A tool that initializes embedding weights with pretrained word representations, `sockeye.init_embedding`.
-=======
+
 ## [1.14.3]
 ### Changed
 - Fast decoding for transformer models. Caches keys and values of self-attention before softmax.
@@ -25,7 +24,6 @@
  - Gradient norm clipping (`--gradient-clipping-type`) and monitoring.
 ### Changed
  - Changed `--clip-gradient` to `--gradient-clipping-threshold` for consistency.
->>>>>>> 91dac9f2
 
 ## [1.14.1]
 ### Changed
