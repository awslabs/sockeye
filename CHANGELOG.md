# Changelog
All notable changes to the project are documented in this file.

Version numbers are of the form `1.0.0`.
Any version bump in the last digit is backwards-compatible, in that a model trained with the previous version can still
be used for translation with the new version.
Any bump in the second digit indicates a backwards-incompatible change,
e.g. due to changing the architecture or simply modifying model parameter names.
Note that Sockeye has checks in place to not translate with an old model that was trained with an incompatible version.

Each version section may have have subsections for: _Added_, _Changed_, _Removed_, _Deprecated_, and _Fixed_.

<<<<<<< HEAD
## [1.18.11]
### Added
- Introducing the image captioning module. Type of models supported: ConvNet encoder - Sockeye NMT decoders
- Image encoder that extracts features using preetrained nets: `image_captioning.encoder`
- Feature extraction script to dump features to disk `image_captioning.extract_features`
- Pass-through embedding, since we do not need it for images
- Image-text iterator that loads features on the fly during training with the option of loading all to memory: `image_captioning.data_io`
- Training and inference pipelines for image captioning: `image_captioning.train`, `image_captioning.inference` and `image_captioning.captioner`
- README with instructions on how to use the image captioning module: `image_captioning/README.md`
- Visualization script that loads images and captions (prediction+ground truth) and display them: `image_captioning.visualize`
=======
## [1.18.12]
### Changed
- All source side sequences now get appended an additional end-of-sentence (EOS) symbol. This change is backwards
  compatible meaning that inference with older models will still work without the EOS symbol.

## [1.18.11]
### Changed
- Default training parameters have been changed to reflect the setup used in our arXiv paper. Specifically, the default
  is now to train a 6 layer Transformer model with word based batching. The only difference to the paper is that weight
  tying is still turned off by default, as there may be use cases in which tying the source and target vocabularies is
  not appropriate. Turn it on using `--weight-tying --weight-tying-type=src_trg_softmax`. Additionally, BLEU scores from
  a checkpoint decoder are now monitored by default.
>>>>>>> bb0b7826

## [1.18.10]
### Fixed
-- Re-allow early stopping w.r.t BLEU

## [1.18.9]
### Fixed
- Fixed a problem with lhuc boolean flags passed as None.

### Added
- Reorganized beam search. Normalization is applied only to completed hypotheses, and pruning of
  hypotheses (logprob against highest-scoring completed hypothesis) can be specified with
  `--beam-prune X`
- Enabled stopping at first completed hypothesis with `--beam-search-stop first` (default is 'all')

## [1.18.8]
### Removed
- Removed tensorboard logging of embedding & output parameters at every checkpoint. This used a lot of disk space.

## [1.18.7]
### Added
- Added support for LHUC in RNN models (David Vilar, "Learning Hidden Unit
  Contribution for Adapting Neural Machine Translation Models" NAACL 2018)

### Fixed
- Word based batching with very small batch sizes.

## [1.18.6]
### Fixed
- Fixed a problem with learning rate scheduler not properly being loaded when resuming training.

## [1.18.5]
### Fixed
- Fixed a problem with trainer not waiting for the last checkpoint decoder (#367).

## [1.18.4]
### Added
- Added options to control training length w.r.t number of updates/batches or number of samples:
  `--min-updates`, `--max-updates`, `--min-samples`, `--max-samples`.

## [1.18.3]
### Changed
- Training now supports training and validation data that contains empty segments. If a segment is empty, it is skipped
  during loading and a warning message including the number of empty segments is printed.

## [1.18.2]
### Changed
- Removed combined linear projection of keys & values in source attention transformer layers for
  performance improvements.
- The topk operator is performed in a single operation during batch decoding instead of running in a loop over each 
sentence, bringing speed benefits in batch decoding.

## [1.18.1]
### Added
- Added Tensorboard logging for all parameter values and gradients as histograms/distributions. The logged values
  correspond to the current batch at checkpoint time.

### Changed
- Tensorboard logging now is done with the MXNet compatible 'mxboard' that supports logging of all kinds of events
  (scalars, histograms, embeddings, etc.). If installed, training events are written out to Tensorboard compatible
  even files automatically.

### Removed
- Removed the `--use-tensorboard` argument from `sockeye.train`. Tensorboard logging is now enabled by default if
  `mxboard` is installed.

## [1.18.0]
### Changed
- Change default target vocab name in model folder to `vocab.trg.0.json`
- Changed serialization format of top-k lexica to pickle/Numpy instead of JSON.
- `sockeye-lexicon` now supports two subcommands: create & inspect.
  The former provides the same functionality as the previous CLI.
  The latter allows users to pass source words to the top-k lexicon to inspect the set of allowed target words.

### Added
- Added ability to choose a smaller `k` at decoding runtime for lexicon restriction.

## [1.17.5]
### Added
- Added a flag `--strip-unknown-words` to `sockeye.translate` to remove any `<unk>` symbols from the output strings.

## [1.17.4]
### Added
- Added a flag `--fixed-param-names` to prevent certain parameters from being optimized during training.
  This is useful if you want to keep pre-trained embeddings fixed during training.
- Added a flag `--dry-run` to `sockeye.train` to not perform any actual training, but print statistics about the model
  and mode of operation.

## [1.17.3]
### Changed
- `sockeye.evaluate` can now handle multiple hypotheses files by simply specifying `--hypotheses file1 file2...`.
For each metric the mean and standard deviation will be reported across files.

## [1.17.2]
### Added
- Optionally store the beam search history to a `json` output using the `beam_store` output handler.

### Changed
- Use stack operator instead of expand_dims + concat in RNN decoder. Reduces memory usage.

## [1.17.1]
### Changed
 - Updated to [MXNet 1.1.0](https://github.com/apache/incubator-mxnet/tree/1.1.0)

## [1.17.0]
### Added
 - Source factors, as described in

   Linguistic Input Features Improve Neural Machine Translation (Sennrich \& Haddow, WMT 2016)
   [PDF](http://www.aclweb.org/anthology/W16-2209.pdf) [bibtex](http://www.aclweb.org/anthology/W16-2209.bib)

   Additional source factors are enabled by passing `--source-factors file1 [file2 ...]` (`-sf`), where file1, etc. are
   token-parallel to the source (`-s`).
   An analogous parameter, `--validation-source-factors`, is used to pass factors for validation data.
   The flag `--source-factors-num-embed D1 [D2 ...]` denotes the embedding dimensions and is required if source factor
   files are given. Factor embeddings are concatenated to the source embeddings dimension (`--num-embed`).

   At test time, the input sentence and its factors can be passed in via STDIN or command-line arguments.
   - For STDIN, the input and factors should be in a token-based factored format, e.g.,
     `word1|factor1|factor2|... w2|f1|f2|... ...1`.
   - You can also use file arguments, which mirrors training: `--input` takes the path to a file containing the source,
     and `--input-factors` a list of files containing token-parallel factors.
   At test time, an exception is raised if the number of expected factors does not
   match the factors passed along with the input.
   
 - Removed bias parameters from multi-head attention layers of the transformer.

## [1.16.6]
### Changed
 - Loading/Saving auxiliary parameters of the models. Before aux parameters were not saved or used for initialization.
 Therefore the parameters of certain layers were ignored (e.g., BatchNorm) and randomly initialized. This change
 enables to properly load, save and initialize the layers which use auxiliary parameters.

## [1.16.5]
### Changed
 - Device locking: Only one process will be acquiring GPUs at a time.
 This will lead to consecutive device ids whenever possible.

## [1.16.4]
### Changed
 - Internal change: Standardized all data to be batch-major both at training and at inference time.

## [1.16.3]
### Changed
 - When a device lock file exists and the process has no write permissions for the lock file we assume that the device
 is locked. Previously this lead to an permission denied exception. Please note that in this scenario we an not detect
 if the original Sockeye process did not shut down gracefully. This is not an issue when the sockeye process has write
 permissions on existing lock files as in that case locking is based on file system locks, which cease to exist when a
 process exits.

## [1.16.2]
### Changed
 - Changed to a custom speedometer that tracks samples/sec AND words/sec. The original MXNet speedometer did not take
 variable batch sizes due to word-based batching into account.

## [1.16.1]
### Fixed
 - Fixed entry points in `setup.py`.

## [1.16.0]
### Changed
 - Update to [MXNet 1.0.0](https://github.com/apache/incubator-mxnet/tree/1.0.0) which adds more advanced indexing
features, benefitting the beam search implementation.
 - `--kvstore` now accepts 'nccl' value. Only works if MXNet was compiled with `USE_NCCL=1`.

### Added
 - `--gradient-compression-type` and `--gradient-compression-threshold` flags to use gradient compression.
  See [MXNet FAQ on Gradient Compression](https://mxnet.incubator.apache.org/versions/master/faq/gradient_compression.html).

## [1.15.8]
### Fixed
 - Taking the BOS and EOS tag into account when calculating the maximum input length at inference.

## [1.15.7]
### Fixed
 - fixed a problem with `--num-samples-per-shard` flag not being parsed as int.

## [1.15.6]
### Added
 - New CLI `sockeye.prepare_data` for preprocessing the training data only once before training,
 potentially splitting large datasets into shards. At training time only one shard is loaded into memory at a time,
 limiting the maximum memory usage.
 
### Changed
 - Instead of using the ```--source``` and ```--target``` arguments ```sockeye.train``` now accepts a
 ```--prepared-data``` argument pointing to the folder containing the preprocessed and sharded data. Using the raw
 training data is still possible and now consumes less memory.

## [1.15.5]
### Added
 - Optionally apply query, key and value projections to the source and target hidden vectors in the CNN model
 before applying the attention mechanism. CLI parameter: `--cnn-project-qkv`.

## [1.15.4]
### Added
 - A warning will be printed if the checkpoint decoder slows down training.

## [1.15.3]
### Added
 - Exposing the xavier random number generator through `--weight-init-xavier-rand-type`.

## [1.15.2]
### Added
 - Exposing MXNet's Nesterov Accelerated Gradient, Adadelta and Adadelta optimizers.

## [1.15.1]
### Added
 - A tool that initializes embedding weights with pretrained word representations, `sockeye.init_embedding`.

## [1.15.0]
### Added
- Added support for Swish-1 (SiLU) activation to transformer models
([Ramachandran et al. 2017: Searching for Activation Functions](https://arxiv.org/pdf/1710.05941.pdf),
[Elfwing et al. 2017: Sigmoid-Weighted Linear Units for Neural Network Function Approximation
in Reinforcement Learning](https://arxiv.org/pdf/1702.03118.pdf)).  Use `--transformer-activation-type swish1`.
- Added support for GELU activation to transformer models ([Hendrycks and Gimpel 2016: Bridging Nonlinearities and
Stochastic Regularizers with Gaussian Error Linear Units](https://arxiv.org/pdf/1606.08415.pdf).
Use `--transformer-activation-type gelu`.

## [1.14.3]
### Changed
- Fast decoding for transformer models. Caches keys and values of self-attention before softmax.
Changed decoding flag `--bucket-width` to apply only to source length.

## [1.14.2]
### Added
 - Gradient norm clipping (`--gradient-clipping-type`) and monitoring.
### Changed
 - Changed `--clip-gradient` to `--gradient-clipping-threshold` for consistency.

## [1.14.1]
### Changed
 - Sorting sentences during decoding before splitting them into batches.
 - Default chunk size: The default chunk size when batching is enabled is now batch_size * 500 during decoding to avoid
  users accidentally forgetting to increase the chunk size.

## [1.14.0]
### Changed
 - Downscaled fixed positional embeddings for CNN models.
 - Renamed `--monitor-bleu` flag to `--decode-and-evaluate` to illustrate that it computes
 other metrics in addition to BLEU.

### Added
 - `--decode-and-evaluate-use-cpu` flag to use CPU for decoding validation data.
 - `--decode-and-evaluate-device-id` flag to use a separate GPU device for validation decoding. If not specified, the
 existing and still default behavior is to use the last acquired GPU for training.

## [1.13.2]
### Added
 - A tool that extracts specified parameters from params.x into a .npz file for downstream applications or analysis.

## [1.13.1]
### Added
 - Added chrF metric
([Popovic 2015: chrF: character n-gram F-score for automatic MT evaluation](http://www.statmt.org/wmt15/pdf/WMT49.pdf)) to Sockeye.
sockeye.evaluate now accepts `bleu` and `chrf` as values for `--metrics`

## [1.13.0]
### Fixed
 - Transformer models do not ignore `--num-embed` anymore as they did silently before.
 As a result there is an error thrown if `--num-embed` != `--transformer-model-size`.
 - Fixed the attention in upper layers (`--rnn-attention-in-upper-layers`), which was previously not passed correctly
 to the decoder.
### Removed
 - Removed RNN parameter (un-)packing and support for FusedRNNCells (removed `--use-fused-rnns` flag).
 These were not used, not correctly initialized, and performed worse than regular RNN cells. Moreover,
 they made the code much more complex. RNN models trained with previous versions are no longer compatible.
- Removed the lexical biasing functionality (Arthur ETAL'16) (removed arguments `--lexical-bias`
 and `--learn-lexical-bias`).

## [1.12.2]
### Changed
 - Updated to [MXNet 0.12.1](https://github.com/apache/incubator-mxnet/releases/tag/0.12.1), which includes an important
 bug fix for CPU decoding.

## [1.12.1]
### Changed
 - Removed dependency on sacrebleu pip package. Now imports directly from `contrib/`.

## [1.12.0]
### Changed
 - Transformers now always use the linear output transformation after combining attention heads, even if input & output
 depth do not differ.

## [1.11.2]
### Fixed
 - Fixed a bug where vocabulary slice padding was defaulting to CPU context.  This was affecting decoding on GPUs with
 very small vocabularies.

## [1.11.1]
### Fixed
 - Fixed an issue with the use of `ignore` in `CrossEntropyMetric::cross_entropy_smoothed`. This was affecting
 runs with Eve optimizer and label smoothing. Thanks @kobenaxie for reporting.

## [1.11.0]
### Added
 - Lexicon-based target vocabulary restriction for faster decoding. New CLI for top-k lexicon creation, sockeye.lexicon.
 New translate CLI argument `--restrict-lexicon`.

### Changed
 - Bleu computation based on Sacrebleu.

## [1.10.5]
### Fixed
 - Fixed yet another bug with the data iterator.

## [1.10.4]
### Fixed
 - Fixed a bug with the revised data iterator not correctly appending EOS symbols for variable-length batches.
 This reverts part of the commit added in 1.10.1 but is now correct again.

## [1.10.3]
### Changed
 - Fixed a bug with max_observed_{source,target}_len being computed on the complete data set, not only on the
 sentences actually added to the buckets based on `--max_seq_len`.

## [1.10.2]
### Added
 - `--max-num-epochs` flag to train for a maximum number of passes through the training data.

## [1.10.1]
### Changed
 - Reduced memory footprint when creating data iterators: integer sequences
 are streamed from disk when being assigned to buckets.

## [1.10.0]
### Changed
 - Updated MXNet dependency to 0.12 (w/ MKL support by default).
 - Changed `--smoothed-cross-entropy-alpha` to `--label-smoothing`.
 Label smoothing should now require significantly less memory due to its addition to MXNet's `SoftmaxOutput` operator.
 - `--weight-normalization` now applies not only to convolutional weight matrices, but to output layers of all decoders.
 It is also independent of weight tying.
 - Transformers now use `--embed-dropout`. Before they were using `--transformer-dropout-prepost` for this.
 - Transformers now scale their embedding vectors before adding fixed positional embeddings.
 This turns out to be crucial for effective learning.
 - `.param` files now use 5 digit identifiers to reduce risk of overflowing with many checkpoints.

### Added
 - Added CUDA 9.0 requirements file.
 - `--loss-normalization-type`. Added a new flag to control loss normalization. New default is to normalize
 by the number of valid, non-PAD tokens instead of the batch size.
 - `--weight-init-xavier-factor-type`. Added new flag to control Xavier factor type when `--weight-init=xavier`.
 - `--embed-weight-init`. Added new flag for initialization of embeddings matrices.

### Removed
 - `--smoothed-cross-entropy-alpha` argument. See above.
 - `--normalize-loss` argument. See above.

## [1.9.0]
### Added
 - Batch decoding. New options for the translate CLI: ``--batch-size`` and ``--chunk-size``. Translator.translate()
 now accepts and returns lists of inputs and outputs.

## [1.8.4]
### Added
 - Exposing the MXNet KVStore through the ``--kvstore`` argument, potentially enabling distributed training.

## [1.8.3]
### Added
 - Optional smart rollback of parameters and optimizer states after updating the learning rate
 if not improved for x checkpoints. New flags: ``--learning-rate-decay-param-reset``,
 ``--learning-rate-decay-optimizer-states-reset``

## [1.8.2]
### Fixed
 - The RNN variational dropout mask is now independent of the input
 (previously any zero initial state led to the first state being canceled).
 - Correctly pass `self.dropout_inputs` float to `mx.sym.Dropout` in `VariationalDropoutCell`.

## [1.8.1]
### Changed
 - Instead of truncating sentences exceeding the maximum input length they are now translated in chunks.

## [1.8.0]
### Added
 - Convolutional decoder.
 - Weight normalization (for CNN only so far).
 - Learned positional embeddings for the transformer.

### Changed
 - `--attention-*` CLI params renamed to `--rnn-attention-*`.
 - `--transformer-no-positional-encodings` generalized to `--transformer-positional-embedding-type`.
<|MERGE_RESOLUTION|>--- conflicted
+++ resolved
@@ -10,8 +10,7 @@
 
 Each version section may have have subsections for: _Added_, _Changed_, _Removed_, _Deprecated_, and _Fixed_.
 
-<<<<<<< HEAD
-## [1.18.11]
+## [1.18.13]
 ### Added
 - Introducing the image captioning module. Type of models supported: ConvNet encoder - Sockeye NMT decoders
 - Image encoder that extracts features using preetrained nets: `image_captioning.encoder`
@@ -21,7 +20,7 @@
 - Training and inference pipelines for image captioning: `image_captioning.train`, `image_captioning.inference` and `image_captioning.captioner`
 - README with instructions on how to use the image captioning module: `image_captioning/README.md`
 - Visualization script that loads images and captions (prediction+ground truth) and display them: `image_captioning.visualize`
-=======
+
 ## [1.18.12]
 ### Changed
 - All source side sequences now get appended an additional end-of-sentence (EOS) symbol. This change is backwards
@@ -34,11 +33,10 @@
   tying is still turned off by default, as there may be use cases in which tying the source and target vocabularies is
   not appropriate. Turn it on using `--weight-tying --weight-tying-type=src_trg_softmax`. Additionally, BLEU scores from
   a checkpoint decoder are now monitored by default.
->>>>>>> bb0b7826
 
 ## [1.18.10]
 ### Fixed
--- Re-allow early stopping w.r.t BLEU
+- Re-allow early stopping w.r.t BLEU
 
 ## [1.18.9]
 ### Fixed
