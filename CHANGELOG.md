# Changelog
All notable changes to the project are documented in this file.

Version numbers are of the form `1.0.0`.
Any version bump in the last digit is backwards-compatible, in that a model trained with the previous version can still
be used for translation with the new version.
Any bump in the second digit indicates a backwards-incompatible change,
e.g. due to changing the architecture or simply modifying model parameter names.
Note that Sockeye has checks in place to not translate with an old model that was trained with an incompatible version.

Each version section may have have subsections for: _Added_, _Changed_, _Removed_, _Deprecated_, and _Fixed_.

<<<<<<< HEAD
## [1.18.41]
### Changed
- Require numpy 1.14 or later to avoid MKL conflicts between numpy as mxnet-mkl.
=======
## [1.18.40]
### Fixed
- Fixed bad check for existence of negative constraints.
- Resolved conflict for phrases that are both positive and negative constraints.
>>>>>>> 14748419

## [1.18.40]
### Fixed
- Fixed softmax temperature at inference time.

## [1.18.39]
### Added
- Image Captioning now supports constrained decoding.
- Image Captioning: zero padding of features now allows input features of different shape for each image.

## [1.18.38]
### Fixed
- Fixed issue with the incorrect order of translations when empty inputs are present and translating in chunks.

## [1.18.37]
### Fixed
- Determining the max output length for each sentence in a batch by the bucket length rather than the actual in order to match the behavior of a single sentence translation.

## [1.18.36]
### Changed
- Updated to [MXNet 1.2.1](https://github.com/apache/incubator-mxnet/tree/1.2.1)

## [1.18.35]
### Added
- ROUGE scores are now available in `sockeye-evaluate`.
- Enabled CHRF as an early-stopping metric.

## [1.18.34]
### Added
- Added support for `--beam-search-stop first` for decoding jobs with `--batch-size > 1`.

## [1.18.33]
### Added
- Now supports negative constraints, which are phrases that must *not* appear in the output.
   - Global constraints can be listed in a (pre-processed) file, one per line: `--avoid-list FILE`
   - Per-sentence constraints are passed using the `avoid` keyword in the JSON object, with a list of strings as its field value.

## [1.18.32]
### Added
- Added option to pad vocabulary to a multiple of x: e.g. `--pad-vocab-to-multiple-of 16`.

## [1.18.31]
### Added
- Pre-training the RNN decoder. Usage:
  1. Train with flag `--decoder-only`.
  2. Feed identical source/target training data.

## [1.18.30]
### Fixed
- Preserving max output length for each sentence to allow having identical translations for both with and without batching.

## [1.18.29]
### Changed
- No longer restrict the vocabulary to 50,000 words by default, but rather create the vocabulary from all words which occur at least `--word-min-count` times. Specifying `--num-words` explicitly will still lead to a restricted
  vocabulary.

## [1.18.28]
### Changed
- Temporarily fixing the pyyaml version to 3.12 as version 4.1 introduced some backwards incompatible changes.

## [1.18.27]
### Fixed
- Fix silent failing of NDArray splits during inference by using a version that always returns a list. This was causing incorrect behavior when using lexicon restriction and batch inference with a single source factor.

## [1.18.26]
### Added
- ROUGE score evaluation. It can be used as the stopping criterion for tasks such as summarization.

## [1.18.25]
### Changed
- Update requirements to use MKL versions of MXNet for fast CPU operation.

## [1.18.24]
### Added
- Dockerfiles and convenience scripts for running `fast_align` to generate lexical tables.
These tables can be used to create top-K lexicons for faster decoding via vocabulary selection ([documentation](https://github.com/awslabs/sockeye/tree/master/contrib/fast_align)).

### Changed
- Updated default top-K lexicon size from 20 to 200.

## [1.18.23]
### Fixed
- Correctly create the convolutional embedding layers when the encoder is set to `transformer-with-conv-embed`. Previously
no convolutional layers were added so that a standard Transformer model was trained instead.

## [1.18.22]
### Fixed
- Make sure the default bucket is large enough with word based batching when the source is longer than the target (Previously
there was an edge case where the memory usage was sub-optimal with word based batching and longer source than target sentences).

## [1.18.21]
### Fixed
- Constrained decoding was missing a crucial cast
- Fixed test cases that should have caught this

## [1.18.20]
### Changed
- Transformer parametrization flags (model size, # of attention heads, feed-forward layer size) can now optionally
  defined separately for encoder & decoder. For example, to use a different transformer model size for the encoder,
  pass `--transformer-model-size 1024:512`.

## [1.18.19]
### Added
- LHUC is now supported in transformer models

## [1.18.18]
### Added
- \[Experimental\] Introducing the image captioning module. Type of models supported: ConvNet encoder - Sockeye NMT decoders. This includes also a feature extraction script,
an image-text iterator that loads features, training and inference pipelines and a visualization script that loads images and captions.
See [this tutorial](tutorials/image_captioning) for its usage. This module is experimental therefore its maintenance is not fully guaranteed.

## [1.18.17]
### Changed
- Updated to MXNet 1.2
- Use of the new LayerNormalization operator to save GPU memory.

## [1.18.16]
### Fixed
- Removed summation of gradient arrays when logging gradients.
  This clogged the memory on the primary GPU device over time when many checkpoints were done.
  Gradient histograms are now logged to Tensorboard separated by device.

## [1.18.15]
### Added
- Added decoding with target-side lexical constraints (documentation in `tutorials/constraints`).

## [1.18.14]
### Added
- Introduced Sockeye Autopilot for single-command end-to-end system building.
See the [Autopilot documentation]((https://github.com/awslabs/sockeye/tree/master/contrib/autopilot)) and run with: `sockeye-autopilot`.
Autopilot is a `contrib` module with its own tests that are run periodically.
It is not included in the comprehensive tests run for every commit.

## [1.18.13]
### Fixed
- Fixed two bugs with training resumption:
  1. removed overly strict assertion in the data iterator for model states before the first checkpoint.
  2. removed deletion of Tensorboard log directory.

### Added
- Added support for config files. Command line parameters have precedence over the values read from the config file.
  Minimal working example:
  `python -m sockeye.train --config config.yaml` with contents of `config.yaml` as follows:
  ```yaml
  source: source.txt
  target: target.txt
  output: out
  validation_source: valid.source.txt
  validation_target: valid.target.txt
  ```
### Changed
  The full set of arguments is serialized to `out/args.yaml` at the beginning of training (before json was used).

## [1.18.12]
### Changed
- All source side sequences now get appended an additional end-of-sentence (EOS) symbol. This change is backwards
  compatible meaning that inference with older models will still work without the EOS symbol.

## [1.18.11]
### Changed
- Default training parameters have been changed to reflect the setup used in our arXiv paper. Specifically, the default
  is now to train a 6 layer Transformer model with word based batching. The only difference to the paper is that weight
  tying is still turned off by default, as there may be use cases in which tying the source and target vocabularies is
  not appropriate. Turn it on using `--weight-tying --weight-tying-type=src_trg_softmax`. Additionally, BLEU scores from
  a checkpoint decoder are now monitored by default.

## [1.18.10]
### Fixed
- Re-allow early stopping w.r.t BLEU

## [1.18.9]
### Fixed
- Fixed a problem with lhuc boolean flags passed as None.

### Added
- Reorganized beam search. Normalization is applied only to completed hypotheses, and pruning of
  hypotheses (logprob against highest-scoring completed hypothesis) can be specified with
  `--beam-prune X`
- Enabled stopping at first completed hypothesis with `--beam-search-stop first` (default is 'all')

## [1.18.8]
### Removed
- Removed tensorboard logging of embedding & output parameters at every checkpoint. This used a lot of disk space.

## [1.18.7]
### Added
- Added support for LHUC in RNN models (David Vilar, "Learning Hidden Unit
  Contribution for Adapting Neural Machine Translation Models" NAACL 2018)

### Fixed
- Word based batching with very small batch sizes.

## [1.18.6]
### Fixed
- Fixed a problem with learning rate scheduler not properly being loaded when resuming training.

## [1.18.5]
### Fixed
- Fixed a problem with trainer not waiting for the last checkpoint decoder (#367).

## [1.18.4]
### Added
- Added options to control training length w.r.t number of updates/batches or number of samples:
  `--min-updates`, `--max-updates`, `--min-samples`, `--max-samples`.

## [1.18.3]
### Changed
- Training now supports training and validation data that contains empty segments. If a segment is empty, it is skipped
  during loading and a warning message including the number of empty segments is printed.

## [1.18.2]
### Changed
- Removed combined linear projection of keys & values in source attention transformer layers for
  performance improvements.
- The topk operator is performed in a single operation during batch decoding instead of running in a loop over each
sentence, bringing speed benefits in batch decoding.

## [1.18.1]
### Added
- Added Tensorboard logging for all parameter values and gradients as histograms/distributions. The logged values
  correspond to the current batch at checkpoint time.

### Changed
- Tensorboard logging now is done with the MXNet compatible 'mxboard' that supports logging of all kinds of events
  (scalars, histograms, embeddings, etc.). If installed, training events are written out to Tensorboard compatible
  even files automatically.

### Removed
- Removed the `--use-tensorboard` argument from `sockeye.train`. Tensorboard logging is now enabled by default if
  `mxboard` is installed.

## [1.18.0]
### Changed
- Change default target vocab name in model folder to `vocab.trg.0.json`
- Changed serialization format of top-k lexica to pickle/Numpy instead of JSON.
- `sockeye-lexicon` now supports two subcommands: create & inspect.
  The former provides the same functionality as the previous CLI.
  The latter allows users to pass source words to the top-k lexicon to inspect the set of allowed target words.

### Added
- Added ability to choose a smaller `k` at decoding runtime for lexicon restriction.

## [1.17.5]
### Added
- Added a flag `--strip-unknown-words` to `sockeye.translate` to remove any `<unk>` symbols from the output strings.

## [1.17.4]
### Added
- Added a flag `--fixed-param-names` to prevent certain parameters from being optimized during training.
  This is useful if you want to keep pre-trained embeddings fixed during training.
- Added a flag `--dry-run` to `sockeye.train` to not perform any actual training, but print statistics about the model
  and mode of operation.

## [1.17.3]
### Changed
- `sockeye.evaluate` can now handle multiple hypotheses files by simply specifying `--hypotheses file1 file2...`.
For each metric the mean and standard deviation will be reported across files.

## [1.17.2]
### Added
- Optionally store the beam search history to a `json` output using the `beam_store` output handler.

### Changed
- Use stack operator instead of expand_dims + concat in RNN decoder. Reduces memory usage.

## [1.17.1]
### Changed
 - Updated to [MXNet 1.1.0](https://github.com/apache/incubator-mxnet/tree/1.1.0)

## [1.17.0]
### Added
 - Source factors, as described in

   Linguistic Input Features Improve Neural Machine Translation (Sennrich \& Haddow, WMT 2016)
   [PDF](http://www.aclweb.org/anthology/W16-2209.pdf) [bibtex](http://www.aclweb.org/anthology/W16-2209.bib)

   Additional source factors are enabled by passing `--source-factors file1 [file2 ...]` (`-sf`), where file1, etc. are
   token-parallel to the source (`-s`).
   An analogous parameter, `--validation-source-factors`, is used to pass factors for validation data.
   The flag `--source-factors-num-embed D1 [D2 ...]` denotes the embedding dimensions and is required if source factor
   files are given. Factor embeddings are concatenated to the source embeddings dimension (`--num-embed`).

   At test time, the input sentence and its factors can be passed in via STDIN or command-line arguments.
   - For STDIN, the input and factors should be in a token-based factored format, e.g.,
     `word1|factor1|factor2|... w2|f1|f2|... ...1`.
   - You can also use file arguments, which mirrors training: `--input` takes the path to a file containing the source,
     and `--input-factors` a list of files containing token-parallel factors.
   At test time, an exception is raised if the number of expected factors does not
   match the factors passed along with the input.

 - Removed bias parameters from multi-head attention layers of the transformer.

## [1.16.6]
### Changed
 - Loading/Saving auxiliary parameters of the models. Before aux parameters were not saved or used for initialization.
 Therefore the parameters of certain layers were ignored (e.g., BatchNorm) and randomly initialized. This change
 enables to properly load, save and initialize the layers which use auxiliary parameters.

## [1.16.5]
### Changed
 - Device locking: Only one process will be acquiring GPUs at a time.
 This will lead to consecutive device ids whenever possible.

## [1.16.4]
### Changed
 - Internal change: Standardized all data to be batch-major both at training and at inference time.

## [1.16.3]
### Changed
 - When a device lock file exists and the process has no write permissions for the lock file we assume that the device
 is locked. Previously this lead to an permission denied exception. Please note that in this scenario we an not detect
 if the original Sockeye process did not shut down gracefully. This is not an issue when the sockeye process has write
 permissions on existing lock files as in that case locking is based on file system locks, which cease to exist when a
 process exits.

## [1.16.2]
### Changed
 - Changed to a custom speedometer that tracks samples/sec AND words/sec. The original MXNet speedometer did not take
 variable batch sizes due to word-based batching into account.

## [1.16.1]
### Fixed
 - Fixed entry points in `setup.py`.

## [1.16.0]
### Changed
 - Update to [MXNet 1.0.0](https://github.com/apache/incubator-mxnet/tree/1.0.0) which adds more advanced indexing
features, benefitting the beam search implementation.
 - `--kvstore` now accepts 'nccl' value. Only works if MXNet was compiled with `USE_NCCL=1`.

### Added
 - `--gradient-compression-type` and `--gradient-compression-threshold` flags to use gradient compression.
  See [MXNet FAQ on Gradient Compression](https://mxnet.incubator.apache.org/versions/master/faq/gradient_compression.html).

## [1.15.8]
### Fixed
 - Taking the BOS and EOS tag into account when calculating the maximum input length at inference.

## [1.15.7]
### Fixed
 - fixed a problem with `--num-samples-per-shard` flag not being parsed as int.

## [1.15.6]
### Added
 - New CLI `sockeye.prepare_data` for preprocessing the training data only once before training,
 potentially splitting large datasets into shards. At training time only one shard is loaded into memory at a time,
 limiting the maximum memory usage.

### Changed
 - Instead of using the ```--source``` and ```--target``` arguments ```sockeye.train``` now accepts a
 ```--prepared-data``` argument pointing to the folder containing the preprocessed and sharded data. Using the raw
 training data is still possible and now consumes less memory.

## [1.15.5]
### Added
 - Optionally apply query, key and value projections to the source and target hidden vectors in the CNN model
 before applying the attention mechanism. CLI parameter: `--cnn-project-qkv`.

## [1.15.4]
### Added
 - A warning will be printed if the checkpoint decoder slows down training.

## [1.15.3]
### Added
 - Exposing the xavier random number generator through `--weight-init-xavier-rand-type`.

## [1.15.2]
### Added
 - Exposing MXNet's Nesterov Accelerated Gradient, Adadelta and Adadelta optimizers.

## [1.15.1]
### Added
 - A tool that initializes embedding weights with pretrained word representations, `sockeye.init_embedding`.

## [1.15.0]
### Added
- Added support for Swish-1 (SiLU) activation to transformer models
([Ramachandran et al. 2017: Searching for Activation Functions](https://arxiv.org/pdf/1710.05941.pdf),
[Elfwing et al. 2017: Sigmoid-Weighted Linear Units for Neural Network Function Approximation
in Reinforcement Learning](https://arxiv.org/pdf/1702.03118.pdf)).  Use `--transformer-activation-type swish1`.
- Added support for GELU activation to transformer models ([Hendrycks and Gimpel 2016: Bridging Nonlinearities and
Stochastic Regularizers with Gaussian Error Linear Units](https://arxiv.org/pdf/1606.08415.pdf).
Use `--transformer-activation-type gelu`.

## [1.14.3]
### Changed
- Fast decoding for transformer models. Caches keys and values of self-attention before softmax.
Changed decoding flag `--bucket-width` to apply only to source length.

## [1.14.2]
### Added
 - Gradient norm clipping (`--gradient-clipping-type`) and monitoring.
### Changed
 - Changed `--clip-gradient` to `--gradient-clipping-threshold` for consistency.

## [1.14.1]
### Changed
 - Sorting sentences during decoding before splitting them into batches.
 - Default chunk size: The default chunk size when batching is enabled is now batch_size * 500 during decoding to avoid
  users accidentally forgetting to increase the chunk size.

## [1.14.0]
### Changed
 - Downscaled fixed positional embeddings for CNN models.
 - Renamed `--monitor-bleu` flag to `--decode-and-evaluate` to illustrate that it computes
 other metrics in addition to BLEU.

### Added
 - `--decode-and-evaluate-use-cpu` flag to use CPU for decoding validation data.
 - `--decode-and-evaluate-device-id` flag to use a separate GPU device for validation decoding. If not specified, the
 existing and still default behavior is to use the last acquired GPU for training.

## [1.13.2]
### Added
 - A tool that extracts specified parameters from params.x into a .npz file for downstream applications or analysis.

## [1.13.1]
### Added
 - Added chrF metric
([Popovic 2015: chrF: character n-gram F-score for automatic MT evaluation](http://www.statmt.org/wmt15/pdf/WMT49.pdf)) to Sockeye.
sockeye.evaluate now accepts `bleu` and `chrf` as values for `--metrics`

## [1.13.0]
### Fixed
 - Transformer models do not ignore `--num-embed` anymore as they did silently before.
 As a result there is an error thrown if `--num-embed` != `--transformer-model-size`.
 - Fixed the attention in upper layers (`--rnn-attention-in-upper-layers`), which was previously not passed correctly
 to the decoder.
### Removed
 - Removed RNN parameter (un-)packing and support for FusedRNNCells (removed `--use-fused-rnns` flag).
 These were not used, not correctly initialized, and performed worse than regular RNN cells. Moreover,
 they made the code much more complex. RNN models trained with previous versions are no longer compatible.
- Removed the lexical biasing functionality (Arthur ETAL'16) (removed arguments `--lexical-bias`
 and `--learn-lexical-bias`).

## [1.12.2]
### Changed
 - Updated to [MXNet 0.12.1](https://github.com/apache/incubator-mxnet/releases/tag/0.12.1), which includes an important
 bug fix for CPU decoding.

## [1.12.1]
### Changed
 - Removed dependency on sacrebleu pip package. Now imports directly from `contrib/`.

## [1.12.0]
### Changed
 - Transformers now always use the linear output transformation after combining attention heads, even if input & output
 depth do not differ.

## [1.11.2]
### Fixed
 - Fixed a bug where vocabulary slice padding was defaulting to CPU context.  This was affecting decoding on GPUs with
 very small vocabularies.

## [1.11.1]
### Fixed
 - Fixed an issue with the use of `ignore` in `CrossEntropyMetric::cross_entropy_smoothed`. This was affecting
 runs with Eve optimizer and label smoothing. Thanks @kobenaxie for reporting.

## [1.11.0]
### Added
 - Lexicon-based target vocabulary restriction for faster decoding. New CLI for top-k lexicon creation, sockeye.lexicon.
 New translate CLI argument `--restrict-lexicon`.

### Changed
 - Bleu computation based on Sacrebleu.

## [1.10.5]
### Fixed
 - Fixed yet another bug with the data iterator.

## [1.10.4]
### Fixed
 - Fixed a bug with the revised data iterator not correctly appending EOS symbols for variable-length batches.
 This reverts part of the commit added in 1.10.1 but is now correct again.

## [1.10.3]
### Changed
 - Fixed a bug with max_observed_{source,target}_len being computed on the complete data set, not only on the
 sentences actually added to the buckets based on `--max_seq_len`.

## [1.10.2]
### Added
 - `--max-num-epochs` flag to train for a maximum number of passes through the training data.

## [1.10.1]
### Changed
 - Reduced memory footprint when creating data iterators: integer sequences
 are streamed from disk when being assigned to buckets.

## [1.10.0]
### Changed
 - Updated MXNet dependency to 0.12 (w/ MKL support by default).
 - Changed `--smoothed-cross-entropy-alpha` to `--label-smoothing`.
 Label smoothing should now require significantly less memory due to its addition to MXNet's `SoftmaxOutput` operator.
 - `--weight-normalization` now applies not only to convolutional weight matrices, but to output layers of all decoders.
 It is also independent of weight tying.
 - Transformers now use `--embed-dropout`. Before they were using `--transformer-dropout-prepost` for this.
 - Transformers now scale their embedding vectors before adding fixed positional embeddings.
 This turns out to be crucial for effective learning.
 - `.param` files now use 5 digit identifiers to reduce risk of overflowing with many checkpoints.

### Added
 - Added CUDA 9.0 requirements file.
 - `--loss-normalization-type`. Added a new flag to control loss normalization. New default is to normalize
 by the number of valid, non-PAD tokens instead of the batch size.
 - `--weight-init-xavier-factor-type`. Added new flag to control Xavier factor type when `--weight-init=xavier`.
 - `--embed-weight-init`. Added new flag for initialization of embeddings matrices.

### Removed
 - `--smoothed-cross-entropy-alpha` argument. See above.
 - `--normalize-loss` argument. See above.

## [1.9.0]
### Added
 - Batch decoding. New options for the translate CLI: ``--batch-size`` and ``--chunk-size``. Translator.translate()
 now accepts and returns lists of inputs and outputs.

## [1.8.4]
### Added
 - Exposing the MXNet KVStore through the ``--kvstore`` argument, potentially enabling distributed training.

## [1.8.3]
### Added
 - Optional smart rollback of parameters and optimizer states after updating the learning rate
 if not improved for x checkpoints. New flags: ``--learning-rate-decay-param-reset``,
 ``--learning-rate-decay-optimizer-states-reset``

## [1.8.2]
### Fixed
 - The RNN variational dropout mask is now independent of the input
 (previously any zero initial state led to the first state being canceled).
 - Correctly pass `self.dropout_inputs` float to `mx.sym.Dropout` in `VariationalDropoutCell`.

## [1.8.1]
### Changed
 - Instead of truncating sentences exceeding the maximum input length they are now translated in chunks.

## [1.8.0]
### Added
 - Convolutional decoder.
 - Weight normalization (for CNN only so far).
 - Learned positional embeddings for the transformer.

### Changed
 - `--attention-*` CLI params renamed to `--rnn-attention-*`.
 - `--transformer-no-positional-encodings` generalized to `--transformer-positional-embedding-type`.

<|MERGE_RESOLUTION|>--- conflicted
+++ resolved
@@ -10,16 +10,14 @@
 
 Each version section may have have subsections for: _Added_, _Changed_, _Removed_, _Deprecated_, and _Fixed_.
 
-<<<<<<< HEAD
-## [1.18.41]
+## [1.18.42]
 ### Changed
 - Require numpy 1.14 or later to avoid MKL conflicts between numpy as mxnet-mkl.
-=======
+
 ## [1.18.40]
 ### Fixed
 - Fixed bad check for existence of negative constraints.
 - Resolved conflict for phrases that are both positive and negative constraints.
->>>>>>> 14748419
 
 ## [1.18.40]
 ### Fixed
