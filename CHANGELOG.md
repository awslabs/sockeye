# Changelog

All notable changes to the project are documented in this file.

Version numbers are of the form `1.0.0`.
Any version bump in the last digit is backwards-compatible, in that a model trained with the previous version can still
be used for translation with the new version.
Any bump in the second digit indicates a backwards-incompatible change,
e.g. due to changing the architecture or simply modifying model parameter names.
Note that Sockeye has checks in place to not translate with an old model that was trained with an incompatible version.

Each version section may have have subsections for: _Added_, _Changed_, _Removed_, _Deprecated_, and _Fixed_.

<<<<<<< HEAD
## [2.4.0]
### Changed
- Updated to MXnet 2.0 with Gluon 2.0 and full numpy support.
=======
## [2.3.18]
### Changed

- Updated Docker builds and documentation.  See [sockeye_contrib/docker](sockeye_contrib/docker).
>>>>>>> a9c5fceb

## [2.3.17]
### Added
- Added an alternative, faster implementation of greedy search. The '--greedy' flag to `sockeye.translate` will enable it. This implementation does not support hypothesis scores, batch decoding, or lexical constraints."

## [2.3.16]

### Added
- Added option `--transformer-feed-forward-use-glu` to use Gated Linear Units in transformer feed forward networks ([Dauphin et al., 2016](https://arxiv.org/abs/1612.08083); [Shazeer, 2020](https://arxiv.org/abs/2002.05202)).

## [2.3.15]

### Changed
- Optimization: Decoder class is now a complete HybridBlock (no forward method).

## [2.3.14]

### Changed
- Updated to [MXNet 1.8.0](https://github.com/apache/incubator-mxnet/tree/1.8.0)
- Removed dependency support for Cuda 9.2 (no longer supported by MXNet 1.8).
- Added dependency support for Cuda 11.0 and 11.2.
- Updated Python requirement to 3.7 and later. (Removed backporting `dataclasses` requirement)

## [2.3.13]

### Added
- Target factors are now also collected for nbest translations (and stored in the JSON output handler).

## [2.3.12]

### Added
- Added `--config` option to `prepare_data` CLI to allow setting commandline flags via a yaml config.
- Flags for the `prepare_data` CLI are now stored in the output folder under `args.yaml`
  (equivalent to the behavior of `sockeye_train`)

## [2.3.11]

### Added
- Added option `prevent_unk` to avoid generating `<unk>` token in beam search.

## [2.3.10]

### Changed

- Make sure that the top N best params files retained, even if N > --keep-last-params. This ensures that model
  averaging will not be crippled when keeping only a few params files during training. This can result in a
  significant savings of disk space during training.

## [2.3.9]

### Added

- Added scripts for processing Sockeye benchmark output (`--output-type benchmark`):
  - [benchmark_to_output.py](sockeye_contrib/benchmark/benchmark_to_output.py) extracts translations
  - [benchmark_to_percentiles.py](sockeye_contrib/benchmark/benchmark_to_percentiles.py) computes percentiles

## [2.3.8]

### Fixed

- Fix problem identified in issue #925 that caused learning rate
  warmup to fail in some instances when doing continued training

## [2.3.7]

### Changed

- Use dataclass module to simplify Config classes. No functional change.

## [2.3.6]

### Fixed

- Fixes the problem identified in issue #890, where the lr_scheduler
  does not behave as expected when continuing training. The problem is
  that the lr_scheduler is kept as part of the optimizer, but the
  optimizer is not saved when saving state. Therefore, every time
  training is restarted, a new lr_scheduler is created with initial
  parameter settings. Fix by saving and restoring the lr_scheduling
  separately.

## [2.3.5]

### Fixed

- Fixed issue with LearningRateSchedulerPlateauReduce.__repr__ printing
	out num_not_improved instead of reduce_num_not_improved.

## [2.3.4]

### Fixed

- Fixed issue with dtype mismatch in beam search when translating with `--dtype float16`.

## [2.3.3]

### Changed

- Upgraded `SacreBLEU` dependency of Sockeye to a newer version (`1.4.14`).

## [2.3.2]
### Fixed

- Fixed edge case that unintentionally skips softmax for sampling if beam size is 1.

## [2.3.1]
### Fixed

- Optimizing for BLEU/CHRF with horovod required the secondary workers to also create checkpoint decoders.

## [2.3.0]

### Added

- Added support for target factors.
  If provided with additional target-side tokens/features (token-parallel to the regular target-side) at training time,
  the model can now learn to predict these in a multi-task setting. You can provide target factor data similar to source
  factors: `--target-factors <factor_file1> [<factor_fileN>]`. During training, Sockeye optimizes one loss per factor
  in a multi-task setting. The weight of the losses can be controlled by `--target-factors-weight`.
  At inference, target factors are decoded greedily, they do not participate in beam search.
  The predicted factor at each time step is the argmax over its separate output
  layer distribution. To receive the target factor predictions at inference time, use
  `--output-type translation_with_factors`.

### Changed

- `load_model(s)` now returns a list of target vocabs.
- Default source factor combination changed to `sum` (was `concat` before).
- `SockeyeModel` class has three new properties: `num_target_factors`, `target_factor_configs`,
  and `factor_output_layers`.

## [2.2.8]

### Changed
- Make source/target data parameters required for the scoring CLI to avoid cryptic error messages.

## [2.2.7]

### Added

- Added an argument to specify the log level of secondary workers. Defaults to ERROR to hide any logs except for exceptions.

## [2.2.6]

### Fixed
- Avoid a crash due to an edge case when no model improvement has been observed by the time the learning rate gets reduced for the first time.

## [2.2.5]

### Fixed
- Enforce sentence batching for sockeye score tool, set default batch size to 56

## [2.2.4]

### Changed
- Use softmax with length in DotAttentionCell.
- Use `contrib.arange_like` in AutoRegressiveBias block to reduce number of ops.

## [2.2.3]

### Added

- Log the absolute number of `<unk>` tokens in source and target data

## [2.2.2]

### Fixed

- Fix: Guard against null division for small batch sizes.

## [2.2.1]

## Fixed

- Fixes a corner case bug by which the beam decoder can wrongly return a best hypothesis with -infinite score.

## [2.2.0]

### Changed

- Replaced multi-head attention with [interleaved_matmul_encdec](https://github.com/apache/incubator-mxnet/pull/16408) operators, which removes previously needed transposes and improves performance.

- Beam search states and model layers now assume time-major format.

## [2.1.26]

### Fixed

- Fixes a backwards incompatibility introduced in 2.1.17, which would prevent models trained with prior versions to be used for inference.

## [2.1.25]

### Changed

- Reverting PR #772 as it causes issues with `amp`.

## [2.1.24]

### Changed

- Make sure to write a final checkpoint when stopping with `--max-updates`, `--max-samples` or `--max-num-epochs`.

## [2.1.23]

### Changed

- Updated to [MXNet 1.7.0](https://github.com/apache/incubator-mxnet/tree/1.7.0).
- Re-introduced use of softmax with length parameter in DotAttentionCell (see PR #772).

## [2.1.22]

### Added

- Re-introduced `--softmax-temperature` flag for `sockeye.score` and `sockeye.translate`.

## [2.1.21]

### Added

- Added an optional ability to cache encoder outputs of model.

## [2.1.20]

### Fixed

- Fixed a bug where the training state object was saved to disk before training metrics were added to it, leading to an inconsistency between the training state object and the metrics file (see #859).

## [2.1.19]

### Fixed

- When loading a shard in Horovod mode, there is now a check that each non-empty bucket contains enough sentences to cover each worker's slice. If not, the bucket's sentences are replicated to guarantee coverage.

## [2.1.18]

### Fixed

- Fixed a bug where sampling translation fails because an array is created in the wrong context.

## [2.1.17]

### Added

- Added `layers.SSRU`, which implements a Simpler Simple Recurrent Unit as described in
Kim et al, "From Research to Production and Back: Ludicrously Fast Neural Machine Translation" WNGT 2019.

- Added `ssru_transformer` option to `--decoder`, which enables the usage of SSRUs as a replacement for the decoder-side self-attention layers.

### Changed

- Reduced the number of arguments for `MultiHeadSelfAttention.hybrid_forward()`.
 `previous_keys` and `previous_values` should now be input together as `previous_states`, a list containing two symbols.

## [2.1.16]

### Fixed

- Fixed batch sizing error introduced in version 2.1.12 (c00da52) that caused batch sizes to be multiplied by the number of devices. Batch sizing now works as documented (same as pre-2.1.12 versions).
- Fixed `max-word` batching to properly size batches to a multiple of both `--batch-sentences-multiple-of` and the number of devices.

## [2.1.15]

### Added

- Inference option `--mc-dropout` to use dropout during inference, leading to non-deterministic output. This option uses the same dropout parameters present in the model config file.

## [2.1.14]

### Added

- Added `sockeye.rerank` option `--output` to specify output file.
- Added `sockeye.rerank` option `--output-reference-instead-of-blank` to output reference line instead of best hypothesis when best hypothesis is blank.


## [2.1.13]

### Added

- Training option `--quiet-secondary-workers` that suppresses console output for secondary workers when training with Horovod/MPI.
- Set version of isort to `<5.0.0` in requirements.dev.txt to avoid incompatibility between newer versions of isort and pylint.

## [2.1.12]

### Added

- Batch type option `max-word` for max number of words including padding tokens (more predictable memory usage than `word`).
- Batching option `--batch-sentences-multiple-of` that is similar to `--round-batch-sizes-to-multiple-of` but always rounds down (more predictable memory usage).

### Changed

- Default bucketing settings changed to width 8, max sequence length 95 (96 including BOS/EOS tokens), and no bucket scaling.
- Argument `--no-bucket-scaling` replaced with `--bucket-scaling` which is False by default.

## [2.1.11]

### Changed

- Updated `sockeye.rerank` module to use "add-k" smoothing for sentence-level BLEU.

### Fixed

- Updated `sockeye.rerank` module to use current N-best format.

## [2.1.10]

### Changed

- Changed to a cross-entropy loss implementation that avoids the use of SoftmaxOutput.

## [2.1.9]

### Added

- Added training argument `--ignore-extra-params` to ignore extra parameters when loading models.  The primary use case is continuing training with a model that has already been annotated with scaling factors (`sockeye.quantize`).

### Fixed

- Properly pass `allow_missing` flag to `model.load_parameters()`

## [2.1.8]

### Changed

- Update to sacrebleu=1.4.10

## [2.1.7]

### Changed

- Optimize prepare_data by saving the shards in parallel. The prepare_data script accepts a new parameter `--max-processes` to control the level of parallelism with which shards are written to disk.

## [2.1.6]

### Changed

- Updated Dockerfiles optimized for CPU (intgemm int8 inference, full MKL support) and GPU (distributed training with Horovod).  See [sockeye_contrib/docker](sockeye_contrib/docker).

### Added

- Official support for int8 quantization with [intgemm](https://github.com/kpu/intgemm):
  - This requires the "intgemm" fork of MXNet ([kpuatamazon/incubator-mxnet/intgemm](https://github.com/kpuatamazon/incubator-mxnet/tree/intgemm)).  This is the version of MXNet used in the Sockeye CPU docker image (see [sockeye_contrib/docker](sockeye_contrib/docker)).
  - Use `sockeye.translate --dtype int8` to quantize a trained float32 model at runtime.
  - Use the `sockeye.quantize` CLI to annotate a float32 model with int8 scaling factors for fast runtime quantization.

## [2.1.5]

### Changed

- Changed state caching for transformer models during beam search to cache states with attention heads already separated out. This avoids repeated transpose operations during decoding, leading to faster inference.

## [2.1.4]

### Added

- Added Dockerfiles that build an experimental CPU-optimized Sockeye image:
  - Uses the latest versions of [kpuatamazon/incubator-mxnet](https://github.com/kpuatamazon/incubator-mxnet) (supports [intgemm](https://github.com/kpu/intgemm) and makes full use of Intel MKL) and [kpuatamazon/sockeye](https://github.com/kpuatamazon/sockeye) (supports int8 quantization for inference).
  - See [sockeye_contrib/docker](sockeye_contrib/docker).

## [2.1.3]

### Changed

- Performance optimizations to beam search inference
  - Remove unneeded take ops on encoder states
  - Gathering input data before sending to GPU, rather than sending each batch element individually
  - All of beam search can be done in fp16, if specified by the model
  - Other small miscellaneous optimizations
- Model states are now a flat list in ensemble inference, structure of states provided by `state_structure()`

## [2.1.2]

### Changed

- Updated to [MXNet 1.6.0](https://github.com/apache/incubator-mxnet/tree/1.6.0)

### Added

- Added support for CUDA 10.2

### Removed

- Removed support for CUDA<9.1 / CUDNN<7.5

## [2.1.1]

### Added
- Ability to set environment variables from training/translate CLIs before MXNet is imported. For example, users can
  configure MXNet as such: `--env "OMP_NUM_THREADS=1;MXNET_ENGINE_TYPE=NaiveEngine"`

## [2.1.0]

### Changed

- Version bump, which should have been included in commit b0461b due to incompatible models.

## [2.0.1]

### Changed

- Inference defaults to using the max input length observed in training (versus scaling down based on mean length ratio and standard deviations).

### Added

- Additional parameter fixing strategies:
  - `all_except_feed_forward`: Only train feed forward layers.
  - `encoder_and_source_embeddings`: Only train the decoder (decoder layers, output layer, and target embeddings).
  - `encoder_half_and_source_embeddings`: Train the latter half of encoder layers and the decoder.
- Option to specify the number of CPU threads without using an environment variable (`--omp-num-threads`).
- More flexibility for source factors combination

## [2.0.0]

### Changed

- Update to [MXNet 1.5.0](https://github.com/apache/incubator-mxnet/tree/1.5.0)
- Moved `SockeyeModel` implementation and all layers to [Gluon API](http://mxnet.incubator.apache.org/versions/master/gluon/index.html)
- Removed support for Python 3.4.
- Removed image captioning module
- Removed outdated Autopilot module
- Removed unused training options: Eve, Nadam, RMSProp, Nag, Adagrad, and Adadelta optimizers, `fixed-step` and `fixed-rate-inv-t` learning rate schedulers
- Updated and renamed learning rate scheduler `fixed-rate-inv-sqrt-t` -> `inv-sqrt-decay`
- Added script for plotting metrics files: [sockeye_contrib/plot_metrics.py](sockeye_contrib/plot_metrics.py)
- Removed option `--weight-tying`.  Weight tying is enabled by default, disable with `--weight-tying-type none`.

### Added

- Added distributed training support with Horovod/MPI.  Use `horovodrun` and the `--horovod` training flag.
- Added Dockerfiles that build a Sockeye image with all features enabled.  See [sockeye_contrib/docker](sockeye_contrib/docker).
- Added `none` learning rate scheduler (use a fixed rate throughout training)
- Added `linear-decay` learning rate scheduler
- Added training option `--learning-rate-t-scale` for time-based decay schedulers
- Added support for MXNet's [Automatic Mixed Precision](https://mxnet.incubator.apache.org/versions/master/tutorials/amp/amp_tutorial.html).  Activate with the `--amp` training flag.  For best results, make sure as many model dimensions are possible are multiples of 8.
- Added options for making various model dimensions multiples of a given value.  For example, use `--pad-vocab-to-multiple-of 8`, `--bucket-width 8 --no-bucket-scaling`, and `--round-batch-sizes-to-multiple-of 8` with AMP training.
- Added [GluonNLP](http://gluon-nlp.mxnet.io/)'s BERTAdam optimizer, an implementation of the Adam variant used by Devlin et al. ([2018](https://arxiv.org/pdf/1810.04805.pdf)).  Use `--optimizer bertadam`.
- Added training option `--checkpoint-improvement-threshold` to set the amount of metric improvement required over the window of previous checkpoints to be considered actual model improvement (used with `--max-num-checkpoint-not-improved`).

## [1.18.103]
### Added
- Added ability to score image-sentence pairs by extending the scoring feature originally implemented for machine
  translation to the image captioning module.

## [1.18.102]
### Fixed
- Fixed loading of more than 10 source vocabulary files to be in the right, numerical order.

## [1.18.101]
### Changed
- Update to Sacrebleu 1.3.6

## [1.18.100]
### Fixed
- Always initializing the multiprocessing context. This should fix issues observed when running `sockeye-train`.

## [1.18.99]
### Changed
- Updated to [MXNet 1.4.1](https://github.com/apache/incubator-mxnet/tree/1.4.1)

## [1.18.98]
### Changed
- Converted several transformer-related layer implementations to Gluon HybridBlocks. No functional change.

## [1.18.97]
### Changed
- Updated to PyYAML 5.1

## [1.18.96]
### Changed
- Extracted prepare vocab functionality in the build vocab step into its own function. This matches the pattern in prepare data and train where the main() function only has argparsing, and it invokes a separate function to do the work. This is to allow modules that import this one to circumvent the command line.

## [1.18.95]
### Changed
- Removed custom operators from transformer models and replaced them with symbolic operators.
  Improves Performance.

## [1.18.94]
### Added
- Added ability to accumulate gradients over multiple batches (--update-interval). This allows simulation of large
  batch sizes on environments with limited memory. For example: training with `--batch-size 4096 --update-interval 2`
  should be close to training with `--batch-size 8192` at smaller memory footprint.

## [1.18.93]
### Fixed
- Made `brevity_penalty` argument in `Translator` class optional to ensure backwards compatibility.

## [1.18.92]
### Added
- Added sentence length (and length ratio) prediction to be able to discourage hypotheses that are too short at inference time. Can be enabled for training with `--length-task` and with `--brevity-penalty-type` during inference.

## [1.18.91]
### Changed
- Multiple lexicons can now be specified with the `--restrict-lexicon` option:
  - For a single lexicon: `--restrict-lexicon /path/to/lexicon`.
  - For multiple lexicons: `--restrict-lexicon key1:/path/to/lexicon1 key2:/path/to/lexicon2 ...`.
  - Use `--json-input` to specify the lexicon to use for each input, ex: `{"text": "some input string", "restrict_lexicon": "key1"}`.

## [1.18.90]
### Changed
- Updated to [MXNet 1.4.0](https://github.com/apache/incubator-mxnet/tree/1.4.0)
- Integration tests no longer check for equivalence of outputs with batch size 2

## [1.18.89]
### Fixed
- Made the length ratios per bucket change backwards compatible.

## [1.18.88]
### Changed
- Made sacrebleu a pip dependency and removed it from `sockeye_contrib`.

## [1.18.87]
### Added
- Data statistics at training time now compute mean and standard deviation of length ratios per bucket.
  This information is stored in the model's config, but not used at the moment.

## [1.18.86]
### Added
- Added the `--fixed-param-strategy` option that allows fixing various model parameters during training via named strategies.
  These include some of the simpler combinations from [Wuebker et al. (2018)](https://arxiv.org/abs/1811.01990) such as fixing everything except the first and last layers of the encoder and decoder (`all_except_outer_layers`).  See the help message for a full list of strategies.

## [1.18.85]
### Changed
- Disabled dynamic batching for `Translator.translate()` by default due to increased memory usage. The default is to
  fill-up batches to `Translator.max_batch_size`.
  Dynamic batching can still be enabled if `fill_up_batches` is set to False.
### Added
- Added parameter to force training to stop after a given number of checkpoints. Useful when forced to share limited GPU resources.

## [1.18.84]
### Fixed
- Fixed lexical constraints bugs that broke batching and caused large drop in BLEU.
  These were introduced with sampling (1.18.64).

## [1.18.83]
### Changed
 - The embedding size is automatically adjusted to the Transformer model size in case it is not specified on the command line.

## [1.18.82]
### Fixed
- Fixed type conversion in metrics file reading introduced in 1.18.79.

## [1.18.81]
### Fixed
- Making sure the training pickled training state contains the checkpoint decoder's BLEU score of the last checkpoint.

## [1.18.80]
### Fixed
- Fixed a bug introduced in 1.18.77 where blank lines in the training data resulted in failure.

## [1.18.79]
### Added
- Writing of the convergence/divergence status to the metrics file and guarding against numpy.histogram's errors for NaNs during divergent behaviour.

## [1.18.78]
### Changed
- Dynamic batch sizes: `Translator.translate()` will adjust batch size in beam search to the actual number of inputs without using padding.

## [1.18.77]
### Added
- `sockeye.score` now loads data on demand and doesn't skip any input lines

## [1.18.76]
### Changed
- Do not compare scores from translation and scoring in integration tests.

### Added
- Adding the option via the flag `--stop-training-on-decoder-failure` to stop training in case the checkpoint decoder dies (e.g. because there is not enough memory).
In case this is turned on a checkpoint decoder is launched right when training starts in order to fail as early as possible.

## [1.18.75]
### Changed
- Do not create dropout layers for inference models for performance reasons.

## [1.18.74]
### Changed
- Revert change in 1.18.72 as no memory saving could be observed.

## [1.18.73]
### Fixed
- Fixed a bug where `source-factors-num-embed` was not correctly adjusted to `num-embed`
  when using prepared data & `source-factor-combine` sum.

## [1.18.72]
### Changed
- Removed use of `expand_dims` in favor of `reshape` to save memory.

## [1.18.71]
### Fixed
- Fixed default setting of source factor combination to be 'concat' for backwards compatibility.

## [1.18.70]
### Added
- Sockeye now outputs fields found in a JSON input object, if they are not overwritten by Sockeye. This behavior can be enabled by selecting `--json-input` (to read input as a JSON object) and `--output-type json` (to write a JSON object to output).

## [1.18.69]
### Added
- Source factors can now be added to the embeddings instead of concatenated with `--source-factors-combine sum` (default: concat)

## [1.18.68]
- Fixed training crashes with `--learning-rate-decay-optimizer-states-reset initial` option.

## [1.18.67]
### Added
- Added `fertility` as a further type of attention coverage.
- Added an option for training to keep the initializations of the model via `--keep-initializations`. When set, the trainer will avoid deleting the params file for the first checkpoint, no matter what `--keep-last-params` is set to.

## [1.18.66]
### Fixed
- Fix to argument names that are allowed to differ for resuming training.

## [1.18.65]
### Changed
- More informative error message about inconsistent --shared-vocab setting.

## [1.18.64]
### Added
- Adding translation sampling via `--sample [N]`. This causes the decoder to sample each next step from the target distribution probabilities at each
  timestep. An optional value of `N` causes the decoder to sample only from the top `N` vocabulary items for each hypothesis at each timestep (the
  default is 0, meaning to sample from the entire vocabulary).

## [1.18.63]
### Changed
- The checkpoint decoder and nvidia-smi subprocess are now launched from a forkserver, allowing for a better separation between processes.

## [1.18.62]
### Added
- Add option to make `TranslatorInputs` directly from a dict.

## [1.18.61]
### Changed
- Update to MXNet 1.3.1. Removed requirements/requirements.gpu-cu{75,91}.txt as CUDA 7.5 and 9.1 are deprecated.

## [1.18.60]
### Fixed
- Performance optimization to skip the softmax operation for single model greedy decoding is now only applied if no translation scores are required in the output.

## [1.18.59]
### Added
- Full training state is now returned from EarlyStoppingTrainer's fit().
### Changed
- Training state cleanup will not be performed for training runs that did not converge yet.
- Switched to portalocker for locking files (Windows compatibility).

## [1.18.58]
### Added
- Added nbest translation, exposed as `--nbest-size`. Nbest translation means to not only output the most probable translation according to a model, but the top n most probable hypotheses. If `--nbest-size > 1` and the option `--output-type` is not explicitly specified, the output type will be changed to one JSON list of nbest translations per line. `--nbest-size` can never be larger than `--beam-size`.

### Changed
- Changed `sockeye.rerank` CLI to be compatible with nbest translation JSON output format.

## [1.18.57]
### Added
- Added `sockeye.score` CLI for quickly scoring existing translations ([documentation](tutorials/scoring.md)).
### Fixed
- Entry-point clean-up after the contrib/ rename

## [1.18.56]
### Changed
- Update to MXNet 1.3.0.post0

## [1.18.55]
- Renamed `contrib` to less-generic `sockeye_contrib`

## [1.18.54]
### Added
- `--source-factor-vocabs` can be set to provide source factor vocabularies.

## [1.18.53]
### Added
- Always skipping softmax for greedy decoding by default, only for single models.
- Added option `--skip-topk` for greedy decoding.

## [1.18.52]
### Fixed
- Fixed bug in constrained decoding to make sure best hypothesis satifies all constraints.

## [1.18.51]
### Added
- Added a CLI for reranking of an nbest list of translations.

## [1.18.50]
### Fixed
- Check for equivalency of training and validation source factors was incorrectly indented.

## [1.18.49]
### Changed
- Removed dependence on the nvidia-smi tool. The number of GPUs is now determined programatically.

## [1.18.48]
### Changed
- Translator.max_input_length now reports correct maximum input length for TranslatorInput objects, independent of the internal representation, where an additional EOS gets added.

## [1.18.47]
### Changed
- translate CLI: no longer rely on external, user-given input id for sorting translations. Also allow string ids for sentences.

## [1.18.46]
### Fixed
- Fixed issue with `--num-words 0:0` in image captioning and another issue related to loading all features to memory with variable length.

## [1.18.45]
### Added
- Added an 8 layer LSTM model similar (but not exactly identical) to the 'GNMT' architecture to autopilot.

## [1.18.44]
### Fixed
- Fixed an issue with `--max-num-epochs` causing training to stop before the update/batch that actually completes the epoch was made.

## [1.18.43]
### Added
- `<s>` now supported as the first token in a multi-word negative constraint
  (e.g., `<s> I think` to prevent a sentence from starting with `I think`)
### Fixed
- Bugfix in resetting the state of a multiple-word negative constraint

## [1.18.42]
### Changed
- Simplified gluon blocks for length calculation

## [1.18.41]
### Changed
- Require numpy 1.14 or later to avoid MKL conflicts between numpy as mxnet-mkl.

## [1.18.40]
### Fixed
- Fixed bad check for existence of negative constraints.
- Resolved conflict for phrases that are both positive and negative constraints.
- Fixed softmax temperature at inference time.

## [1.18.39]
### Added
- Image Captioning now supports constrained decoding.
- Image Captioning: zero padding of features now allows input features of different shape for each image.

## [1.18.38]
### Fixed
- Fixed issue with the incorrect order of translations when empty inputs are present and translating in chunks.

## [1.18.37]
### Fixed
- Determining the max output length for each sentence in a batch by the bucket length rather than the actual in order to match the behavior of a single sentence translation.

## [1.18.36]
### Changed
- Updated to [MXNet 1.2.1](https://github.com/apache/incubator-mxnet/tree/1.2.1)

## [1.18.35]
### Added
- ROUGE scores are now available in `sockeye-evaluate`.
- Enabled CHRF as an early-stopping metric.

## [1.18.34]
### Added
- Added support for `--beam-search-stop first` for decoding jobs with `--batch-size > 1`.

## [1.18.33]
### Added
- Now supports negative constraints, which are phrases that must *not* appear in the output.
   - Global constraints can be listed in a (pre-processed) file, one per line: `--avoid-list FILE`
   - Per-sentence constraints are passed using the `avoid` keyword in the JSON object, with a list of strings as its field value.

## [1.18.32]
### Added
- Added option to pad vocabulary to a multiple of x: e.g. `--pad-vocab-to-multiple-of 16`.

## [1.18.31]
### Added
- Pre-training the RNN decoder. Usage:
  1. Train with flag `--decoder-only`.
  2. Feed identical source/target training data.

## [1.18.30]
### Fixed
- Preserving max output length for each sentence to allow having identical translations for both with and without batching.

## [1.18.29]
### Changed
- No longer restrict the vocabulary to 50,000 words by default, but rather create the vocabulary from all words which occur at least `--word-min-count` times. Specifying `--num-words` explicitly will still lead to a restricted
  vocabulary.

## [1.18.28]
### Changed
- Temporarily fixing the pyyaml version to 3.12 as version 4.1 introduced some backwards incompatible changes.

## [1.18.27]
### Fixed
- Fix silent failing of NDArray splits during inference by using a version that always returns a list. This was causing incorrect behavior when using lexicon restriction and batch inference with a single source factor.

## [1.18.26]
### Added
- ROUGE score evaluation. It can be used as the stopping criterion for tasks such as summarization.

## [1.18.25]
### Changed
- Update requirements to use MKL versions of MXNet for fast CPU operation.

## [1.18.24]
### Added
- Dockerfiles and convenience scripts for running `fast_align` to generate lexical tables.
These tables can be used to create top-K lexicons for faster decoding via vocabulary selection ([documentation](https://github.com/awslabs/sockeye/tree/master/contrib/fast_align)).

### Changed
- Updated default top-K lexicon size from 20 to 200.

## [1.18.23]
### Fixed
- Correctly create the convolutional embedding layers when the encoder is set to `transformer-with-conv-embed`. Previously
no convolutional layers were added so that a standard Transformer model was trained instead.

## [1.18.22]
### Fixed
- Make sure the default bucket is large enough with word based batching when the source is longer than the target (Previously
there was an edge case where the memory usage was sub-optimal with word based batching and longer source than target sentences).

## [1.18.21]
### Fixed
- Constrained decoding was missing a crucial cast
- Fixed test cases that should have caught this

## [1.18.20]
### Changed
- Transformer parametrization flags (model size, # of attention heads, feed-forward layer size) can now optionally
  defined separately for encoder & decoder. For example, to use a different transformer model size for the encoder,
  pass `--transformer-model-size 1024:512`.

## [1.18.19]
### Added
- LHUC is now supported in transformer models

## [1.18.18]
### Added
- \[Experimental\] Introducing the image captioning module. Type of models supported: ConvNet encoder - Sockeye NMT decoders. This includes also a feature extraction script,
an image-text iterator that loads features, training and inference pipelines and a visualization script that loads images and captions.
See [this tutorial](tutorials/image_captioning) for its usage. This module is experimental therefore its maintenance is not fully guaranteed.

## [1.18.17]
### Changed
- Updated to MXNet 1.2
- Use of the new LayerNormalization operator to save GPU memory.

## [1.18.16]
### Fixed
- Removed summation of gradient arrays when logging gradients.
  This clogged the memory on the primary GPU device over time when many checkpoints were done.
  Gradient histograms are now logged to Tensorboard separated by device.

## [1.18.15]
### Added
- Added decoding with target-side lexical constraints (documentation in `tutorials/constraints`).

## [1.18.14]
### Added
- Introduced Sockeye Autopilot for single-command end-to-end system building.
See the [Autopilot documentation]((https://github.com/awslabs/sockeye/tree/master/contrib/autopilot)) and run with: `sockeye-autopilot`.
Autopilot is a `contrib` module with its own tests that are run periodically.
It is not included in the comprehensive tests run for every commit.

## [1.18.13]
### Fixed
- Fixed two bugs with training resumption:
  1. removed overly strict assertion in the data iterator for model states before the first checkpoint.
  2. removed deletion of Tensorboard log directory.

### Added
- Added support for config files. Command line parameters have precedence over the values read from the config file.
  Minimal working example:
  `python -m sockeye.train --config config.yaml` with contents of `config.yaml` as follows:
  ```yaml
  source: source.txt
  target: target.txt
  output: out
  validation_source: valid.source.txt
  validation_target: valid.target.txt
  ```
### Changed
  The full set of arguments is serialized to `out/args.yaml` at the beginning of training (before json was used).

## [1.18.12]
### Changed
- All source side sequences now get appended an additional end-of-sentence (EOS) symbol. This change is backwards
  compatible meaning that inference with older models will still work without the EOS symbol.

## [1.18.11]
### Changed
- Default training parameters have been changed to reflect the setup used in our arXiv paper. Specifically, the default
  is now to train a 6 layer Transformer model with word based batching. The only difference to the paper is that weight
  tying is still turned off by default, as there may be use cases in which tying the source and target vocabularies is
  not appropriate. Turn it on using `--weight-tying --weight-tying-type=src_trg_softmax`. Additionally, BLEU scores from
  a checkpoint decoder are now monitored by default.

## [1.18.10]
### Fixed
- Re-allow early stopping w.r.t BLEU

## [1.18.9]
### Fixed
- Fixed a problem with lhuc boolean flags passed as None.

### Added
- Reorganized beam search. Normalization is applied only to completed hypotheses, and pruning of
  hypotheses (logprob against highest-scoring completed hypothesis) can be specified with
  `--beam-prune X`
- Enabled stopping at first completed hypothesis with `--beam-search-stop first` (default is 'all')

## [1.18.8]
### Removed
- Removed tensorboard logging of embedding & output parameters at every checkpoint. This used a lot of disk space.

## [1.18.7]
### Added
- Added support for LHUC in RNN models (David Vilar, "Learning Hidden Unit
  Contribution for Adapting Neural Machine Translation Models" NAACL 2018)

### Fixed
- Word based batching with very small batch sizes.

## [1.18.6]
### Fixed
- Fixed a problem with learning rate scheduler not properly being loaded when resuming training.

## [1.18.5]
### Fixed
- Fixed a problem with trainer not waiting for the last checkpoint decoder (#367).

## [1.18.4]
### Added
- Added options to control training length w.r.t number of updates/batches or number of samples:
  `--min-updates`, `--max-updates`, `--min-samples`, `--max-samples`.

## [1.18.3]
### Changed
- Training now supports training and validation data that contains empty segments. If a segment is empty, it is skipped
  during loading and a warning message including the number of empty segments is printed.

## [1.18.2]
### Changed
- Removed combined linear projection of keys & values in source attention transformer layers for
  performance improvements.
- The topk operator is performed in a single operation during batch decoding instead of running in a loop over each
sentence, bringing speed benefits in batch decoding.

## [1.18.1]
### Added
- Added Tensorboard logging for all parameter values and gradients as histograms/distributions. The logged values
  correspond to the current batch at checkpoint time.

### Changed
- Tensorboard logging now is done with the MXNet compatible 'mxboard' that supports logging of all kinds of events
  (scalars, histograms, embeddings, etc.). If installed, training events are written out to Tensorboard compatible
  even files automatically.

### Removed
- Removed the `--use-tensorboard` argument from `sockeye.train`. Tensorboard logging is now enabled by default if
  `mxboard` is installed.

## [1.18.0]
### Changed
- Change default target vocab name in model folder to `vocab.trg.0.json`
- Changed serialization format of top-k lexica to pickle/Numpy instead of JSON.
- `sockeye-lexicon` now supports two subcommands: create & inspect.
  The former provides the same functionality as the previous CLI.
  The latter allows users to pass source words to the top-k lexicon to inspect the set of allowed target words.

### Added
- Added ability to choose a smaller `k` at decoding runtime for lexicon restriction.

## [1.17.5]
### Added
- Added a flag `--strip-unknown-words` to `sockeye.translate` to remove any `<unk>` symbols from the output strings.

## [1.17.4]
### Added
- Added a flag `--fixed-param-names` to prevent certain parameters from being optimized during training.
  This is useful if you want to keep pre-trained embeddings fixed during training.
- Added a flag `--dry-run` to `sockeye.train` to not perform any actual training, but print statistics about the model
  and mode of operation.

## [1.17.3]
### Changed
- `sockeye.evaluate` can now handle multiple hypotheses files by simply specifying `--hypotheses file1 file2...`.
For each metric the mean and standard deviation will be reported across files.

## [1.17.2]
### Added
- Optionally store the beam search history to a `json` output using the `beam_store` output handler.

### Changed
- Use stack operator instead of expand_dims + concat in RNN decoder. Reduces memory usage.

## [1.17.1]
### Changed
 - Updated to [MXNet 1.1.0](https://github.com/apache/incubator-mxnet/tree/1.1.0)

## [1.17.0]
### Added
 - Source factors, as described in

   Linguistic Input Features Improve Neural Machine Translation (Sennrich \& Haddow, WMT 2016)
   [PDF](http://www.aclweb.org/anthology/W16-2209.pdf) [bibtex](http://www.aclweb.org/anthology/W16-2209.bib)

   Additional source factors are enabled by passing `--source-factors file1 [file2 ...]` (`-sf`), where file1, etc. are
   token-parallel to the source (`-s`).
   An analogous parameter, `--validation-source-factors`, is used to pass factors for validation data.
   The flag `--source-factors-num-embed D1 [D2 ...]` denotes the embedding dimensions and is required if source factor
   files are given. Factor embeddings are concatenated to the source embeddings dimension (`--num-embed`).

   At test time, the input sentence and its factors can be passed in via STDIN or command-line arguments.
   - For STDIN, the input and factors should be in a token-based factored format, e.g.,
     `word1|factor1|factor2|... w2|f1|f2|... ...1`.
   - You can also use file arguments, which mirrors training: `--input` takes the path to a file containing the source,
     and `--input-factors` a list of files containing token-parallel factors.
   At test time, an exception is raised if the number of expected factors does not
   match the factors passed along with the input.

 - Removed bias parameters from multi-head attention layers of the transformer.

## [1.16.6]
### Changed
 - Loading/Saving auxiliary parameters of the models. Before aux parameters were not saved or used for initialization.
 Therefore the parameters of certain layers were ignored (e.g., BatchNorm) and randomly initialized. This change
 enables to properly load, save and initialize the layers which use auxiliary parameters.

## [1.16.5]
### Changed
 - Device locking: Only one process will be acquiring GPUs at a time.
 This will lead to consecutive device ids whenever possible.

## [1.16.4]
### Changed
 - Internal change: Standardized all data to be batch-major both at training and at inference time.

## [1.16.3]
### Changed
 - When a device lock file exists and the process has no write permissions for the lock file we assume that the device
 is locked. Previously this lead to an permission denied exception. Please note that in this scenario we an not detect
 if the original Sockeye process did not shut down gracefully. This is not an issue when the sockeye process has write
 permissions on existing lock files as in that case locking is based on file system locks, which cease to exist when a
 process exits.

## [1.16.2]
### Changed
 - Changed to a custom speedometer that tracks samples/sec AND words/sec. The original MXNet speedometer did not take
 variable batch sizes due to word-based batching into account.

## [1.16.1]
### Fixed
 - Fixed entry points in `setup.py`.

## [1.16.0]
### Changed
 - Update to [MXNet 1.0.0](https://github.com/apache/incubator-mxnet/tree/1.0.0) which adds more advanced indexing
features, benefitting the beam search implementation.
 - `--kvstore` now accepts 'nccl' value. Only works if MXNet was compiled with `USE_NCCL=1`.

### Added
 - `--gradient-compression-type` and `--gradient-compression-threshold` flags to use gradient compression.
  See [MXNet FAQ on Gradient Compression](https://mxnet.incubator.apache.org/versions/master/faq/gradient_compression.html).

## [1.15.8]
### Fixed
 - Taking the BOS and EOS tag into account when calculating the maximum input length at inference.

## [1.15.7]
### Fixed
 - fixed a problem with `--num-samples-per-shard` flag not being parsed as int.

## [1.15.6]
### Added
 - New CLI `sockeye.prepare_data` for preprocessing the training data only once before training,
 potentially splitting large datasets into shards. At training time only one shard is loaded into memory at a time,
 limiting the maximum memory usage.

### Changed
 - Instead of using the ```--source``` and ```--target``` arguments ```sockeye.train``` now accepts a
 ```--prepared-data``` argument pointing to the folder containing the preprocessed and sharded data. Using the raw
 training data is still possible and now consumes less memory.

## [1.15.5]
### Added
 - Optionally apply query, key and value projections to the source and target hidden vectors in the CNN model
 before applying the attention mechanism. CLI parameter: `--cnn-project-qkv`.

## [1.15.4]
### Added
 - A warning will be printed if the checkpoint decoder slows down training.

## [1.15.3]
### Added
 - Exposing the xavier random number generator through `--weight-init-xavier-rand-type`.

## [1.15.2]
### Added
 - Exposing MXNet's Nesterov Accelerated Gradient, Adadelta and Adadelta optimizers.

## [1.15.1]
### Added
 - A tool that initializes embedding weights with pretrained word representations, `sockeye.init_embedding`.

## [1.15.0]
### Added
- Added support for Swish-1 (SiLU) activation to transformer models
([Ramachandran et al. 2017: Searching for Activation Functions](https://arxiv.org/pdf/1710.05941.pdf),
[Elfwing et al. 2017: Sigmoid-Weighted Linear Units for Neural Network Function Approximation
in Reinforcement Learning](https://arxiv.org/pdf/1702.03118.pdf)).  Use `--transformer-activation-type swish1`.
- Added support for GELU activation to transformer models ([Hendrycks and Gimpel 2016: Bridging Nonlinearities and
Stochastic Regularizers with Gaussian Error Linear Units](https://arxiv.org/pdf/1606.08415.pdf).
Use `--transformer-activation-type gelu`.

## [1.14.3]
### Changed
- Fast decoding for transformer models. Caches keys and values of self-attention before softmax.
Changed decoding flag `--bucket-width` to apply only to source length.

## [1.14.2]
### Added
 - Gradient norm clipping (`--gradient-clipping-type`) and monitoring.
### Changed
 - Changed `--clip-gradient` to `--gradient-clipping-threshold` for consistency.

## [1.14.1]
### Changed
 - Sorting sentences during decoding before splitting them into batches.
 - Default chunk size: The default chunk size when batching is enabled is now batch_size * 500 during decoding to avoid
  users accidentally forgetting to increase the chunk size.

## [1.14.0]
### Changed
 - Downscaled fixed positional embeddings for CNN models.
 - Renamed `--monitor-bleu` flag to `--decode-and-evaluate` to illustrate that it computes
 other metrics in addition to BLEU.

### Added
 - `--decode-and-evaluate-use-cpu` flag to use CPU for decoding validation data.
 - `--decode-and-evaluate-device-id` flag to use a separate GPU device for validation decoding. If not specified, the
 existing and still default behavior is to use the last acquired GPU for training.

## [1.13.2]
### Added
 - A tool that extracts specified parameters from params.x into a .npz file for downstream applications or analysis.

## [1.13.1]
### Added
 - Added chrF metric
([Popovic 2015: chrF: character n-gram F-score for automatic MT evaluation](http://www.statmt.org/wmt15/pdf/WMT49.pdf)) to Sockeye.
sockeye.evaluate now accepts `bleu` and `chrf` as values for `--metrics`

## [1.13.0]
### Fixed
 - Transformer models do not ignore `--num-embed` anymore as they did silently before.
 As a result there is an error thrown if `--num-embed` != `--transformer-model-size`.
 - Fixed the attention in upper layers (`--rnn-attention-in-upper-layers`), which was previously not passed correctly
 to the decoder.
### Removed
 - Removed RNN parameter (un-)packing and support for FusedRNNCells (removed `--use-fused-rnns` flag).
 These were not used, not correctly initialized, and performed worse than regular RNN cells. Moreover,
 they made the code much more complex. RNN models trained with previous versions are no longer compatible.
- Removed the lexical biasing functionality (Arthur ETAL'16) (removed arguments `--lexical-bias`
 and `--learn-lexical-bias`).

## [1.12.2]
### Changed
 - Updated to [MXNet 0.12.1](https://github.com/apache/incubator-mxnet/releases/tag/0.12.1), which includes an important
 bug fix for CPU decoding.

## [1.12.1]
### Changed
 - Removed dependency on sacrebleu pip package. Now imports directly from `contrib/`.

## [1.12.0]
### Changed
 - Transformers now always use the linear output transformation after combining attention heads, even if input & output
 depth do not differ.

## [1.11.2]
### Fixed
 - Fixed a bug where vocabulary slice padding was defaulting to CPU context.  This was affecting decoding on GPUs with
 very small vocabularies.

## [1.11.1]
### Fixed
 - Fixed an issue with the use of `ignore` in `CrossEntropyMetric::cross_entropy_smoothed`. This was affecting
 runs with Eve optimizer and label smoothing. Thanks @kobenaxie for reporting.

## [1.11.0]
### Added
 - Lexicon-based target vocabulary restriction for faster decoding. New CLI for top-k lexicon creation, sockeye.lexicon.
 New translate CLI argument `--restrict-lexicon`.

### Changed
 - Bleu computation based on Sacrebleu.

## [1.10.5]
### Fixed
 - Fixed yet another bug with the data iterator.

## [1.10.4]
### Fixed
 - Fixed a bug with the revised data iterator not correctly appending EOS symbols for variable-length batches.
 This reverts part of the commit added in 1.10.1 but is now correct again.

## [1.10.3]
### Changed
 - Fixed a bug with max_observed_{source,target}_len being computed on the complete data set, not only on the
 sentences actually added to the buckets based on `--max_seq_len`.

## [1.10.2]
### Added
 - `--max-num-epochs` flag to train for a maximum number of passes through the training data.

## [1.10.1]
### Changed
 - Reduced memory footprint when creating data iterators: integer sequences
 are streamed from disk when being assigned to buckets.

## [1.10.0]
### Changed
 - Updated MXNet dependency to 0.12 (w/ MKL support by default).
 - Changed `--smoothed-cross-entropy-alpha` to `--label-smoothing`.
 Label smoothing should now require significantly less memory due to its addition to MXNet's `SoftmaxOutput` operator.
 - `--weight-normalization` now applies not only to convolutional weight matrices, but to output layers of all decoders.
 It is also independent of weight tying.
 - Transformers now use `--embed-dropout`. Before they were using `--transformer-dropout-prepost` for this.
 - Transformers now scale their embedding vectors before adding fixed positional embeddings.
 This turns out to be crucial for effective learning.
 - `.param` files now use 5 digit identifiers to reduce risk of overflowing with many checkpoints.

### Added
 - Added CUDA 9.0 requirements file.
 - `--loss-normalization-type`. Added a new flag to control loss normalization. New default is to normalize
 by the number of valid, non-PAD tokens instead of the batch size.
 - `--weight-init-xavier-factor-type`. Added new flag to control Xavier factor type when `--weight-init=xavier`.
 - `--embed-weight-init`. Added new flag for initialization of embeddings matrices.

### Removed
 - `--smoothed-cross-entropy-alpha` argument. See above.
 - `--normalize-loss` argument. See above.

## [1.9.0]
### Added
 - Batch decoding. New options for the translate CLI: ``--batch-size`` and ``--chunk-size``. Translator.translate()
 now accepts and returns lists of inputs and outputs.

## [1.8.4]
### Added
 - Exposing the MXNet KVStore through the ``--kvstore`` argument, potentially enabling distributed training.

## [1.8.3]
### Added
 - Optional smart rollback of parameters and optimizer states after updating the learning rate
 if not improved for x checkpoints. New flags: ``--learning-rate-decay-param-reset``,
 ``--learning-rate-decay-optimizer-states-reset``

## [1.8.2]
### Fixed
 - The RNN variational dropout mask is now independent of the input
 (previously any zero initial state led to the first state being canceled).
 - Correctly pass `self.dropout_inputs` float to `mx.sym.Dropout` in `VariationalDropoutCell`.

## [1.8.1]
### Changed
 - Instead of truncating sentences exceeding the maximum input length they are now translated in chunks.

## [1.8.0]
### Added
 - Convolutional decoder.
 - Weight normalization (for CNN only so far).
 - Learned positional embeddings for the transformer.

### Changed
 - `--attention-*` CLI params renamed to `--rnn-attention-*`.
 - `--transformer-no-positional-encodings` generalized to `--transformer-positional-embedding-type`.<|MERGE_RESOLUTION|>--- conflicted
+++ resolved
@@ -11,16 +11,14 @@
 
 Each version section may have have subsections for: _Added_, _Changed_, _Removed_, _Deprecated_, and _Fixed_.
 
-<<<<<<< HEAD
 ## [2.4.0]
 ### Changed
 - Updated to MXnet 2.0 with Gluon 2.0 and full numpy support.
-=======
+
 ## [2.3.18]
 ### Changed
 
 - Updated Docker builds and documentation.  See [sockeye_contrib/docker](sockeye_contrib/docker).
->>>>>>> a9c5fceb
 
 ## [2.3.17]
 ### Added
