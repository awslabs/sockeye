--- conflicted
+++ resolved
@@ -10,15 +10,14 @@
 
 Each version section may have have subsections for: _Added_, _Changed_, _Removed_, _Deprecated_, and _Fixed_.
 
-## [1.18.15]
-<<<<<<< HEAD
+## [1.18.16]
 ### Changed
 - Updated to MXNet 1.2
 - Use of the new LayerNormalization operator to save GPU memory.
-=======
+
+## [1.18.15]
 ### Added
 - Added decoding with target-side lexical constraints (documentation in `tutorials/constraints`).
->>>>>>> 5873da5b
 
 ## [1.18.14]
 ### Added
