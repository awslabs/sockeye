# Changelog
All notable changes to the project are documented in this file.

Version numbers are of the form `1.0.0`.
Any version bump in the last digit is backwards-compatible, in that a model trained with the previous version can still
be used for translation with the new version.
Any bump in the second digit indicates a backwards-incompatible change,
e.g. due to changing the architecture or simply modifying model parameter names.
Note that Sockeye has checks in place to not translate with an old model that was trained with an incompatible version.

Each version section may have have subsections for: _Added_, _Changed_, _Removed_, _Deprecated_, and _Fixed_.

## [1.18.53]
<<<<<<< HEAD
### Changed
- `--source-vocab` can take multiple files for additional source factor vocabularies.
=======
### Added
- Always skipping softmax for greedy decoding by default, only for single models.
- Added option `--skip-topk` for greedy decoding.
>>>>>>> d182038f

## [1.18.52]
### Fixed
- Fixed bug in constrained decoding to make sure best hypothesis satifies all constraints.

## [1.18.51]
### Added
- Added a CLI for reranking of an nbest list of translations.

## [1.18.50]
### Fixed
- Check for equivalency of training and validation source factors was incorrectly indented.

## [1.18.49]
### Changed
- Removed dependence on the nvidia-smi tool. The number of GPUs is now determined programatically.

## [1.18.48]
### Changed
- Translator.max_input_length now reports correct maximum input length for TranslatorInput objects, independent of the internal representation, where an additional EOS gets added. 

## [1.18.47]
### Changed
- translate CLI: no longer rely on external, user-given input id for sorting translations. Also allow string ids for sentences.

## [1.18.46]
### Fixed
- Fixed issue with `--num-words 0:0` in image captioning and another issue related to loading all features to memory with variable length.

## [1.18.45]
### Added
- Added an 8 layer LSTM model similar (but not exactly identical) to the 'GNMT' architecture to autopilot.

## [1.18.44]
### Fixed
- Fixed an issue with `--max-num-epochs` causing training to stop before the update/batch that actually completes the epoch was made.

## [1.18.43]
### Added
- `<s>` now supported as the first token in a multi-word negative constraint
  (e.g., `<s> I think` to prevent a sentence from starting with `I think`)
### Fixed
- Bugfix in resetting the state of a multiple-word negative constraint

## [1.18.42]
### Changed
- Simplified gluon blocks for length calculation

## [1.18.41]
### Changed
- Require numpy 1.14 or later to avoid MKL conflicts between numpy as mxnet-mkl.

## [1.18.40]
### Fixed
- Fixed bad check for existence of negative constraints.
- Resolved conflict for phrases that are both positive and negative constraints.
- Fixed softmax temperature at inference time.

## [1.18.39]
### Added
- Image Captioning now supports constrained decoding.
- Image Captioning: zero padding of features now allows input features of different shape for each image.

## [1.18.38]
### Fixed
- Fixed issue with the incorrect order of translations when empty inputs are present and translating in chunks.

## [1.18.37]
### Fixed
- Determining the max output length for each sentence in a batch by the bucket length rather than the actual in order to match the behavior of a single sentence translation.

## [1.18.36]
### Changed
- Updated to [MXNet 1.2.1](https://github.com/apache/incubator-mxnet/tree/1.2.1)

## [1.18.35]
### Added
- ROUGE scores are now available in `sockeye-evaluate`.
- Enabled CHRF as an early-stopping metric.

## [1.18.34]
### Added
- Added support for `--beam-search-stop first` for decoding jobs with `--batch-size > 1`.

## [1.18.33]
### Added
- Now supports negative constraints, which are phrases that must *not* appear in the output.
   - Global constraints can be listed in a (pre-processed) file, one per line: `--avoid-list FILE`
   - Per-sentence constraints are passed using the `avoid` keyword in the JSON object, with a list of strings as its field value.

## [1.18.32]
### Added
- Added option to pad vocabulary to a multiple of x: e.g. `--pad-vocab-to-multiple-of 16`.

## [1.18.31]
### Added
- Pre-training the RNN decoder. Usage:
  1. Train with flag `--decoder-only`.
  2. Feed identical source/target training data.

## [1.18.30]
### Fixed
- Preserving max output length for each sentence to allow having identical translations for both with and without batching.

## [1.18.29]
### Changed
- No longer restrict the vocabulary to 50,000 words by default, but rather create the vocabulary from all words which occur at least `--word-min-count` times. Specifying `--num-words` explicitly will still lead to a restricted
  vocabulary.

## [1.18.28]
### Changed
- Temporarily fixing the pyyaml version to 3.12 as version 4.1 introduced some backwards incompatible changes.

## [1.18.27]
### Fixed
- Fix silent failing of NDArray splits during inference by using a version that always returns a list. This was causing incorrect behavior when using lexicon restriction and batch inference with a single source factor.

## [1.18.26]
### Added
- ROUGE score evaluation. It can be used as the stopping criterion for tasks such as summarization.

## [1.18.25]
### Changed
- Update requirements to use MKL versions of MXNet for fast CPU operation.

## [1.18.24]
### Added
- Dockerfiles and convenience scripts for running `fast_align` to generate lexical tables.
These tables can be used to create top-K lexicons for faster decoding via vocabulary selection ([documentation](https://github.com/awslabs/sockeye/tree/master/contrib/fast_align)).

### Changed
- Updated default top-K lexicon size from 20 to 200.

## [1.18.23]
### Fixed
- Correctly create the convolutional embedding layers when the encoder is set to `transformer-with-conv-embed`. Previously
no convolutional layers were added so that a standard Transformer model was trained instead.

## [1.18.22]
### Fixed
- Make sure the default bucket is large enough with word based batching when the source is longer than the target (Previously
there was an edge case where the memory usage was sub-optimal with word based batching and longer source than target sentences).

## [1.18.21]
### Fixed
- Constrained decoding was missing a crucial cast
- Fixed test cases that should have caught this

## [1.18.20]
### Changed
- Transformer parametrization flags (model size, # of attention heads, feed-forward layer size) can now optionally
  defined separately for encoder & decoder. For example, to use a different transformer model size for the encoder,
  pass `--transformer-model-size 1024:512`.

## [1.18.19]
### Added
- LHUC is now supported in transformer models

## [1.18.18]
### Added
- \[Experimental\] Introducing the image captioning module. Type of models supported: ConvNet encoder - Sockeye NMT decoders. This includes also a feature extraction script,
an image-text iterator that loads features, training and inference pipelines and a visualization script that loads images and captions.
See [this tutorial](tutorials/image_captioning) for its usage. This module is experimental therefore its maintenance is not fully guaranteed.

## [1.18.17]
### Changed
- Updated to MXNet 1.2
- Use of the new LayerNormalization operator to save GPU memory.

## [1.18.16]
### Fixed
- Removed summation of gradient arrays when logging gradients.
  This clogged the memory on the primary GPU device over time when many checkpoints were done.
  Gradient histograms are now logged to Tensorboard separated by device.

## [1.18.15]
### Added
- Added decoding with target-side lexical constraints (documentation in `tutorials/constraints`).

## [1.18.14]
### Added
- Introduced Sockeye Autopilot for single-command end-to-end system building.
See the [Autopilot documentation]((https://github.com/awslabs/sockeye/tree/master/contrib/autopilot)) and run with: `sockeye-autopilot`.
Autopilot is a `contrib` module with its own tests that are run periodically.
It is not included in the comprehensive tests run for every commit.

## [1.18.13]
### Fixed
- Fixed two bugs with training resumption:
  1. removed overly strict assertion in the data iterator for model states before the first checkpoint.
  2. removed deletion of Tensorboard log directory.

### Added
- Added support for config files. Command line parameters have precedence over the values read from the config file.
  Minimal working example:
  `python -m sockeye.train --config config.yaml` with contents of `config.yaml` as follows:
  ```yaml
  source: source.txt
  target: target.txt
  output: out
  validation_source: valid.source.txt
  validation_target: valid.target.txt
  ```
### Changed
  The full set of arguments is serialized to `out/args.yaml` at the beginning of training (before json was used).

## [1.18.12]
### Changed
- All source side sequences now get appended an additional end-of-sentence (EOS) symbol. This change is backwards
  compatible meaning that inference with older models will still work without the EOS symbol.

## [1.18.11]
### Changed
- Default training parameters have been changed to reflect the setup used in our arXiv paper. Specifically, the default
  is now to train a 6 layer Transformer model with word based batching. The only difference to the paper is that weight
  tying is still turned off by default, as there may be use cases in which tying the source and target vocabularies is
  not appropriate. Turn it on using `--weight-tying --weight-tying-type=src_trg_softmax`. Additionally, BLEU scores from
  a checkpoint decoder are now monitored by default.

## [1.18.10]
### Fixed
- Re-allow early stopping w.r.t BLEU

## [1.18.9]
### Fixed
- Fixed a problem with lhuc boolean flags passed as None.

### Added
- Reorganized beam search. Normalization is applied only to completed hypotheses, and pruning of
  hypotheses (logprob against highest-scoring completed hypothesis) can be specified with
  `--beam-prune X`
- Enabled stopping at first completed hypothesis with `--beam-search-stop first` (default is 'all')

## [1.18.8]
### Removed
- Removed tensorboard logging of embedding & output parameters at every checkpoint. This used a lot of disk space.

## [1.18.7]
### Added
- Added support for LHUC in RNN models (David Vilar, "Learning Hidden Unit
  Contribution for Adapting Neural Machine Translation Models" NAACL 2018)

### Fixed
- Word based batching with very small batch sizes.

## [1.18.6]
### Fixed
- Fixed a problem with learning rate scheduler not properly being loaded when resuming training.

## [1.18.5]
### Fixed
- Fixed a problem with trainer not waiting for the last checkpoint decoder (#367).

## [1.18.4]
### Added
- Added options to control training length w.r.t number of updates/batches or number of samples:
  `--min-updates`, `--max-updates`, `--min-samples`, `--max-samples`.

## [1.18.3]
### Changed
- Training now supports training and validation data that contains empty segments. If a segment is empty, it is skipped
  during loading and a warning message including the number of empty segments is printed.

## [1.18.2]
### Changed
- Removed combined linear projection of keys & values in source attention transformer layers for
  performance improvements.
- The topk operator is performed in a single operation during batch decoding instead of running in a loop over each
sentence, bringing speed benefits in batch decoding.

## [1.18.1]
### Added
- Added Tensorboard logging for all parameter values and gradients as histograms/distributions. The logged values
  correspond to the current batch at checkpoint time.

### Changed
- Tensorboard logging now is done with the MXNet compatible 'mxboard' that supports logging of all kinds of events
  (scalars, histograms, embeddings, etc.). If installed, training events are written out to Tensorboard compatible
  even files automatically.

### Removed
- Removed the `--use-tensorboard` argument from `sockeye.train`. Tensorboard logging is now enabled by default if
  `mxboard` is installed.

## [1.18.0]
### Changed
- Change default target vocab name in model folder to `vocab.trg.0.json`
- Changed serialization format of top-k lexica to pickle/Numpy instead of JSON.
- `sockeye-lexicon` now supports two subcommands: create & inspect.
  The former provides the same functionality as the previous CLI.
  The latter allows users to pass source words to the top-k lexicon to inspect the set of allowed target words.

### Added
- Added ability to choose a smaller `k` at decoding runtime for lexicon restriction.

## [1.17.5]
### Added
- Added a flag `--strip-unknown-words` to `sockeye.translate` to remove any `<unk>` symbols from the output strings.

## [1.17.4]
### Added
- Added a flag `--fixed-param-names` to prevent certain parameters from being optimized during training.
  This is useful if you want to keep pre-trained embeddings fixed during training.
- Added a flag `--dry-run` to `sockeye.train` to not perform any actual training, but print statistics about the model
  and mode of operation.

## [1.17.3]
### Changed
- `sockeye.evaluate` can now handle multiple hypotheses files by simply specifying `--hypotheses file1 file2...`.
For each metric the mean and standard deviation will be reported across files.

## [1.17.2]
### Added
- Optionally store the beam search history to a `json` output using the `beam_store` output handler.

### Changed
- Use stack operator instead of expand_dims + concat in RNN decoder. Reduces memory usage.

## [1.17.1]
### Changed
 - Updated to [MXNet 1.1.0](https://github.com/apache/incubator-mxnet/tree/1.1.0)

## [1.17.0]
### Added
 - Source factors, as described in

   Linguistic Input Features Improve Neural Machine Translation (Sennrich \& Haddow, WMT 2016)
   [PDF](http://www.aclweb.org/anthology/W16-2209.pdf) [bibtex](http://www.aclweb.org/anthology/W16-2209.bib)

   Additional source factors are enabled by passing `--source-factors file1 [file2 ...]` (`-sf`), where file1, etc. are
   token-parallel to the source (`-s`).
   An analogous parameter, `--validation-source-factors`, is used to pass factors for validation data.
   The flag `--source-factors-num-embed D1 [D2 ...]` denotes the embedding dimensions and is required if source factor
   files are given. Factor embeddings are concatenated to the source embeddings dimension (`--num-embed`).

   At test time, the input sentence and its factors can be passed in via STDIN or command-line arguments.
   - For STDIN, the input and factors should be in a token-based factored format, e.g.,
     `word1|factor1|factor2|... w2|f1|f2|... ...1`.
   - You can also use file arguments, which mirrors training: `--input` takes the path to a file containing the source,
     and `--input-factors` a list of files containing token-parallel factors.
   At test time, an exception is raised if the number of expected factors does not
   match the factors passed along with the input.

 - Removed bias parameters from multi-head attention layers of the transformer.

## [1.16.6]
### Changed
 - Loading/Saving auxiliary parameters of the models. Before aux parameters were not saved or used for initialization.
 Therefore the parameters of certain layers were ignored (e.g., BatchNorm) and randomly initialized. This change
 enables to properly load, save and initialize the layers which use auxiliary parameters.

## [1.16.5]
### Changed
 - Device locking: Only one process will be acquiring GPUs at a time.
 This will lead to consecutive device ids whenever possible.

## [1.16.4]
### Changed
 - Internal change: Standardized all data to be batch-major both at training and at inference time.

## [1.16.3]
### Changed
 - When a device lock file exists and the process has no write permissions for the lock file we assume that the device
 is locked. Previously this lead to an permission denied exception. Please note that in this scenario we an not detect
 if the original Sockeye process did not shut down gracefully. This is not an issue when the sockeye process has write
 permissions on existing lock files as in that case locking is based on file system locks, which cease to exist when a
 process exits.

## [1.16.2]
### Changed
 - Changed to a custom speedometer that tracks samples/sec AND words/sec. The original MXNet speedometer did not take
 variable batch sizes due to word-based batching into account.

## [1.16.1]
### Fixed
 - Fixed entry points in `setup.py`.

## [1.16.0]
### Changed
 - Update to [MXNet 1.0.0](https://github.com/apache/incubator-mxnet/tree/1.0.0) which adds more advanced indexing
features, benefitting the beam search implementation.
 - `--kvstore` now accepts 'nccl' value. Only works if MXNet was compiled with `USE_NCCL=1`.

### Added
 - `--gradient-compression-type` and `--gradient-compression-threshold` flags to use gradient compression.
  See [MXNet FAQ on Gradient Compression](https://mxnet.incubator.apache.org/versions/master/faq/gradient_compression.html).

## [1.15.8]
### Fixed
 - Taking the BOS and EOS tag into account when calculating the maximum input length at inference.

## [1.15.7]
### Fixed
 - fixed a problem with `--num-samples-per-shard` flag not being parsed as int.

## [1.15.6]
### Added
 - New CLI `sockeye.prepare_data` for preprocessing the training data only once before training,
 potentially splitting large datasets into shards. At training time only one shard is loaded into memory at a time,
 limiting the maximum memory usage.

### Changed
 - Instead of using the ```--source``` and ```--target``` arguments ```sockeye.train``` now accepts a
 ```--prepared-data``` argument pointing to the folder containing the preprocessed and sharded data. Using the raw
 training data is still possible and now consumes less memory.

## [1.15.5]
### Added
 - Optionally apply query, key and value projections to the source and target hidden vectors in the CNN model
 before applying the attention mechanism. CLI parameter: `--cnn-project-qkv`.

## [1.15.4]
### Added
 - A warning will be printed if the checkpoint decoder slows down training.

## [1.15.3]
### Added
 - Exposing the xavier random number generator through `--weight-init-xavier-rand-type`.

## [1.15.2]
### Added
 - Exposing MXNet's Nesterov Accelerated Gradient, Adadelta and Adadelta optimizers.

## [1.15.1]
### Added
 - A tool that initializes embedding weights with pretrained word representations, `sockeye.init_embedding`.

## [1.15.0]
### Added
- Added support for Swish-1 (SiLU) activation to transformer models
([Ramachandran et al. 2017: Searching for Activation Functions](https://arxiv.org/pdf/1710.05941.pdf),
[Elfwing et al. 2017: Sigmoid-Weighted Linear Units for Neural Network Function Approximation
in Reinforcement Learning](https://arxiv.org/pdf/1702.03118.pdf)).  Use `--transformer-activation-type swish1`.
- Added support for GELU activation to transformer models ([Hendrycks and Gimpel 2016: Bridging Nonlinearities and
Stochastic Regularizers with Gaussian Error Linear Units](https://arxiv.org/pdf/1606.08415.pdf).
Use `--transformer-activation-type gelu`.

## [1.14.3]
### Changed
- Fast decoding for transformer models. Caches keys and values of self-attention before softmax.
Changed decoding flag `--bucket-width` to apply only to source length.

## [1.14.2]
### Added
 - Gradient norm clipping (`--gradient-clipping-type`) and monitoring.
### Changed
 - Changed `--clip-gradient` to `--gradient-clipping-threshold` for consistency.

## [1.14.1]
### Changed
 - Sorting sentences during decoding before splitting them into batches.
 - Default chunk size: The default chunk size when batching is enabled is now batch_size * 500 during decoding to avoid
  users accidentally forgetting to increase the chunk size.

## [1.14.0]
### Changed
 - Downscaled fixed positional embeddings for CNN models.
 - Renamed `--monitor-bleu` flag to `--decode-and-evaluate` to illustrate that it computes
 other metrics in addition to BLEU.

### Added
 - `--decode-and-evaluate-use-cpu` flag to use CPU for decoding validation data.
 - `--decode-and-evaluate-device-id` flag to use a separate GPU device for validation decoding. If not specified, the
 existing and still default behavior is to use the last acquired GPU for training.

## [1.13.2]
### Added
 - A tool that extracts specified parameters from params.x into a .npz file for downstream applications or analysis.

## [1.13.1]
### Added
 - Added chrF metric
([Popovic 2015: chrF: character n-gram F-score for automatic MT evaluation](http://www.statmt.org/wmt15/pdf/WMT49.pdf)) to Sockeye.
sockeye.evaluate now accepts `bleu` and `chrf` as values for `--metrics`

## [1.13.0]
### Fixed
 - Transformer models do not ignore `--num-embed` anymore as they did silently before.
 As a result there is an error thrown if `--num-embed` != `--transformer-model-size`.
 - Fixed the attention in upper layers (`--rnn-attention-in-upper-layers`), which was previously not passed correctly
 to the decoder.
### Removed
 - Removed RNN parameter (un-)packing and support for FusedRNNCells (removed `--use-fused-rnns` flag).
 These were not used, not correctly initialized, and performed worse than regular RNN cells. Moreover,
 they made the code much more complex. RNN models trained with previous versions are no longer compatible.
- Removed the lexical biasing functionality (Arthur ETAL'16) (removed arguments `--lexical-bias`
 and `--learn-lexical-bias`).

## [1.12.2]
### Changed
 - Updated to [MXNet 0.12.1](https://github.com/apache/incubator-mxnet/releases/tag/0.12.1), which includes an important
 bug fix for CPU decoding.

## [1.12.1]
### Changed
 - Removed dependency on sacrebleu pip package. Now imports directly from `contrib/`.

## [1.12.0]
### Changed
 - Transformers now always use the linear output transformation after combining attention heads, even if input & output
 depth do not differ.

## [1.11.2]
### Fixed
 - Fixed a bug where vocabulary slice padding was defaulting to CPU context.  This was affecting decoding on GPUs with
 very small vocabularies.

## [1.11.1]
### Fixed
 - Fixed an issue with the use of `ignore` in `CrossEntropyMetric::cross_entropy_smoothed`. This was affecting
 runs with Eve optimizer and label smoothing. Thanks @kobenaxie for reporting.

## [1.11.0]
### Added
 - Lexicon-based target vocabulary restriction for faster decoding. New CLI for top-k lexicon creation, sockeye.lexicon.
 New translate CLI argument `--restrict-lexicon`.

### Changed
 - Bleu computation based on Sacrebleu.

## [1.10.5]
### Fixed
 - Fixed yet another bug with the data iterator.

## [1.10.4]
### Fixed
 - Fixed a bug with the revised data iterator not correctly appending EOS symbols for variable-length batches.
 This reverts part of the commit added in 1.10.1 but is now correct again.

## [1.10.3]
### Changed
 - Fixed a bug with max_observed_{source,target}_len being computed on the complete data set, not only on the
 sentences actually added to the buckets based on `--max_seq_len`.

## [1.10.2]
### Added
 - `--max-num-epochs` flag to train for a maximum number of passes through the training data.

## [1.10.1]
### Changed
 - Reduced memory footprint when creating data iterators: integer sequences
 are streamed from disk when being assigned to buckets.

## [1.10.0]
### Changed
 - Updated MXNet dependency to 0.12 (w/ MKL support by default).
 - Changed `--smoothed-cross-entropy-alpha` to `--label-smoothing`.
 Label smoothing should now require significantly less memory due to its addition to MXNet's `SoftmaxOutput` operator.
 - `--weight-normalization` now applies not only to convolutional weight matrices, but to output layers of all decoders.
 It is also independent of weight tying.
 - Transformers now use `--embed-dropout`. Before they were using `--transformer-dropout-prepost` for this.
 - Transformers now scale their embedding vectors before adding fixed positional embeddings.
 This turns out to be crucial for effective learning.
 - `.param` files now use 5 digit identifiers to reduce risk of overflowing with many checkpoints.

### Added
 - Added CUDA 9.0 requirements file.
 - `--loss-normalization-type`. Added a new flag to control loss normalization. New default is to normalize
 by the number of valid, non-PAD tokens instead of the batch size.
 - `--weight-init-xavier-factor-type`. Added new flag to control Xavier factor type when `--weight-init=xavier`.
 - `--embed-weight-init`. Added new flag for initialization of embeddings matrices.

### Removed
 - `--smoothed-cross-entropy-alpha` argument. See above.
 - `--normalize-loss` argument. See above.

## [1.9.0]
### Added
 - Batch decoding. New options for the translate CLI: ``--batch-size`` and ``--chunk-size``. Translator.translate()
 now accepts and returns lists of inputs and outputs.

## [1.8.4]
### Added
 - Exposing the MXNet KVStore through the ``--kvstore`` argument, potentially enabling distributed training.

## [1.8.3]
### Added
 - Optional smart rollback of parameters and optimizer states after updating the learning rate
 if not improved for x checkpoints. New flags: ``--learning-rate-decay-param-reset``,
 ``--learning-rate-decay-optimizer-states-reset``

## [1.8.2]
### Fixed
 - The RNN variational dropout mask is now independent of the input
 (previously any zero initial state led to the first state being canceled).
 - Correctly pass `self.dropout_inputs` float to `mx.sym.Dropout` in `VariationalDropoutCell`.

## [1.8.1]
### Changed
 - Instead of truncating sentences exceeding the maximum input length they are now translated in chunks.

## [1.8.0]
### Added
 - Convolutional decoder.
 - Weight normalization (for CNN only so far).
 - Learned positional embeddings for the transformer.

### Changed
 - `--attention-*` CLI params renamed to `--rnn-attention-*`.
 - `--transformer-no-positional-encodings` generalized to `--transformer-positional-embedding-type`.

<|MERGE_RESOLUTION|>--- conflicted
+++ resolved
@@ -10,15 +10,14 @@
 
 Each version section may have have subsections for: _Added_, _Changed_, _Removed_, _Deprecated_, and _Fixed_.
 
+## [1.18.54]
+### Changed
+- `--source-vocab` can take multiple files for additional source factor vocabularies.
+
 ## [1.18.53]
-<<<<<<< HEAD
-### Changed
-- `--source-vocab` can take multiple files for additional source factor vocabularies.
-=======
 ### Added
 - Always skipping softmax for greedy decoding by default, only for single models.
 - Added option `--skip-topk` for greedy decoding.
->>>>>>> d182038f
 
 ## [1.18.52]
 ### Fixed
