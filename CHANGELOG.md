--- conflicted
+++ resolved
@@ -10,17 +10,15 @@
 
 For each item we will potentially have subsections for: _Added_, _Changed_, _Removed_, _Deprecated_, and _Fixed_.
 
-<<<<<<< HEAD
 ## [1.11.0]
 ### Added
  - Lexicon-based target vocabulary restriction for faster decoding. New CLI for top-k lexicon creation, sockeye.lexicon.
  New translate CLI argument `--restrict-lexicon`.
-=======
+
 ## [1.10.4]
 ### Fixed
  - Fixed a bug with the revised data iterator not correctly appending EOS symbols for variable-length batches.
  This reverts part of the commit added in 1.10.1 but is now correct again.
->>>>>>> 79f3d506
 
 ## [1.10.3]
 ### Changed
