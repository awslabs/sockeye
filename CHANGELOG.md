--- conflicted
+++ resolved
@@ -10,13 +10,12 @@
 
 Each version section may have have subsections for: _Added_, _Changed_, _Removed_, _Deprecated_, and _Fixed_.
 
-<<<<<<< HEAD
-## [1.18.32]
+## [1.18.34]
 ### Added
 - Constrains input from plain file. 
 - Contraints can be used for image captioning module. 
 - Zero padding of features enables to have input features of different shape for each image.
-=======
+
 ## [1.18.33]
 ### Added
 - Now supports negative constraints, which are phrases that must *not* appear in the output.
@@ -26,7 +25,6 @@
 ## [1.18.32]
 ### Added
 - Added option to pad vocabulary to a multiple of x: e.g. `--pad-vocab-to-multiple-of 16`.
->>>>>>> abfaf8a4
 
 ## [1.18.31]
 ### Added
