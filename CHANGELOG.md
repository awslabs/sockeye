# Changelog
All notable changes to the project are documented in this file.

Version numbers are of the form `1.0.0`.
Any version bump in the last digit is backwards-compatible, in that a model trained with the previous version can still
be used for translation with the new version.
Any bump in the second digit indicates a backwards-incompatible change,
e.g. due to changing the architecture or simply modifying model parameter names.
Note that Sockeye has checks in place to not translate with an old model that was trained with an incompatible version.

Each version section may have have subsections for: _Added_, _Changed_, _Removed_, _Deprecated_, and _Fixed_.

## [1.18.80]
<<<<<<< HEAD
### Changed
 - The embedding size is automatically adjusted to the Transformer model size in case it is not specified on the command line.
=======
### Fixed
- Fixed a bug introduced in 1.18.77 where blank lines in the training data resulted in failure.
>>>>>>> 946bbd73

## [1.18.79]
### Added
- Writing of the convergence/divergence status to the metrics file and guarding against numpy.histogram's errors for NaNs during divergent behaviour.

## [1.18.78]
### Changed
- Dynamic batch sizes: `Translator.translate()` will adjust batch size in beam search to the actual number of inputs without using padding.

## [1.18.77]
### Added
- `sockeye.score` now loads data on demand and doesn't skip any input lines

## [1.18.76]
### Changed
- Do not compare scores from translation and scoring in integration tests.

### Added
- Adding the option via the flag `--stop-training-on-decoder-failure` to stop training in case the checkpoint decoder dies (e.g. because there is not enough memory).
In case this is turned on a checkpoint decoder is launched right when training starts in order to fail as early as possible.

## [1.18.75]
### Changed
- Do not create dropout layers for inference models for performance reasons.

## [1.18.74]
### Changed
- Revert change in 1.18.72 as no memory saving could be observed.

## [1.18.73]
### Fixed
- Fixed a bug where `source-factors-num-embed` was not correctly adjusted to `num-embed`
  when using prepared data & `source-factor-combine` sum.

## [1.18.72]
### Changed
- Removed use of `expand_dims` in favor of `reshape` to save memory.

## [1.18.71]
### Fixed
- Fixed default setting of source factor combination to be 'concat' for backwards compatibility.

## [1.18.70]
### Added
- Sockeye now outputs fields found in a JSON input object, if they are not overwritten by Sockeye. This behavior can be enabled by selecting `--json-input` (to read input as a JSON object) and `--output-type json` (to write a JSON object to output).

## [1.18.69]
### Added
- Source factors can now be added to the embeddings instead of concatenated with `--source-factors-combine sum` (default: concat)

## [1.18.68]
- Fixed training crashes with `--learning-rate-decay-optimizer-states-reset initial` option.

## [1.18.67]
### Added
- Added `fertility` as a further type of attention coverage.
- Added an option for training to keep the initializations of the model via `--keep-initializations`. When set, the trainer will avoid deleting the params file for the first checkpoint, no matter what `--keep-last-params` is set to.

## [1.18.66]
### Fixed
- Fix to argument names that are allowed to differ for resuming training.

## [1.18.65]
### Changed
- More informative error message about inconsistent --shared-vocab setting.

## [1.18.64]
### Added
- Adding translation sampling via `--sample [N]`. This causes the decoder to sample each next step from the target distribution probabilities at each
  timestep. An optional value of `N` causes the decoder to sample only from the top `N` vocabulary items for each hypothesis at each timestep (the
  default is 0, meaning to sample from the entire vocabulary).

## [1.18.63]
### Changed
- The checkpoint decoder and nvidia-smi subprocess are now launched from a forkserver, allowing for a better separation between processes.

## [1.18.62]
### Added
- Add option to make `TranslatorInputs` directly from a dict.

## [1.18.61]
### Changed
- Update to MXNet 1.3.1. Removed requirements/requirements.gpu-cu{75,91}.txt as CUDA 7.5 and 9.1 are deprecated.

## [1.18.60]
### Fixed
- Performance optimization to skip the softmax operation for single model greedy decoding is now only applied if no translation scores are required in the output.

## [1.18.59]
### Added
- Full training state is now returned from EarlyStoppingTrainer's fit().
### Changed
- Training state cleanup will not be performed for training runs that did not converge yet.
- Switched to portalocker for locking files (Windows compatibility).

## [1.18.58]
### Added
- Added nbest translation, exposed as `--nbest-size`. Nbest translation means to not only output the most probable translation according to a model, but the top n most probable hypotheses. If `--nbest-size > 1` and the option `--output-type` is not explicitly specified, the output type will be changed to one JSON list of nbest translations per line. `--nbest-size` can never be larger than `--beam-size`.

### Changed
- Changed `sockeye.rerank` CLI to be compatible with nbest translation JSON output format.

## [1.18.57]
### Added
- Added `sockeye.score` CLI for quickly scoring existing translations ([documentation](tutorials/scoring.md)).
### Fixed
- Entry-point clean-up after the contrib/ rename

## [1.18.56]
### Changed
- Update to MXNet 1.3.0.post0

## [1.18.55]
- Renamed `contrib` to less-generic `sockeye_contrib`

## [1.18.54]
### Added
- `--source-factor-vocabs` can be set to provide source factor vocabularies.

## [1.18.53]
### Added
- Always skipping softmax for greedy decoding by default, only for single models.
- Added option `--skip-topk` for greedy decoding.

## [1.18.52]
### Fixed
- Fixed bug in constrained decoding to make sure best hypothesis satifies all constraints.

## [1.18.51]
### Added
- Added a CLI for reranking of an nbest list of translations.

## [1.18.50]
### Fixed
- Check for equivalency of training and validation source factors was incorrectly indented.

## [1.18.49]
### Changed
- Removed dependence on the nvidia-smi tool. The number of GPUs is now determined programatically.

## [1.18.48]
### Changed
- Translator.max_input_length now reports correct maximum input length for TranslatorInput objects, independent of the internal representation, where an additional EOS gets added. 

## [1.18.47]
### Changed
- translate CLI: no longer rely on external, user-given input id for sorting translations. Also allow string ids for sentences.

## [1.18.46]
### Fixed
- Fixed issue with `--num-words 0:0` in image captioning and another issue related to loading all features to memory with variable length.

## [1.18.45]
### Added
- Added an 8 layer LSTM model similar (but not exactly identical) to the 'GNMT' architecture to autopilot.

## [1.18.44]
### Fixed
- Fixed an issue with `--max-num-epochs` causing training to stop before the update/batch that actually completes the epoch was made.

## [1.18.43]
### Added
- `<s>` now supported as the first token in a multi-word negative constraint
  (e.g., `<s> I think` to prevent a sentence from starting with `I think`)
### Fixed
- Bugfix in resetting the state of a multiple-word negative constraint

## [1.18.42]
### Changed
- Simplified gluon blocks for length calculation

## [1.18.41]
### Changed
- Require numpy 1.14 or later to avoid MKL conflicts between numpy as mxnet-mkl.

## [1.18.40]
### Fixed
- Fixed bad check for existence of negative constraints.
- Resolved conflict for phrases that are both positive and negative constraints.
- Fixed softmax temperature at inference time.

## [1.18.39]
### Added
- Image Captioning now supports constrained decoding.
- Image Captioning: zero padding of features now allows input features of different shape for each image.

## [1.18.38]
### Fixed
- Fixed issue with the incorrect order of translations when empty inputs are present and translating in chunks.

## [1.18.37]
### Fixed
- Determining the max output length for each sentence in a batch by the bucket length rather than the actual in order to match the behavior of a single sentence translation.

## [1.18.36]
### Changed
- Updated to [MXNet 1.2.1](https://github.com/apache/incubator-mxnet/tree/1.2.1)

## [1.18.35]
### Added
- ROUGE scores are now available in `sockeye-evaluate`.
- Enabled CHRF as an early-stopping metric.

## [1.18.34]
### Added
- Added support for `--beam-search-stop first` for decoding jobs with `--batch-size > 1`.

## [1.18.33]
### Added
- Now supports negative constraints, which are phrases that must *not* appear in the output.
   - Global constraints can be listed in a (pre-processed) file, one per line: `--avoid-list FILE`
   - Per-sentence constraints are passed using the `avoid` keyword in the JSON object, with a list of strings as its field value.

## [1.18.32]
### Added
- Added option to pad vocabulary to a multiple of x: e.g. `--pad-vocab-to-multiple-of 16`.

## [1.18.31]
### Added
- Pre-training the RNN decoder. Usage:
  1. Train with flag `--decoder-only`.
  2. Feed identical source/target training data.

## [1.18.30]
### Fixed
- Preserving max output length for each sentence to allow having identical translations for both with and without batching.

## [1.18.29]
### Changed
- No longer restrict the vocabulary to 50,000 words by default, but rather create the vocabulary from all words which occur at least `--word-min-count` times. Specifying `--num-words` explicitly will still lead to a restricted
  vocabulary.

## [1.18.28]
### Changed
- Temporarily fixing the pyyaml version to 3.12 as version 4.1 introduced some backwards incompatible changes.

## [1.18.27]
### Fixed
- Fix silent failing of NDArray splits during inference by using a version that always returns a list. This was causing incorrect behavior when using lexicon restriction and batch inference with a single source factor.

## [1.18.26]
### Added
- ROUGE score evaluation. It can be used as the stopping criterion for tasks such as summarization.

## [1.18.25]
### Changed
- Update requirements to use MKL versions of MXNet for fast CPU operation.

## [1.18.24]
### Added
- Dockerfiles and convenience scripts for running `fast_align` to generate lexical tables.
These tables can be used to create top-K lexicons for faster decoding via vocabulary selection ([documentation](https://github.com/awslabs/sockeye/tree/master/contrib/fast_align)).

### Changed
- Updated default top-K lexicon size from 20 to 200.

## [1.18.23]
### Fixed
- Correctly create the convolutional embedding layers when the encoder is set to `transformer-with-conv-embed`. Previously
no convolutional layers were added so that a standard Transformer model was trained instead.

## [1.18.22]
### Fixed
- Make sure the default bucket is large enough with word based batching when the source is longer than the target (Previously
there was an edge case where the memory usage was sub-optimal with word based batching and longer source than target sentences).

## [1.18.21]
### Fixed
- Constrained decoding was missing a crucial cast
- Fixed test cases that should have caught this

## [1.18.20]
### Changed
- Transformer parametrization flags (model size, # of attention heads, feed-forward layer size) can now optionally
  defined separately for encoder & decoder. For example, to use a different transformer model size for the encoder,
  pass `--transformer-model-size 1024:512`.

## [1.18.19]
### Added
- LHUC is now supported in transformer models

## [1.18.18]
### Added
- \[Experimental\] Introducing the image captioning module. Type of models supported: ConvNet encoder - Sockeye NMT decoders. This includes also a feature extraction script,
an image-text iterator that loads features, training and inference pipelines and a visualization script that loads images and captions.
See [this tutorial](tutorials/image_captioning) for its usage. This module is experimental therefore its maintenance is not fully guaranteed.

## [1.18.17]
### Changed
- Updated to MXNet 1.2
- Use of the new LayerNormalization operator to save GPU memory.

## [1.18.16]
### Fixed
- Removed summation of gradient arrays when logging gradients.
  This clogged the memory on the primary GPU device over time when many checkpoints were done.
  Gradient histograms are now logged to Tensorboard separated by device.

## [1.18.15]
### Added
- Added decoding with target-side lexical constraints (documentation in `tutorials/constraints`).

## [1.18.14]
### Added
- Introduced Sockeye Autopilot for single-command end-to-end system building.
See the [Autopilot documentation]((https://github.com/awslabs/sockeye/tree/master/contrib/autopilot)) and run with: `sockeye-autopilot`.
Autopilot is a `contrib` module with its own tests that are run periodically.
It is not included in the comprehensive tests run for every commit.

## [1.18.13]
### Fixed
- Fixed two bugs with training resumption:
  1. removed overly strict assertion in the data iterator for model states before the first checkpoint.
  2. removed deletion of Tensorboard log directory.

### Added
- Added support for config files. Command line parameters have precedence over the values read from the config file.
  Minimal working example:
  `python -m sockeye.train --config config.yaml` with contents of `config.yaml` as follows:
  ```yaml
  source: source.txt
  target: target.txt
  output: out
  validation_source: valid.source.txt
  validation_target: valid.target.txt
  ```
### Changed
  The full set of arguments is serialized to `out/args.yaml` at the beginning of training (before json was used).

## [1.18.12]
### Changed
- All source side sequences now get appended an additional end-of-sentence (EOS) symbol. This change is backwards
  compatible meaning that inference with older models will still work without the EOS symbol.

## [1.18.11]
### Changed
- Default training parameters have been changed to reflect the setup used in our arXiv paper. Specifically, the default
  is now to train a 6 layer Transformer model with word based batching. The only difference to the paper is that weight
  tying is still turned off by default, as there may be use cases in which tying the source and target vocabularies is
  not appropriate. Turn it on using `--weight-tying --weight-tying-type=src_trg_softmax`. Additionally, BLEU scores from
  a checkpoint decoder are now monitored by default.

## [1.18.10]
### Fixed
- Re-allow early stopping w.r.t BLEU

## [1.18.9]
### Fixed
- Fixed a problem with lhuc boolean flags passed as None.

### Added
- Reorganized beam search. Normalization is applied only to completed hypotheses, and pruning of
  hypotheses (logprob against highest-scoring completed hypothesis) can be specified with
  `--beam-prune X`
- Enabled stopping at first completed hypothesis with `--beam-search-stop first` (default is 'all')

## [1.18.8]
### Removed
- Removed tensorboard logging of embedding & output parameters at every checkpoint. This used a lot of disk space.

## [1.18.7]
### Added
- Added support for LHUC in RNN models (David Vilar, "Learning Hidden Unit
  Contribution for Adapting Neural Machine Translation Models" NAACL 2018)

### Fixed
- Word based batching with very small batch sizes.

## [1.18.6]
### Fixed
- Fixed a problem with learning rate scheduler not properly being loaded when resuming training.

## [1.18.5]
### Fixed
- Fixed a problem with trainer not waiting for the last checkpoint decoder (#367).

## [1.18.4]
### Added
- Added options to control training length w.r.t number of updates/batches or number of samples:
  `--min-updates`, `--max-updates`, `--min-samples`, `--max-samples`.

## [1.18.3]
### Changed
- Training now supports training and validation data that contains empty segments. If a segment is empty, it is skipped
  during loading and a warning message including the number of empty segments is printed.

## [1.18.2]
### Changed
- Removed combined linear projection of keys & values in source attention transformer layers for
  performance improvements.
- The topk operator is performed in a single operation during batch decoding instead of running in a loop over each
sentence, bringing speed benefits in batch decoding.

## [1.18.1]
### Added
- Added Tensorboard logging for all parameter values and gradients as histograms/distributions. The logged values
  correspond to the current batch at checkpoint time.

### Changed
- Tensorboard logging now is done with the MXNet compatible 'mxboard' that supports logging of all kinds of events
  (scalars, histograms, embeddings, etc.). If installed, training events are written out to Tensorboard compatible
  even files automatically.

### Removed
- Removed the `--use-tensorboard` argument from `sockeye.train`. Tensorboard logging is now enabled by default if
  `mxboard` is installed.

## [1.18.0]
### Changed
- Change default target vocab name in model folder to `vocab.trg.0.json`
- Changed serialization format of top-k lexica to pickle/Numpy instead of JSON.
- `sockeye-lexicon` now supports two subcommands: create & inspect.
  The former provides the same functionality as the previous CLI.
  The latter allows users to pass source words to the top-k lexicon to inspect the set of allowed target words.

### Added
- Added ability to choose a smaller `k` at decoding runtime for lexicon restriction.

## [1.17.5]
### Added
- Added a flag `--strip-unknown-words` to `sockeye.translate` to remove any `<unk>` symbols from the output strings.

## [1.17.4]
### Added
- Added a flag `--fixed-param-names` to prevent certain parameters from being optimized during training.
  This is useful if you want to keep pre-trained embeddings fixed during training.
- Added a flag `--dry-run` to `sockeye.train` to not perform any actual training, but print statistics about the model
  and mode of operation.

## [1.17.3]
### Changed
- `sockeye.evaluate` can now handle multiple hypotheses files by simply specifying `--hypotheses file1 file2...`.
For each metric the mean and standard deviation will be reported across files.

## [1.17.2]
### Added
- Optionally store the beam search history to a `json` output using the `beam_store` output handler.

### Changed
- Use stack operator instead of expand_dims + concat in RNN decoder. Reduces memory usage.

## [1.17.1]
### Changed
 - Updated to [MXNet 1.1.0](https://github.com/apache/incubator-mxnet/tree/1.1.0)

## [1.17.0]
### Added
 - Source factors, as described in

   Linguistic Input Features Improve Neural Machine Translation (Sennrich \& Haddow, WMT 2016)
   [PDF](http://www.aclweb.org/anthology/W16-2209.pdf) [bibtex](http://www.aclweb.org/anthology/W16-2209.bib)

   Additional source factors are enabled by passing `--source-factors file1 [file2 ...]` (`-sf`), where file1, etc. are
   token-parallel to the source (`-s`).
   An analogous parameter, `--validation-source-factors`, is used to pass factors for validation data.
   The flag `--source-factors-num-embed D1 [D2 ...]` denotes the embedding dimensions and is required if source factor
   files are given. Factor embeddings are concatenated to the source embeddings dimension (`--num-embed`).

   At test time, the input sentence and its factors can be passed in via STDIN or command-line arguments.
   - For STDIN, the input and factors should be in a token-based factored format, e.g.,
     `word1|factor1|factor2|... w2|f1|f2|... ...1`.
   - You can also use file arguments, which mirrors training: `--input` takes the path to a file containing the source,
     and `--input-factors` a list of files containing token-parallel factors.
   At test time, an exception is raised if the number of expected factors does not
   match the factors passed along with the input.

 - Removed bias parameters from multi-head attention layers of the transformer.

## [1.16.6]
### Changed
 - Loading/Saving auxiliary parameters of the models. Before aux parameters were not saved or used for initialization.
 Therefore the parameters of certain layers were ignored (e.g., BatchNorm) and randomly initialized. This change
 enables to properly load, save and initialize the layers which use auxiliary parameters.

## [1.16.5]
### Changed
 - Device locking: Only one process will be acquiring GPUs at a time.
 This will lead to consecutive device ids whenever possible.

## [1.16.4]
### Changed
 - Internal change: Standardized all data to be batch-major both at training and at inference time.

## [1.16.3]
### Changed
 - When a device lock file exists and the process has no write permissions for the lock file we assume that the device
 is locked. Previously this lead to an permission denied exception. Please note that in this scenario we an not detect
 if the original Sockeye process did not shut down gracefully. This is not an issue when the sockeye process has write
 permissions on existing lock files as in that case locking is based on file system locks, which cease to exist when a
 process exits.

## [1.16.2]
### Changed
 - Changed to a custom speedometer that tracks samples/sec AND words/sec. The original MXNet speedometer did not take
 variable batch sizes due to word-based batching into account.

## [1.16.1]
### Fixed
 - Fixed entry points in `setup.py`.

## [1.16.0]
### Changed
 - Update to [MXNet 1.0.0](https://github.com/apache/incubator-mxnet/tree/1.0.0) which adds more advanced indexing
features, benefitting the beam search implementation.
 - `--kvstore` now accepts 'nccl' value. Only works if MXNet was compiled with `USE_NCCL=1`.

### Added
 - `--gradient-compression-type` and `--gradient-compression-threshold` flags to use gradient compression.
  See [MXNet FAQ on Gradient Compression](https://mxnet.incubator.apache.org/versions/master/faq/gradient_compression.html).

## [1.15.8]
### Fixed
 - Taking the BOS and EOS tag into account when calculating the maximum input length at inference.

## [1.15.7]
### Fixed
 - fixed a problem with `--num-samples-per-shard` flag not being parsed as int.

## [1.15.6]
### Added
 - New CLI `sockeye.prepare_data` for preprocessing the training data only once before training,
 potentially splitting large datasets into shards. At training time only one shard is loaded into memory at a time,
 limiting the maximum memory usage.

### Changed
 - Instead of using the ```--source``` and ```--target``` arguments ```sockeye.train``` now accepts a
 ```--prepared-data``` argument pointing to the folder containing the preprocessed and sharded data. Using the raw
 training data is still possible and now consumes less memory.

## [1.15.5]
### Added
 - Optionally apply query, key and value projections to the source and target hidden vectors in the CNN model
 before applying the attention mechanism. CLI parameter: `--cnn-project-qkv`.

## [1.15.4]
### Added
 - A warning will be printed if the checkpoint decoder slows down training.

## [1.15.3]
### Added
 - Exposing the xavier random number generator through `--weight-init-xavier-rand-type`.

## [1.15.2]
### Added
 - Exposing MXNet's Nesterov Accelerated Gradient, Adadelta and Adadelta optimizers.

## [1.15.1]
### Added
 - A tool that initializes embedding weights with pretrained word representations, `sockeye.init_embedding`.

## [1.15.0]
### Added
- Added support for Swish-1 (SiLU) activation to transformer models
([Ramachandran et al. 2017: Searching for Activation Functions](https://arxiv.org/pdf/1710.05941.pdf),
[Elfwing et al. 2017: Sigmoid-Weighted Linear Units for Neural Network Function Approximation
in Reinforcement Learning](https://arxiv.org/pdf/1702.03118.pdf)).  Use `--transformer-activation-type swish1`.
- Added support for GELU activation to transformer models ([Hendrycks and Gimpel 2016: Bridging Nonlinearities and
Stochastic Regularizers with Gaussian Error Linear Units](https://arxiv.org/pdf/1606.08415.pdf).
Use `--transformer-activation-type gelu`.

## [1.14.3]
### Changed
- Fast decoding for transformer models. Caches keys and values of self-attention before softmax.
Changed decoding flag `--bucket-width` to apply only to source length.

## [1.14.2]
### Added
 - Gradient norm clipping (`--gradient-clipping-type`) and monitoring.
### Changed
 - Changed `--clip-gradient` to `--gradient-clipping-threshold` for consistency.

## [1.14.1]
### Changed
 - Sorting sentences during decoding before splitting them into batches.
 - Default chunk size: The default chunk size when batching is enabled is now batch_size * 500 during decoding to avoid
  users accidentally forgetting to increase the chunk size.

## [1.14.0]
### Changed
 - Downscaled fixed positional embeddings for CNN models.
 - Renamed `--monitor-bleu` flag to `--decode-and-evaluate` to illustrate that it computes
 other metrics in addition to BLEU.

### Added
 - `--decode-and-evaluate-use-cpu` flag to use CPU for decoding validation data.
 - `--decode-and-evaluate-device-id` flag to use a separate GPU device for validation decoding. If not specified, the
 existing and still default behavior is to use the last acquired GPU for training.

## [1.13.2]
### Added
 - A tool that extracts specified parameters from params.x into a .npz file for downstream applications or analysis.

## [1.13.1]
### Added
 - Added chrF metric
([Popovic 2015: chrF: character n-gram F-score for automatic MT evaluation](http://www.statmt.org/wmt15/pdf/WMT49.pdf)) to Sockeye.
sockeye.evaluate now accepts `bleu` and `chrf` as values for `--metrics`

## [1.13.0]
### Fixed
 - Transformer models do not ignore `--num-embed` anymore as they did silently before.
 As a result there is an error thrown if `--num-embed` != `--transformer-model-size`.
 - Fixed the attention in upper layers (`--rnn-attention-in-upper-layers`), which was previously not passed correctly
 to the decoder.
### Removed
 - Removed RNN parameter (un-)packing and support for FusedRNNCells (removed `--use-fused-rnns` flag).
 These were not used, not correctly initialized, and performed worse than regular RNN cells. Moreover,
 they made the code much more complex. RNN models trained with previous versions are no longer compatible.
- Removed the lexical biasing functionality (Arthur ETAL'16) (removed arguments `--lexical-bias`
 and `--learn-lexical-bias`).

## [1.12.2]
### Changed
 - Updated to [MXNet 0.12.1](https://github.com/apache/incubator-mxnet/releases/tag/0.12.1), which includes an important
 bug fix for CPU decoding.

## [1.12.1]
### Changed
 - Removed dependency on sacrebleu pip package. Now imports directly from `contrib/`.

## [1.12.0]
### Changed
 - Transformers now always use the linear output transformation after combining attention heads, even if input & output
 depth do not differ.

## [1.11.2]
### Fixed
 - Fixed a bug where vocabulary slice padding was defaulting to CPU context.  This was affecting decoding on GPUs with
 very small vocabularies.

## [1.11.1]
### Fixed
 - Fixed an issue with the use of `ignore` in `CrossEntropyMetric::cross_entropy_smoothed`. This was affecting
 runs with Eve optimizer and label smoothing. Thanks @kobenaxie for reporting.

## [1.11.0]
### Added
 - Lexicon-based target vocabulary restriction for faster decoding. New CLI for top-k lexicon creation, sockeye.lexicon.
 New translate CLI argument `--restrict-lexicon`.

### Changed
 - Bleu computation based on Sacrebleu.

## [1.10.5]
### Fixed
 - Fixed yet another bug with the data iterator.

## [1.10.4]
### Fixed
 - Fixed a bug with the revised data iterator not correctly appending EOS symbols for variable-length batches.
 This reverts part of the commit added in 1.10.1 but is now correct again.

## [1.10.3]
### Changed
 - Fixed a bug with max_observed_{source,target}_len being computed on the complete data set, not only on the
 sentences actually added to the buckets based on `--max_seq_len`.

## [1.10.2]
### Added
 - `--max-num-epochs` flag to train for a maximum number of passes through the training data.

## [1.10.1]
### Changed
 - Reduced memory footprint when creating data iterators: integer sequences
 are streamed from disk when being assigned to buckets.

## [1.10.0]
### Changed
 - Updated MXNet dependency to 0.12 (w/ MKL support by default).
 - Changed `--smoothed-cross-entropy-alpha` to `--label-smoothing`.
 Label smoothing should now require significantly less memory due to its addition to MXNet's `SoftmaxOutput` operator.
 - `--weight-normalization` now applies not only to convolutional weight matrices, but to output layers of all decoders.
 It is also independent of weight tying.
 - Transformers now use `--embed-dropout`. Before they were using `--transformer-dropout-prepost` for this.
 - Transformers now scale their embedding vectors before adding fixed positional embeddings.
 This turns out to be crucial for effective learning.
 - `.param` files now use 5 digit identifiers to reduce risk of overflowing with many checkpoints.

### Added
 - Added CUDA 9.0 requirements file.
 - `--loss-normalization-type`. Added a new flag to control loss normalization. New default is to normalize
 by the number of valid, non-PAD tokens instead of the batch size.
 - `--weight-init-xavier-factor-type`. Added new flag to control Xavier factor type when `--weight-init=xavier`.
 - `--embed-weight-init`. Added new flag for initialization of embeddings matrices.

### Removed
 - `--smoothed-cross-entropy-alpha` argument. See above.
 - `--normalize-loss` argument. See above.

## [1.9.0]
### Added
 - Batch decoding. New options for the translate CLI: ``--batch-size`` and ``--chunk-size``. Translator.translate()
 now accepts and returns lists of inputs and outputs.

## [1.8.4]
### Added
 - Exposing the MXNet KVStore through the ``--kvstore`` argument, potentially enabling distributed training.

## [1.8.3]
### Added
 - Optional smart rollback of parameters and optimizer states after updating the learning rate
 if not improved for x checkpoints. New flags: ``--learning-rate-decay-param-reset``,
 ``--learning-rate-decay-optimizer-states-reset``

## [1.8.2]
### Fixed
 - The RNN variational dropout mask is now independent of the input
 (previously any zero initial state led to the first state being canceled).
 - Correctly pass `self.dropout_inputs` float to `mx.sym.Dropout` in `VariationalDropoutCell`.

## [1.8.1]
### Changed
 - Instead of truncating sentences exceeding the maximum input length they are now translated in chunks.

## [1.8.0]
### Added
 - Convolutional decoder.
 - Weight normalization (for CNN only so far).
 - Learned positional embeddings for the transformer.

### Changed
 - `--attention-*` CLI params renamed to `--rnn-attention-*`.
 - `--transformer-no-positional-encodings` generalized to `--transformer-positional-embedding-type`.

<|MERGE_RESOLUTION|>--- conflicted
+++ resolved
@@ -10,14 +10,13 @@
 
 Each version section may have have subsections for: _Added_, _Changed_, _Removed_, _Deprecated_, and _Fixed_.
 
+## [1.18.81]
+### Changed
+ - The embedding size is automatically adjusted to the Transformer model size in case it is not specified on the command line.
+
 ## [1.18.80]
-<<<<<<< HEAD
-### Changed
- - The embedding size is automatically adjusted to the Transformer model size in case it is not specified on the command line.
-=======
 ### Fixed
 - Fixed a bug introduced in 1.18.77 where blank lines in the training data resulted in failure.
->>>>>>> 946bbd73
 
 ## [1.18.79]
 ### Added
