# Changelog

All notable changes to the project are documented in this file.

Version numbers are of the form `1.0.0`.
Any version bump in the last digit is backwards-compatible, in that a model trained with the previous version can still
be used for translation with the new version.
Any bump in the second digit indicates a backwards-incompatible change,
e.g. due to changing the architecture or simply modifying model parameter names.
Note that Sockeye has checks in place to not translate with an old model that was trained with an incompatible version.

Each version section may have subsections for: _Added_, _Changed_, _Removed_, _Deprecated_, and _Fixed_.

## [3.1.26]

<<<<<<< HEAD
## Changed
- Replaced deprecated `torch.testing.assert_allclose` with `torch.testing.close` for PyTorch 1.14 compatibility.
=======
### Added

- `--tf32 0|1` bool device (`torch.backends.cuda.matmul.allow_tf32`)
 enabling 10-bit precision (19 bit total) transparent float32
 acceleration. default true for backward compat with torch < 1.12.
 allow different `--tf32` training continuation

### Changed

- device.init_device called by train, translate, and score

- allow torch 1.12 in requirements.txt
>>>>>>> f852fbd8

## [3.1.25]

## Changed
- Updated to sacrebleu==2.3.1. Changed default BLEU floor smoothing offset from 0.01 to 0.1.

## [3.1.24]

### Fixed

- Updated DeepSpeed checkpoint conversion to support newer versions of DeepSpeed.

## [3.1.23]

### Changed

- Change decoder softmax size logging level from info to debug.

## [3.1.22]

### Added

- log beam search avg output vocab size

### Changed

- common base Search for GreedySearch and BeamSearch
- .pylintrc: suppress warnings about deprecated pylint warning suppressions

## [3.1.21]

### Fixed

- Send skip_nvs and nvs_thresh args now to Translator constructor in sockeye-translate instead of ignoring them.

## [3.1.20]

### Added

- Added training support for [DeepSpeed](https://www.deepspeed.ai/).
  - Installation: `pip install deepspeed`
  - Usage: `deepspeed --no_python ... sockeye-train ...`
  - DeepSpeed mode uses Zero Redundancy Optimizer (ZeRO) stage 1 ([Rajbhandari et al., 2019](https://arxiv.org/abs/1910.02054v3)).
  - Run in FP16 mode with `--deepspeed-fp16` or BF16 mode with `--deepspeed-bf16`.

## [3.1.19]

### Added

- Clean up GPU and CPU memory used during training initialization before starting the main training loop.

### Changed

- Refactored training code in advance of adding DeepSpeed support:
  - Moved logic for flagging interleaved key-value parameters from layers.py to model.py.
  - Refactored LearningRateScheduler API to be compatible with PyTorch/DeepSpeed.
  - Refactored optimizer and learning rate scheduler creation to be modular.
  - Migrated to ModelWithLoss API, which wraps a Sockeye model and its losses in a single module.
  - Refactored primary and secondary worker logic to reduce redundant calculations.
  - Refactored code for saving/loading training states.
  - Added utility code for managing model/training configurations.

### Removed

- Removed unused training option `--learning-rate-t-scale`.

## [3.1.18]

### Added

- Added `sockeye-train` and `sockeye-translate` option `--clamp-to-dtype` that clamps outputs of transformer attention, feed-forward networks, and process blocks to the min/max finite values for the current dtype. This can prevent inf/nan values from overflow when running large models in float16 mode. See: https://discuss.huggingface.co/t/t5-fp16-issue-is-fixed/3139

## [3.1.17]

### Added

- Added support for offline model quantization with `sockeye-quantize`.
  - Pre-quantizing a model avoids the load-time memory spike of runtime quantization. For example, a float16 model loads directly as float16 instead of loading as float32 then casting to float16.

## [3.1.16]

### Added
- Added nbest list reranking options using isometric translation criteria as proposed in an ICASSP 2021 paper https://arxiv.org/abs/2110.03847.
To use this feature pass a criterion (`isometric-ratio, isometric-diff, isometric-lc`) when specifying `--metric`.
- Added `--output-best-non-blank` to output non-blank best hypothesis from the nbest list.

## [3.1.15]

### Fixed

- Fix type of valid_length to be pt.Tensor instead of Optional[pt.Tensor] = None for jit tracing

## [3.1.14]

### Added
- Added the implementation of Neural vocabulary selection to Sockeye as presented in our NAACL 2022 paper "The Devil is in the Details: On the Pitfalls of Vocabulary Selection in Neural Machine Translation" (Tobias Domhan, Eva Hasler, Ke Tran, Sony Trenous, Bill Byrne and Felix Hieber).
  - To use NVS simply specify `--neural-vocab-selection` to `sockeye-train`. This will train a model with Neural Vocabulary Selection that is automatically used by `sockeye-translate`. If you want look at translations without vocabulary selection specify `--skip-nvs` as an argument to `sockeye-translate`.

## [3.1.13]

### Added

- Added `sockeye-train` argument `--no-reload-on-learning-rate-reduce` that disables reloading the best training checkpoint when reducing the learning rate. This currently only applies to the `plateau-reduce` learning rate scheduler since other schedulers do not reload checkpoints.

## [3.1.12]

### Fixed

- Fix scoring with batches of size 1 (whic may occur when `|data| % batch_size == 1`.

## [3.1.11]

### Fixed

- When resuming training with a fully trained model, `sockeye-train` will correctly exit without creating a duplicate (but separately numbered) checkpoint.

## [3.1.10]

### Fixed

- When loading parameters, SockeyeModel now ignores false positive missing parameters for traced modules. These modules use the same parameters as their original non-traced versions.

## [3.1.9]

### Changed

- Clarified usage of `batch_size` in Translator code.

## [3.1.8]

### Fixed

- When saving parameters, SockeyeModel now skips parameters for traced modules because these modules are created at runtime and use the same parameters as non-traced versions. When loading parameters, SockeyeModel ignores parameters for traced modules that may have been saved by earlier versions.

## [3.1.7]

### Changed

- SockeyeModel components are now traced regardless of whether `inference_only` is set, including for the CheckpointDecoder during training.

## [3.1.6]

### Changed

- Moved offsetting of topk scores out of the (traced) TopK module. This allows sending requests of variable
  batch size to the same Translator/Model/BeamSearch instance.

## [3.1.5]

### Changed
- Allow PyTorch 1.11 in requirements

## [3.1.4]

### Added
- Added support for the use of adding target prefix and target prefix factors to the input in JSON format during inference.

## [3.1.3]

### Added
- Added support for the use of adding source prefixes to the input in JSON format during inference.

## [3.1.2]

### Changed
- Optimized creation of source length mask by using `expand` instead of `repeat_interleave`.

## [3.1.1]

### Changed
- Updated torch dependency to 1.10.x (`torch>=1.10.0,<1.11.0`)

## [3.1.0]
Sockeye is now exclusively based on Pytorch.

### Changed
- Renamed `x_pt` modules to `x`. Updated entry points in `setup.py`.

### Removed
- Removed MXNet from the codebase
- Removed device locking / GPU acquisition logic. Removed dependency on `portalocker`.
- Removed arguments `--softmax-temperature`, `--weight-init-*`, `--mc-dropout`, `--horovod`, `--device-ids
- Removed all MXNet-related tests

## [3.0.15]

### Fixed
- Fixed GPU-based scoring by copying to cpu tensor first before converting to numpy.

## [3.0.14]

### Added
- Added support for Translation Error Rate (TER) metric as implemented in sacrebleu==1.4.14.
  Checkpoint decoder metrics will now include TER scores and early stopping can be determined
  via TER improvements (`--optimized-metric ter`)

## [3.0.13]

### Changed
- use `expand` instead of `repeat` for attention masks to not allocate additional memory
- avoid repeated `transpose` for initializing cached encoder-attention states in the decoder.

## [3.0.12]

### Removed
- Removed unused code for Weight Normalization. Minor code cleanups.

## [3.0.11]

### Fixed

- Fixed training with a single, fixed learning rate instead of a rate scheduler (`--learning-rate-scheduler none --initial-learning-rate ...`).

## [3.0.10]

### Changed

- End-to-end trace decode_step of the Sockeye model. Creates less overhead during decoding and a small speedup.

## [3.0.9]

### Fixed

- Fixed not calling the traced target embedding module during inference.

## [3.0.8]

### Changed

- Add support for JIT tracing source/target embeddings and JIT scripting the output layer during inference.

## [3.0.7]

### Changed

- Improve training speed by using`torch.nn.functional.multi_head_attention_forward` for self- and encoder-attention
  during training. Requires reorganization of the parameter layout of the key-value input projections,
  as the current Sockeye attention interleaves for faster inference.
  Attention masks (both for source masking and autoregressive masks need some shape adjustments as requirements
  for the fused MHA op differ slightly).
  - Non-interleaved format for joint key-value input projection parameters:
    `in_features=hidden, out_features=2*hidden -> Shape: (2*hidden, hidden)`
  - Interleaved format for joint-key-value input projection stores key and value parameters, grouped by heads:
    `Shape: ((num_heads * 2 * hidden_per_head), hidden)`
  - Models save and load key-value projection parameters in interleaved format.
  - When `model.training == True` key-value projection parameters are put into
    non-interleaved format for `torch.nn.functional.multi_head_attention_forward`
  - When `model.training == False`, i.e. model.eval() is called, key-value projection
    parameters are again converted into interleaved format in place.

## [3.0.6]

### Fixed

- Fixed checkpoint decoder issue that prevented using `bleu` as `--optimized-metric` for distributed training ([#995](https://github.com/awslabs/sockeye/issues/995)).

## [3.0.5]

### Fixed

- Fixed data download in multilingual tutorial.

## [3.0.4]

###

- Make sure data permutation indices are in int64 format (doesn't seem to be the case by default on all platforms).

## [3.0.3]

### Fixed

- Fixed ensemble decoding for models without target factors.

## [3.0.2]

### Changed

- `sockeye-translate`: Beam search now computes and returns secondary target factor scores. Secondary target factors
  do not participate in beam search, but are greedily chosen at every time step. Accumulated scores for secondary factors
  are not normalized by length. Factor scores are included in JSON output (``--output-type json``).
- `sockeye-score` now returns tab-separated scores for each target factor. Users can decide how to combine factor scores
  depending on the downstream application. Score for the first, primary factor (i.e. output words) are normalized,
  other factors are not.

## [3.0.1]

### Fixed

- Parameter averaging (`sockeye-average`) now always uses the CPU, which enables averaging parameters from GPU-trained models on CPU-only hosts.

## [3.0.0] Sockeye 3: Fast Neural Machine Translation with PyTorch

Sockeye is now based on PyTorch.
We maintain backwards compatibility with MXNet models in version 2.3.x until 3.1.0.
If MXNet 2.x is installed, Sockeye can run both with PyTorch or MXNet but MXNet is no longer strictly required.

### Added

- Added model converter CLI `sockeye.mx_to_pt` that converts MXNet models to PyTorch models.
- Added `--apex-amp` training argument that runs entire model in FP16 mode, replaces `--dtype float16` (requires [Apex](https://github.com/NVIDIA/apex)).
- Training automatically uses Apex fused optimizers if available (requires [Apex](https://github.com/NVIDIA/apex)).
- Added training argument `--label-smoothing-impl` to choose label smoothing implementation (default of `mxnet` uses the same logic as MXNet Sockeye 2).

### Changed

- CLI names point to the PyTorch code base (e.g. `sockeye-train` etc.).
- MXNet-based CLIs are now accessible via `sockeye-<name>-mx`.
- MXNet code requires MXNet >= 2.0 since we adopted the new numpy interface.
- `sockeye-train` now uses PyTorch's distributed data-parallel mode for multi-process (multi-GPU) training. Launch with: `torchrun --no_python --nproc_per_node N sockeye-train --dist ...`
- Updated the [quickstart tutorial](docs/tutorials/wmt_large.md) to cover multi-device training with PyTorch Sockeye.
- Changed `--device-ids` argument (plural) to `--device-id` (singular). For multi-GPU training, see distributed mode noted above.
- Updated default value: `--pad-vocab-to-multiple-of 8`
- Removed `--horovod` argument used with `horovodrun` (use `--dist` with `torchrun`).
- Removed `--optimizer-params` argument (use `--optimizer-betas`, `--optimizer-eps`).
- Removed `--no-hybridization` argument (use `PYTORCH_JIT=0`, see [Disable JIT for Debugging](https://pytorch.org/docs/stable/jit.html#disable-jit-for-debugging)).
- Removed `--omp-num-threads` argument (use `--env=OMP_NUM_THREADS=N`).

### Removed

- Removed support for constrained decoding (both positive and negative lexical constraints)
- Removed support for beam histories
- Removed `--amp-scale-interval` argument.
- Removed `--kvstore` argument.
- Removed arguments: `--weight-init`, `--weight-init-scale` `--weight-init-xavier-factor-type`, `--weight-init-xavier-rand-type`
- Removed `--decode-and-evaluate-device-id` argument.
- Removed arguments: `--monitor-pattern'`, `--monitor-stat-func`
- Removed CUDA-specific requirements files in `requirements/`

## [2.3.24]
### Added

- Use of the safe yaml loader for the model configuration files.

## [2.3.23]
### Changed

- Do not sort BIAS_STATE in beam search. It is constant across decoder steps.

## [2.3.22]
### Fixed

- The previous commit introduced a regression for vocab creation. The results was that the vocabulary was created on the input characters rather than on tokens.

## [2.3.21]
### Added

- Extended parallelization of data preparation to vocabulary and statistics creation while minimizing the overhead of sharding.

## [2.3.20]
### Added

- Added debug logging for restrict_lexicon lookups

## [2.3.19]
### Changed

- When training only the decoder (`--fixed-param-strategy all_except_decoder`), disable autograd for the encoder and embeddings to save memory.

## [2.3.18]
### Changed

- Updated Docker builds and documentation.  See [sockeye_contrib/docker](sockeye_contrib/docker).

## [2.3.17]
### Added
- Added an alternative, faster implementation of greedy search. The '--greedy' flag to `sockeye.translate` will enable it. This implementation does not support hypothesis scores, batch decoding, or lexical constraints."

## [2.3.16]

### Added
- Added option `--transformer-feed-forward-use-glu` to use Gated Linear Units in transformer feed forward networks ([Dauphin et al., 2016](https://arxiv.org/abs/1612.08083); [Shazeer, 2020](https://arxiv.org/abs/2002.05202)).

## [2.3.15]

### Changed
- Optimization: Decoder class is now a complete HybridBlock (no forward method).

## [2.3.14]

### Changed
- Updated to [MXNet 1.8.0](https://github.com/apache/incubator-mxnet/tree/1.8.0)
- Removed dependency support for Cuda 9.2 (no longer supported by MXNet 1.8).
- Added dependency support for Cuda 11.0 and 11.2.
- Updated Python requirement to 3.7 and later. (Removed backporting `dataclasses` requirement)

## [2.3.13]

### Added
- Target factors are now also collected for nbest translations (and stored in the JSON output handler).

## [2.3.12]

### Added
- Added `--config` option to `prepare_data` CLI to allow setting commandline flags via a yaml config.
- Flags for the `prepare_data` CLI are now stored in the output folder under `args.yaml`
  (equivalent to the behavior of `sockeye_train`)

## [2.3.11]

### Added
- Added option `prevent_unk` to avoid generating `<unk>` token in beam search.

## [2.3.10]

### Changed

- Make sure that the top N best params files retained, even if N > --keep-last-params. This ensures that model
  averaging will not be crippled when keeping only a few params files during training. This can result in a
  significant savings of disk space during training.

## [2.3.9]

### Added

- Added scripts for processing Sockeye benchmark output (`--output-type benchmark`):
  - [benchmark_to_output.py](sockeye_contrib/benchmark/benchmark_to_output.py) extracts translations
  - [benchmark_to_percentiles.py](sockeye_contrib/benchmark/benchmark_to_percentiles.py) computes percentiles

## [2.3.8]

### Fixed

- Fix problem identified in issue #925 that caused learning rate
  warmup to fail in some instances when doing continued training

## [2.3.7]

### Changed

- Use dataclass module to simplify Config classes. No functional change.

## [2.3.6]

### Fixed

- Fixes the problem identified in issue #890, where the lr_scheduler
  does not behave as expected when continuing training. The problem is
  that the lr_scheduler is kept as part of the optimizer, but the
  optimizer is not saved when saving state. Therefore, every time
  training is restarted, a new lr_scheduler is created with initial
  parameter settings. Fix by saving and restoring the lr_scheduling
  separately.

## [2.3.5]

### Fixed

- Fixed issue with LearningRateSchedulerPlateauReduce.__repr__ printing
	out num_not_improved instead of reduce_num_not_improved.

## [2.3.4]

### Fixed

- Fixed issue with dtype mismatch in beam search when translating with `--dtype float16`.

## [2.3.3]

### Changed

- Upgraded `SacreBLEU` dependency of Sockeye to a newer version (`1.4.14`).

## [2.3.2]
### Fixed

- Fixed edge case that unintentionally skips softmax for sampling if beam size is 1.

## [2.3.1]
### Fixed

- Optimizing for BLEU/CHRF with horovod required the secondary workers to also create checkpoint decoders.

## [2.3.0]

### Added

- Added support for target factors.
  If provided with additional target-side tokens/features (token-parallel to the regular target-side) at training time,
  the model can now learn to predict these in a multi-task setting. You can provide target factor data similar to source
  factors: `--target-factors <factor_file1> [<factor_fileN>]`. During training, Sockeye optimizes one loss per factor
  in a multi-task setting. The weight of the losses can be controlled by `--target-factors-weight`.
  At inference, target factors are decoded greedily, they do not participate in beam search.
  The predicted factor at each time step is the argmax over its separate output
  layer distribution. To receive the target factor predictions at inference time, use
  `--output-type translation_with_factors`.

### Changed

- `load_model(s)` now returns a list of target vocabs.
- Default source factor combination changed to `sum` (was `concat` before).
- `SockeyeModel` class has three new properties: `num_target_factors`, `target_factor_configs`,
  and `factor_output_layers`.

## [2.2.8]

### Changed
- Make source/target data parameters required for the scoring CLI to avoid cryptic error messages.

## [2.2.7]

### Added

- Added an argument to specify the log level of secondary workers. Defaults to ERROR to hide any logs except for exceptions.

## [2.2.6]

### Fixed
- Avoid a crash due to an edge case when no model improvement has been observed by the time the learning rate gets reduced for the first time.

## [2.2.5]

### Fixed
- Enforce sentence batching for sockeye score tool, set default batch size to 56

## [2.2.4]

### Changed
- Use softmax with length in DotAttentionCell.
- Use `contrib.arange_like` in AutoRegressiveBias block to reduce number of ops.

## [2.2.3]

### Added

- Log the absolute number of `<unk>` tokens in source and target data

## [2.2.2]

### Fixed

- Fix: Guard against null division for small batch sizes.

## [2.2.1]

## Fixed

- Fixes a corner case bug by which the beam decoder can wrongly return a best hypothesis with -infinite score.

## [2.2.0]

### Changed

- Replaced multi-head attention with [interleaved_matmul_encdec](https://github.com/apache/incubator-mxnet/pull/16408) operators, which removes previously needed transposes and improves performance.

- Beam search states and model layers now assume time-major format.

## [2.1.26]

### Fixed

- Fixes a backwards incompatibility introduced in 2.1.17, which would prevent models trained with prior versions to be used for inference.

## [2.1.25]

### Changed

- Reverting PR #772 as it causes issues with `amp`.

## [2.1.24]

### Changed

- Make sure to write a final checkpoint when stopping with `--max-updates`, `--max-samples` or `--max-num-epochs`.

## [2.1.23]

### Changed

- Updated to [MXNet 1.7.0](https://github.com/apache/incubator-mxnet/tree/1.7.0).
- Re-introduced use of softmax with length parameter in DotAttentionCell (see PR #772).

## [2.1.22]

### Added

- Re-introduced `--softmax-temperature` flag for `sockeye.score` and `sockeye.translate`.

## [2.1.21]

### Added

- Added an optional ability to cache encoder outputs of model.

## [2.1.20]

### Fixed

- Fixed a bug where the training state object was saved to disk before training metrics were added to it, leading to an inconsistency between the training state object and the metrics file (see #859).

## [2.1.19]

### Fixed

- When loading a shard in Horovod mode, there is now a check that each non-empty bucket contains enough sentences to cover each worker's slice. If not, the bucket's sentences are replicated to guarantee coverage.

## [2.1.18]

### Fixed

- Fixed a bug where sampling translation fails because an array is created in the wrong context.

## [2.1.17]

### Added

- Added `layers.SSRU`, which implements a Simpler Simple Recurrent Unit as described in
Kim et al, "From Research to Production and Back: Ludicrously Fast Neural Machine Translation" WNGT 2019.

- Added `ssru_transformer` option to `--decoder`, which enables the usage of SSRUs as a replacement for the decoder-side self-attention layers.

### Changed

- Reduced the number of arguments for `MultiHeadSelfAttention.hybrid_forward()`.
 `previous_keys` and `previous_values` should now be input together as `previous_states`, a list containing two symbols.

## [2.1.16]

### Fixed

- Fixed batch sizing error introduced in version 2.1.12 (c00da52) that caused batch sizes to be multiplied by the number of devices. Batch sizing now works as documented (same as pre-2.1.12 versions).
- Fixed `max-word` batching to properly size batches to a multiple of both `--batch-sentences-multiple-of` and the number of devices.

## [2.1.15]

### Added

- Inference option `--mc-dropout` to use dropout during inference, leading to non-deterministic output. This option uses the same dropout parameters present in the model config file.

## [2.1.14]

### Added

- Added `sockeye.rerank` option `--output` to specify output file.
- Added `sockeye.rerank` option `--output-reference-instead-of-blank` to output reference line instead of best hypothesis when best hypothesis is blank.


## [2.1.13]

### Added

- Training option `--quiet-secondary-workers` that suppresses console output for secondary workers when training with Horovod/MPI.
- Set version of isort to `<5.0.0` in requirements.dev.txt to avoid incompatibility between newer versions of isort and pylint.

## [2.1.12]

### Added

- Batch type option `max-word` for max number of words including padding tokens (more predictable memory usage than `word`).
- Batching option `--batch-sentences-multiple-of` that is similar to `--round-batch-sizes-to-multiple-of` but always rounds down (more predictable memory usage).

### Changed

- Default bucketing settings changed to width 8, max sequence length 95 (96 including BOS/EOS tokens), and no bucket scaling.
- Argument `--no-bucket-scaling` replaced with `--bucket-scaling` which is False by default.

## [2.1.11]

### Changed

- Updated `sockeye.rerank` module to use "add-k" smoothing for sentence-level BLEU.

### Fixed

- Updated `sockeye.rerank` module to use current N-best format.

## [2.1.10]

### Changed

- Changed to a cross-entropy loss implementation that avoids the use of SoftmaxOutput.

## [2.1.9]

### Added

- Added training argument `--ignore-extra-params` to ignore extra parameters when loading models.  The primary use case is continuing training with a model that has already been annotated with scaling factors (`sockeye.quantize`).

### Fixed

- Properly pass `allow_missing` flag to `model.load_parameters()`

## [2.1.8]

### Changed

- Update to sacrebleu=1.4.10

## [2.1.7]

### Changed

- Optimize prepare_data by saving the shards in parallel. The prepare_data script accepts a new parameter `--max-processes` to control the level of parallelism with which shards are written to disk.

## [2.1.6]

### Changed

- Updated Dockerfiles optimized for CPU (intgemm int8 inference, full MKL support) and GPU (distributed training with Horovod).  See [sockeye_contrib/docker](sockeye_contrib/docker).

### Added

- Official support for int8 quantization with [intgemm](https://github.com/kpu/intgemm):
  - This requires the "intgemm" fork of MXNet ([kpuatamazon/incubator-mxnet/intgemm](https://github.com/kpuatamazon/incubator-mxnet/tree/intgemm)).  This is the version of MXNet used in the Sockeye CPU docker image (see [sockeye_contrib/docker](sockeye_contrib/docker)).
  - Use `sockeye.translate --dtype int8` to quantize a trained float32 model at runtime.
  - Use the `sockeye.quantize` CLI to annotate a float32 model with int8 scaling factors for fast runtime quantization.

## [2.1.5]

### Changed

- Changed state caching for transformer models during beam search to cache states with attention heads already separated out. This avoids repeated transpose operations during decoding, leading to faster inference.

## [2.1.4]

### Added

- Added Dockerfiles that build an experimental CPU-optimized Sockeye image:
  - Uses the latest versions of [kpuatamazon/incubator-mxnet](https://github.com/kpuatamazon/incubator-mxnet) (supports [intgemm](https://github.com/kpu/intgemm) and makes full use of Intel MKL) and [kpuatamazon/sockeye](https://github.com/kpuatamazon/sockeye) (supports int8 quantization for inference).
  - See [sockeye_contrib/docker](sockeye_contrib/docker).

## [2.1.3]

### Changed

- Performance optimizations to beam search inference
  - Remove unneeded take ops on encoder states
  - Gathering input data before sending to GPU, rather than sending each batch element individually
  - All of beam search can be done in fp16, if specified by the model
  - Other small miscellaneous optimizations
- Model states are now a flat list in ensemble inference, structure of states provided by `state_structure()`

## [2.1.2]

### Changed

- Updated to [MXNet 1.6.0](https://github.com/apache/incubator-mxnet/tree/1.6.0)

### Added

- Added support for CUDA 10.2

### Removed

- Removed support for CUDA<9.1 / CUDNN<7.5

## [2.1.1]

### Added
- Ability to set environment variables from training/translate CLIs before MXNet is imported. For example, users can
  configure MXNet as such: `--env "OMP_NUM_THREADS=1;MXNET_ENGINE_TYPE=NaiveEngine"`

## [2.1.0]

### Changed

- Version bump, which should have been included in commit b0461b due to incompatible models.

## [2.0.1]

### Changed

- Inference defaults to using the max input length observed in training (versus scaling down based on mean length ratio and standard deviations).

### Added

- Additional parameter fixing strategies:
  - `all_except_feed_forward`: Only train feed forward layers.
  - `encoder_and_source_embeddings`: Only train the decoder (decoder layers, output layer, and target embeddings).
  - `encoder_half_and_source_embeddings`: Train the latter half of encoder layers and the decoder.
- Option to specify the number of CPU threads without using an environment variable (`--omp-num-threads`).
- More flexibility for source factors combination

## [2.0.0]

### Changed

- Update to [MXNet 1.5.0](https://github.com/apache/incubator-mxnet/tree/1.5.0)
- Moved `SockeyeModel` implementation and all layers to [Gluon API](http://mxnet.incubator.apache.org/versions/master/gluon/index.html)
- Removed support for Python 3.4.
- Removed image captioning module
- Removed outdated Autopilot module
- Removed unused training options: Eve, Nadam, RMSProp, Nag, Adagrad, and Adadelta optimizers, `fixed-step` and `fixed-rate-inv-t` learning rate schedulers
- Updated and renamed learning rate scheduler `fixed-rate-inv-sqrt-t` -> `inv-sqrt-decay`
- Added script for plotting metrics files: [sockeye_contrib/plot_metrics.py](sockeye_contrib/plot_metrics.py)
- Removed option `--weight-tying`.  Weight tying is enabled by default, disable with `--weight-tying-type none`.

### Added

- Added distributed training support with Horovod/MPI.  Use `horovodrun` and the `--horovod` training flag.
- Added Dockerfiles that build a Sockeye image with all features enabled.  See [sockeye_contrib/docker](sockeye_contrib/docker).
- Added `none` learning rate scheduler (use a fixed rate throughout training)
- Added `linear-decay` learning rate scheduler
- Added training option `--learning-rate-t-scale` for time-based decay schedulers
- Added support for MXNet's [Automatic Mixed Precision](https://mxnet.incubator.apache.org/versions/master/tutorials/amp/amp_tutorial.html).  Activate with the `--amp` training flag.  For best results, make sure as many model dimensions are possible are multiples of 8.
- Added options for making various model dimensions multiples of a given value.  For example, use `--pad-vocab-to-multiple-of 8`, `--bucket-width 8 --no-bucket-scaling`, and `--round-batch-sizes-to-multiple-of 8` with AMP training.
- Added [GluonNLP](http://gluon-nlp.mxnet.io/)'s BERTAdam optimizer, an implementation of the Adam variant used by Devlin et al. ([2018](https://arxiv.org/pdf/1810.04805.pdf)).  Use `--optimizer bertadam`.
- Added training option `--checkpoint-improvement-threshold` to set the amount of metric improvement required over the window of previous checkpoints to be considered actual model improvement (used with `--max-num-checkpoint-not-improved`).

## [1.18.103]
### Added
- Added ability to score image-sentence pairs by extending the scoring feature originally implemented for machine
  translation to the image captioning module.

## [1.18.102]
### Fixed
- Fixed loading of more than 10 source vocabulary files to be in the right, numerical order.

## [1.18.101]
### Changed
- Update to Sacrebleu 1.3.6

## [1.18.100]
### Fixed
- Always initializing the multiprocessing context. This should fix issues observed when running `sockeye-train`.

## [1.18.99]
### Changed
- Updated to [MXNet 1.4.1](https://github.com/apache/incubator-mxnet/tree/1.4.1)

## [1.18.98]
### Changed
- Converted several transformer-related layer implementations to Gluon HybridBlocks. No functional change.

## [1.18.97]
### Changed
- Updated to PyYAML 5.1

## [1.18.96]
### Changed
- Extracted prepare vocab functionality in the build vocab step into its own function. This matches the pattern in prepare data and train where the main() function only has argparsing, and it invokes a separate function to do the work. This is to allow modules that import this one to circumvent the command line.

## [1.18.95]
### Changed
- Removed custom operators from transformer models and replaced them with symbolic operators.
  Improves Performance.

## [1.18.94]
### Added
- Added ability to accumulate gradients over multiple batches (--update-interval). This allows simulation of large
  batch sizes on environments with limited memory. For example: training with `--batch-size 4096 --update-interval 2`
  should be close to training with `--batch-size 8192` at smaller memory footprint.

## [1.18.93]
### Fixed
- Made `brevity_penalty` argument in `Translator` class optional to ensure backwards compatibility.

## [1.18.92]
### Added
- Added sentence length (and length ratio) prediction to be able to discourage hypotheses that are too short at inference time. Can be enabled for training with `--length-task` and with `--brevity-penalty-type` during inference.

## [1.18.91]
### Changed
- Multiple lexicons can now be specified with the `--restrict-lexicon` option:
  - For a single lexicon: `--restrict-lexicon /path/to/lexicon`.
  - For multiple lexicons: `--restrict-lexicon key1:/path/to/lexicon1 key2:/path/to/lexicon2 ...`.
  - Use `--json-input` to specify the lexicon to use for each input, ex: `{"text": "some input string", "restrict_lexicon": "key1"}`.

## [1.18.90]
### Changed
- Updated to [MXNet 1.4.0](https://github.com/apache/incubator-mxnet/tree/1.4.0)
- Integration tests no longer check for equivalence of outputs with batch size 2

## [1.18.89]
### Fixed
- Made the length ratios per bucket change backwards compatible.

## [1.18.88]
### Changed
- Made sacrebleu a pip dependency and removed it from `sockeye_contrib`.

## [1.18.87]
### Added
- Data statistics at training time now compute mean and standard deviation of length ratios per bucket.
  This information is stored in the model's config, but not used at the moment.

## [1.18.86]
### Added
- Added the `--fixed-param-strategy` option that allows fixing various model parameters during training via named strategies.
  These include some of the simpler combinations from [Wuebker et al. (2018)](https://arxiv.org/abs/1811.01990) such as fixing everything except the first and last layers of the encoder and decoder (`all_except_outer_layers`).  See the help message for a full list of strategies.

## [1.18.85]
### Changed
- Disabled dynamic batching for `Translator.translate()` by default due to increased memory usage. The default is to
  fill-up batches to `Translator.max_batch_size`.
  Dynamic batching can still be enabled if `fill_up_batches` is set to False.
### Added
- Added parameter to force training to stop after a given number of checkpoints. Useful when forced to share limited GPU resources.

## [1.18.84]
### Fixed
- Fixed lexical constraints bugs that broke batching and caused large drop in BLEU.
  These were introduced with sampling (1.18.64).

## [1.18.83]
### Changed
 - The embedding size is automatically adjusted to the Transformer model size in case it is not specified on the command line.

## [1.18.82]
### Fixed
- Fixed type conversion in metrics file reading introduced in 1.18.79.

## [1.18.81]
### Fixed
- Making sure the training pickled training state contains the checkpoint decoder's BLEU score of the last checkpoint.

## [1.18.80]
### Fixed
- Fixed a bug introduced in 1.18.77 where blank lines in the training data resulted in failure.

## [1.18.79]
### Added
- Writing of the convergence/divergence status to the metrics file and guarding against numpy.histogram's errors for NaNs during divergent behaviour.

## [1.18.78]
### Changed
- Dynamic batch sizes: `Translator.translate()` will adjust batch size in beam search to the actual number of inputs without using padding.

## [1.18.77]
### Added
- `sockeye.score` now loads data on demand and doesn't skip any input lines

## [1.18.76]
### Changed
- Do not compare scores from translation and scoring in integration tests.

### Added
- Adding the option via the flag `--stop-training-on-decoder-failure` to stop training in case the checkpoint decoder dies (e.g. because there is not enough memory).
In case this is turned on a checkpoint decoder is launched right when training starts in order to fail as early as possible.

## [1.18.75]
### Changed
- Do not create dropout layers for inference models for performance reasons.

## [1.18.74]
### Changed
- Revert change in 1.18.72 as no memory saving could be observed.

## [1.18.73]
### Fixed
- Fixed a bug where `source-factors-num-embed` was not correctly adjusted to `num-embed`
  when using prepared data & `source-factor-combine` sum.

## [1.18.72]
### Changed
- Removed use of `expand_dims` in favor of `reshape` to save memory.

## [1.18.71]
### Fixed
- Fixed default setting of source factor combination to be 'concat' for backwards compatibility.

## [1.18.70]
### Added
- Sockeye now outputs fields found in a JSON input object, if they are not overwritten by Sockeye. This behavior can be enabled by selecting `--json-input` (to read input as a JSON object) and `--output-type json` (to write a JSON object to output).

## [1.18.69]
### Added
- Source factors can now be added to the embeddings instead of concatenated with `--source-factors-combine sum` (default: concat)

## [1.18.68]
- Fixed training crashes with `--learning-rate-decay-optimizer-states-reset initial` option.

## [1.18.67]
### Added
- Added `fertility` as a further type of attention coverage.
- Added an option for training to keep the initializations of the model via `--keep-initializations`. When set, the trainer will avoid deleting the params file for the first checkpoint, no matter what `--keep-last-params` is set to.

## [1.18.66]
### Fixed
- Fix to argument names that are allowed to differ for resuming training.

## [1.18.65]
### Changed
- More informative error message about inconsistent --shared-vocab setting.

## [1.18.64]
### Added
- Adding translation sampling via `--sample [N]`. This causes the decoder to sample each next step from the target distribution probabilities at each
  timestep. An optional value of `N` causes the decoder to sample only from the top `N` vocabulary items for each hypothesis at each timestep (the
  default is 0, meaning to sample from the entire vocabulary).

## [1.18.63]
### Changed
- The checkpoint decoder and nvidia-smi subprocess are now launched from a forkserver, allowing for a better separation between processes.

## [1.18.62]
### Added
- Add option to make `TranslatorInputs` directly from a dict.

## [1.18.61]
### Changed
- Update to MXNet 1.3.1. Removed requirements/requirements.gpu-cu{75,91}.txt as CUDA 7.5 and 9.1 are deprecated.

## [1.18.60]
### Fixed
- Performance optimization to skip the softmax operation for single model greedy decoding is now only applied if no translation scores are required in the output.

## [1.18.59]
### Added
- Full training state is now returned from EarlyStoppingTrainer's fit().
### Changed
- Training state cleanup will not be performed for training runs that did not converge yet.
- Switched to portalocker for locking files (Windows compatibility).

## [1.18.58]
### Added
- Added nbest translation, exposed as `--nbest-size`. Nbest translation means to not only output the most probable translation according to a model, but the top n most probable hypotheses. If `--nbest-size > 1` and the option `--output-type` is not explicitly specified, the output type will be changed to one JSON list of nbest translations per line. `--nbest-size` can never be larger than `--beam-size`.

### Changed
- Changed `sockeye.rerank` CLI to be compatible with nbest translation JSON output format.

## [1.18.57]
### Added
- Added `sockeye.score` CLI for quickly scoring existing translations ([documentation](tutorials/scoring.md)).
### Fixed
- Entry-point clean-up after the contrib/ rename

## [1.18.56]
### Changed
- Update to MXNet 1.3.0.post0

## [1.18.55]
- Renamed `contrib` to less-generic `sockeye_contrib`

## [1.18.54]
### Added
- `--source-factor-vocabs` can be set to provide source factor vocabularies.

## [1.18.53]
### Added
- Always skipping softmax for greedy decoding by default, only for single models.
- Added option `--skip-topk` for greedy decoding.

## [1.18.52]
### Fixed
- Fixed bug in constrained decoding to make sure best hypothesis satifies all constraints.

## [1.18.51]
### Added
- Added a CLI for reranking of an nbest list of translations.

## [1.18.50]
### Fixed
- Check for equivalency of training and validation source factors was incorrectly indented.

## [1.18.49]
### Changed
- Removed dependence on the nvidia-smi tool. The number of GPUs is now determined programatically.

## [1.18.48]
### Changed
- Translator.max_input_length now reports correct maximum input length for TranslatorInput objects, independent of the internal representation, where an additional EOS gets added.

## [1.18.47]
### Changed
- translate CLI: no longer rely on external, user-given input id for sorting translations. Also allow string ids for sentences.

## [1.18.46]
### Fixed
- Fixed issue with `--num-words 0:0` in image captioning and another issue related to loading all features to memory with variable length.

## [1.18.45]
### Added
- Added an 8 layer LSTM model similar (but not exactly identical) to the 'GNMT' architecture to autopilot.

## [1.18.44]
### Fixed
- Fixed an issue with `--max-num-epochs` causing training to stop before the update/batch that actually completes the epoch was made.

## [1.18.43]
### Added
- `<s>` now supported as the first token in a multi-word negative constraint
  (e.g., `<s> I think` to prevent a sentence from starting with `I think`)
### Fixed
- Bugfix in resetting the state of a multiple-word negative constraint

## [1.18.42]
### Changed
- Simplified gluon blocks for length calculation

## [1.18.41]
### Changed
- Require numpy 1.14 or later to avoid MKL conflicts between numpy as mxnet-mkl.

## [1.18.40]
### Fixed
- Fixed bad check for existence of negative constraints.
- Resolved conflict for phrases that are both positive and negative constraints.
- Fixed softmax temperature at inference time.

## [1.18.39]
### Added
- Image Captioning now supports constrained decoding.
- Image Captioning: zero padding of features now allows input features of different shape for each image.

## [1.18.38]
### Fixed
- Fixed issue with the incorrect order of translations when empty inputs are present and translating in chunks.

## [1.18.37]
### Fixed
- Determining the max output length for each sentence in a batch by the bucket length rather than the actual in order to match the behavior of a single sentence translation.

## [1.18.36]
### Changed
- Updated to [MXNet 1.2.1](https://github.com/apache/incubator-mxnet/tree/1.2.1)

## [1.18.35]
### Added
- ROUGE scores are now available in `sockeye-evaluate`.
- Enabled CHRF as an early-stopping metric.

## [1.18.34]
### Added
- Added support for `--beam-search-stop first` for decoding jobs with `--batch-size > 1`.

## [1.18.33]
### Added
- Now supports negative constraints, which are phrases that must *not* appear in the output.
   - Global constraints can be listed in a (pre-processed) file, one per line: `--avoid-list FILE`
   - Per-sentence constraints are passed using the `avoid` keyword in the JSON object, with a list of strings as its field value.

## [1.18.32]
### Added
- Added option to pad vocabulary to a multiple of x: e.g. `--pad-vocab-to-multiple-of 16`.

## [1.18.31]
### Added
- Pre-training the RNN decoder. Usage:
  1. Train with flag `--decoder-only`.
  2. Feed identical source/target training data.

## [1.18.30]
### Fixed
- Preserving max output length for each sentence to allow having identical translations for both with and without batching.

## [1.18.29]
### Changed
- No longer restrict the vocabulary to 50,000 words by default, but rather create the vocabulary from all words which occur at least `--word-min-count` times. Specifying `--num-words` explicitly will still lead to a restricted
  vocabulary.

## [1.18.28]
### Changed
- Temporarily fixing the pyyaml version to 3.12 as version 4.1 introduced some backwards incompatible changes.

## [1.18.27]
### Fixed
- Fix silent failing of NDArray splits during inference by using a version that always returns a list. This was causing incorrect behavior when using lexicon restriction and batch inference with a single source factor.

## [1.18.26]
### Added
- ROUGE score evaluation. It can be used as the stopping criterion for tasks such as summarization.

## [1.18.25]
### Changed
- Update requirements to use MKL versions of MXNet for fast CPU operation.

## [1.18.24]
### Added
- Dockerfiles and convenience scripts for running `fast_align` to generate lexical tables.
These tables can be used to create top-K lexicons for faster decoding via vocabulary selection ([documentation](https://github.com/awslabs/sockeye/tree/master/contrib/fast_align)).

### Changed
- Updated default top-K lexicon size from 20 to 200.

## [1.18.23]
### Fixed
- Correctly create the convolutional embedding layers when the encoder is set to `transformer-with-conv-embed`. Previously
no convolutional layers were added so that a standard Transformer model was trained instead.

## [1.18.22]
### Fixed
- Make sure the default bucket is large enough with word based batching when the source is longer than the target (Previously
there was an edge case where the memory usage was sub-optimal with word based batching and longer source than target sentences).

## [1.18.21]
### Fixed
- Constrained decoding was missing a crucial cast
- Fixed test cases that should have caught this

## [1.18.20]
### Changed
- Transformer parametrization flags (model size, # of attention heads, feed-forward layer size) can now optionally
  defined separately for encoder & decoder. For example, to use a different transformer model size for the encoder,
  pass `--transformer-model-size 1024:512`.

## [1.18.19]
### Added
- LHUC is now supported in transformer models

## [1.18.18]
### Added
- \[Experimental\] Introducing the image captioning module. Type of models supported: ConvNet encoder - Sockeye NMT decoders. This includes also a feature extraction script,
an image-text iterator that loads features, training and inference pipelines and a visualization script that loads images and captions.
See [this tutorial](tutorials/image_captioning) for its usage. This module is experimental therefore its maintenance is not fully guaranteed.

## [1.18.17]
### Changed
- Updated to MXNet 1.2
- Use of the new LayerNormalization operator to save GPU memory.

## [1.18.16]
### Fixed
- Removed summation of gradient arrays when logging gradients.
  This clogged the memory on the primary GPU device over time when many checkpoints were done.
  Gradient histograms are now logged to Tensorboard separated by device.

## [1.18.15]
### Added
- Added decoding with target-side lexical constraints (documentation in `tutorials/constraints`).

## [1.18.14]
### Added
- Introduced Sockeye Autopilot for single-command end-to-end system building.
See the [Autopilot documentation]((https://github.com/awslabs/sockeye/tree/master/contrib/autopilot)) and run with: `sockeye-autopilot`.
Autopilot is a `contrib` module with its own tests that are run periodically.
It is not included in the comprehensive tests run for every commit.

## [1.18.13]
### Fixed
- Fixed two bugs with training resumption:
  1. removed overly strict assertion in the data iterator for model states before the first checkpoint.
  2. removed deletion of Tensorboard log directory.

### Added
- Added support for config files. Command line parameters have precedence over the values read from the config file.
  Minimal working example:
  `python -m sockeye.train --config config.yaml` with contents of `config.yaml` as follows:
  ```yaml
  source: source.txt
  target: target.txt
  output: out
  validation_source: valid.source.txt
  validation_target: valid.target.txt
  ```
### Changed
  The full set of arguments is serialized to `out/args.yaml` at the beginning of training (before json was used).

## [1.18.12]
### Changed
- All source side sequences now get appended an additional end-of-sentence (EOS) symbol. This change is backwards
  compatible meaning that inference with older models will still work without the EOS symbol.

## [1.18.11]
### Changed
- Default training parameters have been changed to reflect the setup used in our arXiv paper. Specifically, the default
  is now to train a 6 layer Transformer model with word based batching. The only difference to the paper is that weight
  tying is still turned off by default, as there may be use cases in which tying the source and target vocabularies is
  not appropriate. Turn it on using `--weight-tying --weight-tying-type=src_trg_softmax`. Additionally, BLEU scores from
  a checkpoint decoder are now monitored by default.

## [1.18.10]
### Fixed
- Re-allow early stopping w.r.t BLEU

## [1.18.9]
### Fixed
- Fixed a problem with lhuc boolean flags passed as None.

### Added
- Reorganized beam search. Normalization is applied only to completed hypotheses, and pruning of
  hypotheses (logprob against highest-scoring completed hypothesis) can be specified with
  `--beam-prune X`
- Enabled stopping at first completed hypothesis with `--beam-search-stop first` (default is 'all')

## [1.18.8]
### Removed
- Removed tensorboard logging of embedding & output parameters at every checkpoint. This used a lot of disk space.

## [1.18.7]
### Added
- Added support for LHUC in RNN models (David Vilar, "Learning Hidden Unit
  Contribution for Adapting Neural Machine Translation Models" NAACL 2018)

### Fixed
- Word based batching with very small batch sizes.

## [1.18.6]
### Fixed
- Fixed a problem with learning rate scheduler not properly being loaded when resuming training.

## [1.18.5]
### Fixed
- Fixed a problem with trainer not waiting for the last checkpoint decoder (#367).

## [1.18.4]
### Added
- Added options to control training length w.r.t number of updates/batches or number of samples:
  `--min-updates`, `--max-updates`, `--min-samples`, `--max-samples`.

## [1.18.3]
### Changed
- Training now supports training and validation data that contains empty segments. If a segment is empty, it is skipped
  during loading and a warning message including the number of empty segments is printed.

## [1.18.2]
### Changed
- Removed combined linear projection of keys & values in source attention transformer layers for
  performance improvements.
- The topk operator is performed in a single operation during batch decoding instead of running in a loop over each
sentence, bringing speed benefits in batch decoding.

## [1.18.1]
### Added
- Added Tensorboard logging for all parameter values and gradients as histograms/distributions. The logged values
  correspond to the current batch at checkpoint time.

### Changed
- Tensorboard logging now is done with the MXNet compatible 'mxboard' that supports logging of all kinds of events
  (scalars, histograms, embeddings, etc.). If installed, training events are written out to Tensorboard compatible
  even files automatically.

### Removed
- Removed the `--use-tensorboard` argument from `sockeye.train`. Tensorboard logging is now enabled by default if
  `mxboard` is installed.

## [1.18.0]
### Changed
- Change default target vocab name in model folder to `vocab.trg.0.json`
- Changed serialization format of top-k lexica to pickle/Numpy instead of JSON.
- `sockeye-lexicon` now supports two subcommands: create & inspect.
  The former provides the same functionality as the previous CLI.
  The latter allows users to pass source words to the top-k lexicon to inspect the set of allowed target words.

### Added
- Added ability to choose a smaller `k` at decoding runtime for lexicon restriction.

## [1.17.5]
### Added
- Added a flag `--strip-unknown-words` to `sockeye.translate` to remove any `<unk>` symbols from the output strings.

## [1.17.4]
### Added
- Added a flag `--fixed-param-names` to prevent certain parameters from being optimized during training.
  This is useful if you want to keep pre-trained embeddings fixed during training.
- Added a flag `--dry-run` to `sockeye.train` to not perform any actual training, but print statistics about the model
  and mode of operation.

## [1.17.3]
### Changed
- `sockeye.evaluate` can now handle multiple hypotheses files by simply specifying `--hypotheses file1 file2...`.
For each metric the mean and standard deviation will be reported across files.

## [1.17.2]
### Added
- Optionally store the beam search history to a `json` output using the `beam_store` output handler.

### Changed
- Use stack operator instead of expand_dims + concat in RNN decoder. Reduces memory usage.

## [1.17.1]
### Changed
 - Updated to [MXNet 1.1.0](https://github.com/apache/incubator-mxnet/tree/1.1.0)

## [1.17.0]
### Added
 - Source factors, as described in

   Linguistic Input Features Improve Neural Machine Translation (Sennrich \& Haddow, WMT 2016)
   [PDF](http://www.aclweb.org/anthology/W16-2209.pdf) [bibtex](http://www.aclweb.org/anthology/W16-2209.bib)

   Additional source factors are enabled by passing `--source-factors file1 [file2 ...]` (`-sf`), where file1, etc. are
   token-parallel to the source (`-s`).
   An analogous parameter, `--validation-source-factors`, is used to pass factors for validation data.
   The flag `--source-factors-num-embed D1 [D2 ...]` denotes the embedding dimensions and is required if source factor
   files are given. Factor embeddings are concatenated to the source embeddings dimension (`--num-embed`).

   At test time, the input sentence and its factors can be passed in via STDIN or command-line arguments.
   - For STDIN, the input and factors should be in a token-based factored format, e.g.,
     `word1|factor1|factor2|... w2|f1|f2|... ...1`.
   - You can also use file arguments, which mirrors training: `--input` takes the path to a file containing the source,
     and `--input-factors` a list of files containing token-parallel factors.
   At test time, an exception is raised if the number of expected factors does not
   match the factors passed along with the input.

 - Removed bias parameters from multi-head attention layers of the transformer.

## [1.16.6]
### Changed
 - Loading/Saving auxiliary parameters of the models. Before aux parameters were not saved or used for initialization.
 Therefore the parameters of certain layers were ignored (e.g., BatchNorm) and randomly initialized. This change
 enables to properly load, save and initialize the layers which use auxiliary parameters.

## [1.16.5]
### Changed
 - Device locking: Only one process will be acquiring GPUs at a time.
 This will lead to consecutive device ids whenever possible.

## [1.16.4]
### Changed
 - Internal change: Standardized all data to be batch-major both at training and at inference time.

## [1.16.3]
### Changed
 - When a device lock file exists and the process has no write permissions for the lock file we assume that the device
 is locked. Previously this lead to an permission denied exception. Please note that in this scenario we an not detect
 if the original Sockeye process did not shut down gracefully. This is not an issue when the sockeye process has write
 permissions on existing lock files as in that case locking is based on file system locks, which cease to exist when a
 process exits.

## [1.16.2]
### Changed
 - Changed to a custom speedometer that tracks samples/sec AND words/sec. The original MXNet speedometer did not take
 variable batch sizes due to word-based batching into account.

## [1.16.1]
### Fixed
 - Fixed entry points in `setup.py`.

## [1.16.0]
### Changed
 - Update to [MXNet 1.0.0](https://github.com/apache/incubator-mxnet/tree/1.0.0) which adds more advanced indexing
features, benefitting the beam search implementation.
 - `--kvstore` now accepts 'nccl' value. Only works if MXNet was compiled with `USE_NCCL=1`.

### Added
 - `--gradient-compression-type` and `--gradient-compression-threshold` flags to use gradient compression.
  See [MXNet FAQ on Gradient Compression](https://mxnet.incubator.apache.org/versions/master/faq/gradient_compression.html).

## [1.15.8]
### Fixed
 - Taking the BOS and EOS tag into account when calculating the maximum input length at inference.

## [1.15.7]
### Fixed
 - fixed a problem with `--num-samples-per-shard` flag not being parsed as int.

## [1.15.6]
### Added
 - New CLI `sockeye.prepare_data` for preprocessing the training data only once before training,
 potentially splitting large datasets into shards. At training time only one shard is loaded into memory at a time,
 limiting the maximum memory usage.

### Changed
 - Instead of using the ```--source``` and ```--target``` arguments ```sockeye.train``` now accepts a
 ```--prepared-data``` argument pointing to the folder containing the preprocessed and sharded data. Using the raw
 training data is still possible and now consumes less memory.

## [1.15.5]
### Added
 - Optionally apply query, key and value projections to the source and target hidden vectors in the CNN model
 before applying the attention mechanism. CLI parameter: `--cnn-project-qkv`.

## [1.15.4]
### Added
 - A warning will be printed if the checkpoint decoder slows down training.

## [1.15.3]
### Added
 - Exposing the xavier random number generator through `--weight-init-xavier-rand-type`.

## [1.15.2]
### Added
 - Exposing MXNet's Nesterov Accelerated Gradient, Adadelta and Adadelta optimizers.

## [1.15.1]
### Added
 - A tool that initializes embedding weights with pretrained word representations, `sockeye.init_embedding`.

## [1.15.0]
### Added
- Added support for Swish-1 (SiLU) activation to transformer models
([Ramachandran et al. 2017: Searching for Activation Functions](https://arxiv.org/pdf/1710.05941.pdf),
[Elfwing et al. 2017: Sigmoid-Weighted Linear Units for Neural Network Function Approximation
in Reinforcement Learning](https://arxiv.org/pdf/1702.03118.pdf)).  Use `--transformer-activation-type swish1`.
- Added support for GELU activation to transformer models ([Hendrycks and Gimpel 2016: Bridging Nonlinearities and
Stochastic Regularizers with Gaussian Error Linear Units](https://arxiv.org/pdf/1606.08415.pdf).
Use `--transformer-activation-type gelu`.

## [1.14.3]
### Changed
- Fast decoding for transformer models. Caches keys and values of self-attention before softmax.
Changed decoding flag `--bucket-width` to apply only to source length.

## [1.14.2]
### Added
 - Gradient norm clipping (`--gradient-clipping-type`) and monitoring.
### Changed
 - Changed `--clip-gradient` to `--gradient-clipping-threshold` for consistency.

## [1.14.1]
### Changed
 - Sorting sentences during decoding before splitting them into batches.
 - Default chunk size: The default chunk size when batching is enabled is now batch_size * 500 during decoding to avoid
  users accidentally forgetting to increase the chunk size.

## [1.14.0]
### Changed
 - Downscaled fixed positional embeddings for CNN models.
 - Renamed `--monitor-bleu` flag to `--decode-and-evaluate` to illustrate that it computes
 other metrics in addition to BLEU.

### Added
 - `--decode-and-evaluate-use-cpu` flag to use CPU for decoding validation data.
 - `--decode-and-evaluate-device-id` flag to use a separate GPU device for validation decoding. If not specified, the
 existing and still default behavior is to use the last acquired GPU for training.

## [1.13.2]
### Added
 - A tool that extracts specified parameters from params.x into a .npz file for downstream applications or analysis.

## [1.13.1]
### Added
 - Added chrF metric
([Popovic 2015: chrF: character n-gram F-score for automatic MT evaluation](http://www.statmt.org/wmt15/pdf/WMT49.pdf)) to Sockeye.
sockeye.evaluate now accepts `bleu` and `chrf` as values for `--metrics`

## [1.13.0]
### Fixed
 - Transformer models do not ignore `--num-embed` anymore as they did silently before.
 As a result there is an error thrown if `--num-embed` != `--transformer-model-size`.
 - Fixed the attention in upper layers (`--rnn-attention-in-upper-layers`), which was previously not passed correctly
 to the decoder.
### Removed
 - Removed RNN parameter (un-)packing and support for FusedRNNCells (removed `--use-fused-rnns` flag).
 These were not used, not correctly initialized, and performed worse than regular RNN cells. Moreover,
 they made the code much more complex. RNN models trained with previous versions are no longer compatible.
- Removed the lexical biasing functionality (Arthur ETAL'16) (removed arguments `--lexical-bias`
 and `--learn-lexical-bias`).

## [1.12.2]
### Changed
 - Updated to [MXNet 0.12.1](https://github.com/apache/incubator-mxnet/releases/tag/0.12.1), which includes an important
 bug fix for CPU decoding.

## [1.12.1]
### Changed
 - Removed dependency on sacrebleu pip package. Now imports directly from `contrib/`.

## [1.12.0]
### Changed
 - Transformers now always use the linear output transformation after combining attention heads, even if input & output
 depth do not differ.

## [1.11.2]
### Fixed
 - Fixed a bug where vocabulary slice padding was defaulting to CPU context.  This was affecting decoding on GPUs with
 very small vocabularies.

## [1.11.1]
### Fixed
 - Fixed an issue with the use of `ignore` in `CrossEntropyMetric::cross_entropy_smoothed`. This was affecting
 runs with Eve optimizer and label smoothing. Thanks @kobenaxie for reporting.

## [1.11.0]
### Added
 - Lexicon-based target vocabulary restriction for faster decoding. New CLI for top-k lexicon creation, sockeye.lexicon.
 New translate CLI argument `--restrict-lexicon`.

### Changed
 - Bleu computation based on Sacrebleu.

## [1.10.5]
### Fixed
 - Fixed yet another bug with the data iterator.

## [1.10.4]
### Fixed
 - Fixed a bug with the revised data iterator not correctly appending EOS symbols for variable-length batches.
 This reverts part of the commit added in 1.10.1 but is now correct again.

## [1.10.3]
### Changed
 - Fixed a bug with max_observed_{source,target}_len being computed on the complete data set, not only on the
 sentences actually added to the buckets based on `--max_seq_len`.

## [1.10.2]
### Added
 - `--max-num-epochs` flag to train for a maximum number of passes through the training data.

## [1.10.1]
### Changed
 - Reduced memory footprint when creating data iterators: integer sequences
 are streamed from disk when being assigned to buckets.

## [1.10.0]
### Changed
 - Updated MXNet dependency to 0.12 (w/ MKL support by default).
 - Changed `--smoothed-cross-entropy-alpha` to `--label-smoothing`.
 Label smoothing should now require significantly less memory due to its addition to MXNet's `SoftmaxOutput` operator.
 - `--weight-normalization` now applies not only to convolutional weight matrices, but to output layers of all decoders.
 It is also independent of weight tying.
 - Transformers now use `--embed-dropout`. Before they were using `--transformer-dropout-prepost` for this.
 - Transformers now scale their embedding vectors before adding fixed positional embeddings.
 This turns out to be crucial for effective learning.
 - `.param` files now use 5 digit identifiers to reduce risk of overflowing with many checkpoints.

### Added
 - Added CUDA 9.0 requirements file.
 - `--loss-normalization-type`. Added a new flag to control loss normalization. New default is to normalize
 by the number of valid, non-PAD tokens instead of the batch size.
 - `--weight-init-xavier-factor-type`. Added new flag to control Xavier factor type when `--weight-init=xavier`.
 - `--embed-weight-init`. Added new flag for initialization of embeddings matrices.

### Removed
 - `--smoothed-cross-entropy-alpha` argument. See above.
 - `--normalize-loss` argument. See above.

## [1.9.0]
### Added
 - Batch decoding. New options for the translate CLI: ``--batch-size`` and ``--chunk-size``. Translator.translate()
 now accepts and returns lists of inputs and outputs.

## [1.8.4]
### Added
 - Exposing the MXNet KVStore through the ``--kvstore`` argument, potentially enabling distributed training.

## [1.8.3]
### Added
 - Optional smart rollback of parameters and optimizer states after updating the learning rate
 if not improved for x checkpoints. New flags: ``--learning-rate-decay-param-reset``,
 ``--learning-rate-decay-optimizer-states-reset``

## [1.8.2]
### Fixed
 - The RNN variational dropout mask is now independent of the input
 (previously any zero initial state led to the first state being canceled).
 - Correctly pass `self.dropout_inputs` float to `mx.sym.Dropout` in `VariationalDropoutCell`.

## [1.8.1]
### Changed
 - Instead of truncating sentences exceeding the maximum input length they are now translated in chunks.

## [1.8.0]
### Added
 - Convolutional decoder.
 - Weight normalization (for CNN only so far).
 - Learned positional embeddings for the transformer.

### Changed
 - `--attention-*` CLI params renamed to `--rnn-attention-*`.
 - `--transformer-no-positional-encodings` generalized to `--transformer-positional-embedding-type`.<|MERGE_RESOLUTION|>--- conflicted
+++ resolved
@@ -13,10 +13,6 @@
 
 ## [3.1.26]
 
-<<<<<<< HEAD
-## Changed
-- Replaced deprecated `torch.testing.assert_allclose` with `torch.testing.close` for PyTorch 1.14 compatibility.
-=======
 ### Added
 
 - `--tf32 0|1` bool device (`torch.backends.cuda.matmul.allow_tf32`)
@@ -27,9 +23,8 @@
 ### Changed
 
 - device.init_device called by train, translate, and score
-
 - allow torch 1.12 in requirements.txt
->>>>>>> f852fbd8
+- Replaced deprecated `torch.testing.assert_allclose` with `torch.testing.close` for PyTorch 1.14 compatibility.
 
 ## [3.1.25]
 
