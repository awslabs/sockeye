# Changelog

All notable changes to the project are documented in this file.

Version numbers are of the form `1.0.0`.
Any version bump in the last digit is backwards-compatible, in that a model trained with the previous version can still
be used for translation with the new version.
Any bump in the second digit indicates a backwards-incompatible change,
e.g. due to changing the architecture or simply modifying model parameter names.
Note that Sockeye has checks in place to not translate with an old model that was trained with an incompatible version.

Each version section may have subsections for: _Added_, _Changed_, _Removed_, _Deprecated_, and _Fixed_.

## [3.0.6]

<<<<<<< HEAD
## Changed

- Improve training speed by using`torch.nn.functional.multi_head_attention_forward` for self- and encoder-attention
  during training. Requires reorganization of the parameter layout of the key-value input projections,
  as the current Sockeye attention interleaves for faster inference.
  Attention masks (both for source masking and autoregressive masks need some shape adjustments as requirements
  for the fused MHA op differ slightly).
  - Non-interleaved format for joint key-value input projection parameters:
    `in_features=hidden, out_features=2*hidden -> Shape: (2*hidden, hidden)`
  - Interleaved format for joint-key-value input projection stores key and value parameters, grouped by heads:
    `Shape: ((num_heads * 2 * hidden_per_head), hidden)`
  - Models save and load key-value projection parameters in interleaved format.
  - When `model.training == True` key-value projection parameters are put into 
    non-interleaved format for `torch.nn.functional.multi_head_attention_forward`
  - When `model.training == False`, i.e. model.eval() is called, key-value projection
    parameters are again converted into interleaved format in place.
=======
### Fixed

- Fixed checkpoint decoder issue that prevented using `bleu` as `--optimized-metric` for distributed training ([#995](https://github.com/awslabs/sockeye/issues/995)).
>>>>>>> 71527d71

## [3.0.5]

### Fixed

- Fixed data download in multilingual tutorial.

## [3.0.4]

###

- Make sure data permutation indices are in int64 format (doesn't seem to be the case by default on all platforms).

## [3.0.3]

### Fixed

- Fixed ensemble decoding for models without target factors.

## [3.0.2]

### Changed

- `sockeye-translate`: Beam search now computes and returns secondary target factor scores. Secondary target factors
  do not participate in beam search, but are greedily chosen at every time step. Accumulated scores for secondary factors
  are not normalized by length. Factor scores are included in JSON output (``--output-type json``).
- `sockeye-score` now returns tab-separated scores for each target factor. Users can decide how to combine factor scores
  depending on the downstream application. Score for the first, primary factor (i.e. output words) are normalized,
  other factors are not.

## [3.0.1]

### Fixed

- Parameter averaging (`sockeye-average`) now always uses the CPU, which enables averaging parameters from GPU-trained models on CPU-only hosts.

## [3.0.0] Sockeye 3: Fast Neural Machine Translation with PyTorch

Sockeye is now based on PyTorch.
We maintain backwards compatibility with MXNet models in version 2.3.x until 3.1.0.
If MXNet 2.x is installed, Sockeye can run both with PyTorch or MXNet but MXNet is no longer strictly required.

### Added

- Added model converter CLI `sockeye.mx_to_pt` that converts MXNet models to PyTorch models.
- Added `--apex-amp` training argument that runs entire model in FP16 mode, replaces `--dtype float16` (requires [Apex](https://github.com/NVIDIA/apex)).
- Training automatically uses Apex fused optimizers if available (requires [Apex](https://github.com/NVIDIA/apex)).
- Added training argument `--label-smoothing-impl` to choose label smoothing implementation (default of `mxnet` uses the same logic as MXNet Sockeye 2).

### Changed

- CLI names point to the PyTorch code base (e.g. `sockeye-train` etc.).
- MXNet-based CLIs are now accessible via `sockeye-<name>-mx`.
- MXNet code requires MXNet >= 2.0 since we adopted the new numpy interface.
- `sockeye-train` now uses PyTorch's distributed data-parallel mode for multi-process (multi-GPU) training. Launch with: `torchrun --no_python --nproc_per_node N sockeye-train --dist ...`
- Updated the [quickstart tutorial](docs/tutorials/wmt_large.md) to cover multi-device training with PyTorch Sockeye.
- Changed `--device-ids` argument (plural) to `--device-id` (singular). For multi-GPU training, see distributed mode noted above.
- Updated default value: `--pad-vocab-to-multiple-of 8`
- Removed `--horovod` argument used with `horovodrun` (use `--dist` with `torchrun`).
- Removed `--optimizer-params` argument (use `--optimizer-betas`, `--optimizer-eps`).
- Removed `--no-hybridization` argument (use `PYTORCH_JIT=0`, see [Disable JIT for Debugging](https://pytorch.org/docs/stable/jit.html#disable-jit-for-debugging)).
- Removed `--omp-num-threads` argument (use `--env=OMP_NUM_THREADS=N`).

### Removed

- Removed support for constrained decoding (both positive and negative lexical constraints)
- Removed support for beam histories
- Removed `--amp-scale-interval` argument.
- Removed `--kvstore` argument.
- Removed arguments: `--weight-init`, `--weight-init-scale` `--weight-init-xavier-factor-type`, `--weight-init-xavier-rand-type`
- Removed `--decode-and-evaluate-device-id` argument.
- Removed arguments: `--monitor-pattern'`, `--monitor-stat-func`
- Removed CUDA-specific requirements files in `requirements/`

## [2.3.24]
### Added

- Use of the safe yaml loader for the model configuration files.

## [2.3.23]
### Changed

- Do not sort BIAS_STATE in beam search. It is constant across decoder steps.

## [2.3.22]
### Fixed

- The previous commit introduced a regression for vocab creation. The results was that the vocabulary was created on the input characters rather than on tokens.

## [2.3.21]
### Added

- Extended parallelization of data preparation to vocabulary and statistics creation while minimizing the overhead of sharding.

## [2.3.20]
### Added

- Added debug logging for restrict_lexicon lookups

## [2.3.19]
### Changed

- When training only the decoder (`--fixed-param-strategy all_except_decoder`), disable autograd for the encoder and embeddings to save memory.

## [2.3.18]
### Changed

- Updated Docker builds and documentation.  See [sockeye_contrib/docker](sockeye_contrib/docker).

## [2.3.17]
### Added
- Added an alternative, faster implementation of greedy search. The '--greedy' flag to `sockeye.translate` will enable it. This implementation does not support hypothesis scores, batch decoding, or lexical constraints."

## [2.3.16]

### Added
- Added option `--transformer-feed-forward-use-glu` to use Gated Linear Units in transformer feed forward networks ([Dauphin et al., 2016](https://arxiv.org/abs/1612.08083); [Shazeer, 2020](https://arxiv.org/abs/2002.05202)).

## [2.3.15]

### Changed
- Optimization: Decoder class is now a complete HybridBlock (no forward method).

## [2.3.14]

### Changed
- Updated to [MXNet 1.8.0](https://github.com/apache/incubator-mxnet/tree/1.8.0)
- Removed dependency support for Cuda 9.2 (no longer supported by MXNet 1.8).
- Added dependency support for Cuda 11.0 and 11.2.
- Updated Python requirement to 3.7 and later. (Removed backporting `dataclasses` requirement)

## [2.3.13]

### Added
- Target factors are now also collected for nbest translations (and stored in the JSON output handler).

## [2.3.12]

### Added
- Added `--config` option to `prepare_data` CLI to allow setting commandline flags via a yaml config.
- Flags for the `prepare_data` CLI are now stored in the output folder under `args.yaml`
  (equivalent to the behavior of `sockeye_train`)

## [2.3.11]

### Added
- Added option `prevent_unk` to avoid generating `<unk>` token in beam search.

## [2.3.10]

### Changed

- Make sure that the top N best params files retained, even if N > --keep-last-params. This ensures that model
  averaging will not be crippled when keeping only a few params files during training. This can result in a
  significant savings of disk space during training.

## [2.3.9]

### Added

- Added scripts for processing Sockeye benchmark output (`--output-type benchmark`):
  - [benchmark_to_output.py](sockeye_contrib/benchmark/benchmark_to_output.py) extracts translations
  - [benchmark_to_percentiles.py](sockeye_contrib/benchmark/benchmark_to_percentiles.py) computes percentiles

## [2.3.8]

### Fixed

- Fix problem identified in issue #925 that caused learning rate
  warmup to fail in some instances when doing continued training

## [2.3.7]

### Changed

- Use dataclass module to simplify Config classes. No functional change.

## [2.3.6]

### Fixed

- Fixes the problem identified in issue #890, where the lr_scheduler
  does not behave as expected when continuing training. The problem is
  that the lr_scheduler is kept as part of the optimizer, but the
  optimizer is not saved when saving state. Therefore, every time
  training is restarted, a new lr_scheduler is created with initial
  parameter settings. Fix by saving and restoring the lr_scheduling
  separately.

## [2.3.5]

### Fixed

- Fixed issue with LearningRateSchedulerPlateauReduce.__repr__ printing
	out num_not_improved instead of reduce_num_not_improved.

## [2.3.4]

### Fixed

- Fixed issue with dtype mismatch in beam search when translating with `--dtype float16`.

## [2.3.3]

### Changed

- Upgraded `SacreBLEU` dependency of Sockeye to a newer version (`1.4.14`).

## [2.3.2]
### Fixed

- Fixed edge case that unintentionally skips softmax for sampling if beam size is 1.

## [2.3.1]
### Fixed

- Optimizing for BLEU/CHRF with horovod required the secondary workers to also create checkpoint decoders.

## [2.3.0]

### Added

- Added support for target factors.
  If provided with additional target-side tokens/features (token-parallel to the regular target-side) at training time,
  the model can now learn to predict these in a multi-task setting. You can provide target factor data similar to source
  factors: `--target-factors <factor_file1> [<factor_fileN>]`. During training, Sockeye optimizes one loss per factor
  in a multi-task setting. The weight of the losses can be controlled by `--target-factors-weight`.
  At inference, target factors are decoded greedily, they do not participate in beam search.
  The predicted factor at each time step is the argmax over its separate output
  layer distribution. To receive the target factor predictions at inference time, use
  `--output-type translation_with_factors`.

### Changed

- `load_model(s)` now returns a list of target vocabs.
- Default source factor combination changed to `sum` (was `concat` before).
- `SockeyeModel` class has three new properties: `num_target_factors`, `target_factor_configs`,
  and `factor_output_layers`.

## [2.2.8]

### Changed
- Make source/target data parameters required for the scoring CLI to avoid cryptic error messages.

## [2.2.7]

### Added

- Added an argument to specify the log level of secondary workers. Defaults to ERROR to hide any logs except for exceptions.

## [2.2.6]

### Fixed
- Avoid a crash due to an edge case when no model improvement has been observed by the time the learning rate gets reduced for the first time.

## [2.2.5]

### Fixed
- Enforce sentence batching for sockeye score tool, set default batch size to 56

## [2.2.4]

### Changed
- Use softmax with length in DotAttentionCell.
- Use `contrib.arange_like` in AutoRegressiveBias block to reduce number of ops.

## [2.2.3]

### Added

- Log the absolute number of `<unk>` tokens in source and target data

## [2.2.2]

### Fixed

- Fix: Guard against null division for small batch sizes.

## [2.2.1]

## Fixed

- Fixes a corner case bug by which the beam decoder can wrongly return a best hypothesis with -infinite score.

## [2.2.0]

### Changed

- Replaced multi-head attention with [interleaved_matmul_encdec](https://github.com/apache/incubator-mxnet/pull/16408) operators, which removes previously needed transposes and improves performance.

- Beam search states and model layers now assume time-major format.

## [2.1.26]

### Fixed

- Fixes a backwards incompatibility introduced in 2.1.17, which would prevent models trained with prior versions to be used for inference.

## [2.1.25]

### Changed

- Reverting PR #772 as it causes issues with `amp`.

## [2.1.24]

### Changed

- Make sure to write a final checkpoint when stopping with `--max-updates`, `--max-samples` or `--max-num-epochs`.

## [2.1.23]

### Changed

- Updated to [MXNet 1.7.0](https://github.com/apache/incubator-mxnet/tree/1.7.0).
- Re-introduced use of softmax with length parameter in DotAttentionCell (see PR #772).

## [2.1.22]

### Added

- Re-introduced `--softmax-temperature` flag for `sockeye.score` and `sockeye.translate`.

## [2.1.21]

### Added

- Added an optional ability to cache encoder outputs of model.

## [2.1.20]

### Fixed

- Fixed a bug where the training state object was saved to disk before training metrics were added to it, leading to an inconsistency between the training state object and the metrics file (see #859).

## [2.1.19]

### Fixed

- When loading a shard in Horovod mode, there is now a check that each non-empty bucket contains enough sentences to cover each worker's slice. If not, the bucket's sentences are replicated to guarantee coverage.

## [2.1.18]

### Fixed

- Fixed a bug where sampling translation fails because an array is created in the wrong context.

## [2.1.17]

### Added

- Added `layers.SSRU`, which implements a Simpler Simple Recurrent Unit as described in
Kim et al, "From Research to Production and Back: Ludicrously Fast Neural Machine Translation" WNGT 2019.

- Added `ssru_transformer` option to `--decoder`, which enables the usage of SSRUs as a replacement for the decoder-side self-attention layers.

### Changed

- Reduced the number of arguments for `MultiHeadSelfAttention.hybrid_forward()`.
 `previous_keys` and `previous_values` should now be input together as `previous_states`, a list containing two symbols.

## [2.1.16]

### Fixed

- Fixed batch sizing error introduced in version 2.1.12 (c00da52) that caused batch sizes to be multiplied by the number of devices. Batch sizing now works as documented (same as pre-2.1.12 versions).
- Fixed `max-word` batching to properly size batches to a multiple of both `--batch-sentences-multiple-of` and the number of devices.

## [2.1.15]

### Added

- Inference option `--mc-dropout` to use dropout during inference, leading to non-deterministic output. This option uses the same dropout parameters present in the model config file.

## [2.1.14]

### Added

- Added `sockeye.rerank` option `--output` to specify output file.
- Added `sockeye.rerank` option `--output-reference-instead-of-blank` to output reference line instead of best hypothesis when best hypothesis is blank.


## [2.1.13]

### Added

- Training option `--quiet-secondary-workers` that suppresses console output for secondary workers when training with Horovod/MPI.
- Set version of isort to `<5.0.0` in requirements.dev.txt to avoid incompatibility between newer versions of isort and pylint.

## [2.1.12]

### Added

- Batch type option `max-word` for max number of words including padding tokens (more predictable memory usage than `word`).
- Batching option `--batch-sentences-multiple-of` that is similar to `--round-batch-sizes-to-multiple-of` but always rounds down (more predictable memory usage).

### Changed

- Default bucketing settings changed to width 8, max sequence length 95 (96 including BOS/EOS tokens), and no bucket scaling.
- Argument `--no-bucket-scaling` replaced with `--bucket-scaling` which is False by default.

## [2.1.11]

### Changed

- Updated `sockeye.rerank` module to use "add-k" smoothing for sentence-level BLEU.

### Fixed

- Updated `sockeye.rerank` module to use current N-best format.

## [2.1.10]

### Changed

- Changed to a cross-entropy loss implementation that avoids the use of SoftmaxOutput.

## [2.1.9]

### Added

- Added training argument `--ignore-extra-params` to ignore extra parameters when loading models.  The primary use case is continuing training with a model that has already been annotated with scaling factors (`sockeye.quantize`).

### Fixed

- Properly pass `allow_missing` flag to `model.load_parameters()`

## [2.1.8]

### Changed

- Update to sacrebleu=1.4.10

## [2.1.7]

### Changed

- Optimize prepare_data by saving the shards in parallel. The prepare_data script accepts a new parameter `--max-processes` to control the level of parallelism with which shards are written to disk.

## [2.1.6]

### Changed

- Updated Dockerfiles optimized for CPU (intgemm int8 inference, full MKL support) and GPU (distributed training with Horovod).  See [sockeye_contrib/docker](sockeye_contrib/docker).

### Added

- Official support for int8 quantization with [intgemm](https://github.com/kpu/intgemm):
  - This requires the "intgemm" fork of MXNet ([kpuatamazon/incubator-mxnet/intgemm](https://github.com/kpuatamazon/incubator-mxnet/tree/intgemm)).  This is the version of MXNet used in the Sockeye CPU docker image (see [sockeye_contrib/docker](sockeye_contrib/docker)).
  - Use `sockeye.translate --dtype int8` to quantize a trained float32 model at runtime.
  - Use the `sockeye.quantize` CLI to annotate a float32 model with int8 scaling factors for fast runtime quantization.

## [2.1.5]

### Changed

- Changed state caching for transformer models during beam search to cache states with attention heads already separated out. This avoids repeated transpose operations during decoding, leading to faster inference.

## [2.1.4]

### Added

- Added Dockerfiles that build an experimental CPU-optimized Sockeye image:
  - Uses the latest versions of [kpuatamazon/incubator-mxnet](https://github.com/kpuatamazon/incubator-mxnet) (supports [intgemm](https://github.com/kpu/intgemm) and makes full use of Intel MKL) and [kpuatamazon/sockeye](https://github.com/kpuatamazon/sockeye) (supports int8 quantization for inference).
  - See [sockeye_contrib/docker](sockeye_contrib/docker).

## [2.1.3]

### Changed

- Performance optimizations to beam search inference
  - Remove unneeded take ops on encoder states
  - Gathering input data before sending to GPU, rather than sending each batch element individually
  - All of beam search can be done in fp16, if specified by the model
  - Other small miscellaneous optimizations
- Model states are now a flat list in ensemble inference, structure of states provided by `state_structure()`

## [2.1.2]

### Changed

- Updated to [MXNet 1.6.0](https://github.com/apache/incubator-mxnet/tree/1.6.0)

### Added

- Added support for CUDA 10.2

### Removed

- Removed support for CUDA<9.1 / CUDNN<7.5

## [2.1.1]

### Added
- Ability to set environment variables from training/translate CLIs before MXNet is imported. For example, users can
  configure MXNet as such: `--env "OMP_NUM_THREADS=1;MXNET_ENGINE_TYPE=NaiveEngine"`

## [2.1.0]

### Changed

- Version bump, which should have been included in commit b0461b due to incompatible models.

## [2.0.1]

### Changed

- Inference defaults to using the max input length observed in training (versus scaling down based on mean length ratio and standard deviations).

### Added

- Additional parameter fixing strategies:
  - `all_except_feed_forward`: Only train feed forward layers.
  - `encoder_and_source_embeddings`: Only train the decoder (decoder layers, output layer, and target embeddings).
  - `encoder_half_and_source_embeddings`: Train the latter half of encoder layers and the decoder.
- Option to specify the number of CPU threads without using an environment variable (`--omp-num-threads`).
- More flexibility for source factors combination

## [2.0.0]

### Changed

- Update to [MXNet 1.5.0](https://github.com/apache/incubator-mxnet/tree/1.5.0)
- Moved `SockeyeModel` implementation and all layers to [Gluon API](http://mxnet.incubator.apache.org/versions/master/gluon/index.html)
- Removed support for Python 3.4.
- Removed image captioning module
- Removed outdated Autopilot module
- Removed unused training options: Eve, Nadam, RMSProp, Nag, Adagrad, and Adadelta optimizers, `fixed-step` and `fixed-rate-inv-t` learning rate schedulers
- Updated and renamed learning rate scheduler `fixed-rate-inv-sqrt-t` -> `inv-sqrt-decay`
- Added script for plotting metrics files: [sockeye_contrib/plot_metrics.py](sockeye_contrib/plot_metrics.py)
- Removed option `--weight-tying`.  Weight tying is enabled by default, disable with `--weight-tying-type none`.

### Added

- Added distributed training support with Horovod/MPI.  Use `horovodrun` and the `--horovod` training flag.
- Added Dockerfiles that build a Sockeye image with all features enabled.  See [sockeye_contrib/docker](sockeye_contrib/docker).
- Added `none` learning rate scheduler (use a fixed rate throughout training)
- Added `linear-decay` learning rate scheduler
- Added training option `--learning-rate-t-scale` for time-based decay schedulers
- Added support for MXNet's [Automatic Mixed Precision](https://mxnet.incubator.apache.org/versions/master/tutorials/amp/amp_tutorial.html).  Activate with the `--amp` training flag.  For best results, make sure as many model dimensions are possible are multiples of 8.
- Added options for making various model dimensions multiples of a given value.  For example, use `--pad-vocab-to-multiple-of 8`, `--bucket-width 8 --no-bucket-scaling`, and `--round-batch-sizes-to-multiple-of 8` with AMP training.
- Added [GluonNLP](http://gluon-nlp.mxnet.io/)'s BERTAdam optimizer, an implementation of the Adam variant used by Devlin et al. ([2018](https://arxiv.org/pdf/1810.04805.pdf)).  Use `--optimizer bertadam`.
- Added training option `--checkpoint-improvement-threshold` to set the amount of metric improvement required over the window of previous checkpoints to be considered actual model improvement (used with `--max-num-checkpoint-not-improved`).

## [1.18.103]
### Added
- Added ability to score image-sentence pairs by extending the scoring feature originally implemented for machine
  translation to the image captioning module.

## [1.18.102]
### Fixed
- Fixed loading of more than 10 source vocabulary files to be in the right, numerical order.

## [1.18.101]
### Changed
- Update to Sacrebleu 1.3.6

## [1.18.100]
### Fixed
- Always initializing the multiprocessing context. This should fix issues observed when running `sockeye-train`.

## [1.18.99]
### Changed
- Updated to [MXNet 1.4.1](https://github.com/apache/incubator-mxnet/tree/1.4.1)

## [1.18.98]
### Changed
- Converted several transformer-related layer implementations to Gluon HybridBlocks. No functional change.

## [1.18.97]
### Changed
- Updated to PyYAML 5.1

## [1.18.96]
### Changed
- Extracted prepare vocab functionality in the build vocab step into its own function. This matches the pattern in prepare data and train where the main() function only has argparsing, and it invokes a separate function to do the work. This is to allow modules that import this one to circumvent the command line.

## [1.18.95]
### Changed
- Removed custom operators from transformer models and replaced them with symbolic operators.
  Improves Performance.

## [1.18.94]
### Added
- Added ability to accumulate gradients over multiple batches (--update-interval). This allows simulation of large
  batch sizes on environments with limited memory. For example: training with `--batch-size 4096 --update-interval 2`
  should be close to training with `--batch-size 8192` at smaller memory footprint.

## [1.18.93]
### Fixed
- Made `brevity_penalty` argument in `Translator` class optional to ensure backwards compatibility.

## [1.18.92]
### Added
- Added sentence length (and length ratio) prediction to be able to discourage hypotheses that are too short at inference time. Can be enabled for training with `--length-task` and with `--brevity-penalty-type` during inference.

## [1.18.91]
### Changed
- Multiple lexicons can now be specified with the `--restrict-lexicon` option:
  - For a single lexicon: `--restrict-lexicon /path/to/lexicon`.
  - For multiple lexicons: `--restrict-lexicon key1:/path/to/lexicon1 key2:/path/to/lexicon2 ...`.
  - Use `--json-input` to specify the lexicon to use for each input, ex: `{"text": "some input string", "restrict_lexicon": "key1"}`.

## [1.18.90]
### Changed
- Updated to [MXNet 1.4.0](https://github.com/apache/incubator-mxnet/tree/1.4.0)
- Integration tests no longer check for equivalence of outputs with batch size 2

## [1.18.89]
### Fixed
- Made the length ratios per bucket change backwards compatible.

## [1.18.88]
### Changed
- Made sacrebleu a pip dependency and removed it from `sockeye_contrib`.

## [1.18.87]
### Added
- Data statistics at training time now compute mean and standard deviation of length ratios per bucket.
  This information is stored in the model's config, but not used at the moment.

## [1.18.86]
### Added
- Added the `--fixed-param-strategy` option that allows fixing various model parameters during training via named strategies.
  These include some of the simpler combinations from [Wuebker et al. (2018)](https://arxiv.org/abs/1811.01990) such as fixing everything except the first and last layers of the encoder and decoder (`all_except_outer_layers`).  See the help message for a full list of strategies.

## [1.18.85]
### Changed
- Disabled dynamic batching for `Translator.translate()` by default due to increased memory usage. The default is to
  fill-up batches to `Translator.max_batch_size`.
  Dynamic batching can still be enabled if `fill_up_batches` is set to False.
### Added
- Added parameter to force training to stop after a given number of checkpoints. Useful when forced to share limited GPU resources.

## [1.18.84]
### Fixed
- Fixed lexical constraints bugs that broke batching and caused large drop in BLEU.
  These were introduced with sampling (1.18.64).

## [1.18.83]
### Changed
 - The embedding size is automatically adjusted to the Transformer model size in case it is not specified on the command line.

## [1.18.82]
### Fixed
- Fixed type conversion in metrics file reading introduced in 1.18.79.

## [1.18.81]
### Fixed
- Making sure the training pickled training state contains the checkpoint decoder's BLEU score of the last checkpoint.

## [1.18.80]
### Fixed
- Fixed a bug introduced in 1.18.77 where blank lines in the training data resulted in failure.

## [1.18.79]
### Added
- Writing of the convergence/divergence status to the metrics file and guarding against numpy.histogram's errors for NaNs during divergent behaviour.

## [1.18.78]
### Changed
- Dynamic batch sizes: `Translator.translate()` will adjust batch size in beam search to the actual number of inputs without using padding.

## [1.18.77]
### Added
- `sockeye.score` now loads data on demand and doesn't skip any input lines

## [1.18.76]
### Changed
- Do not compare scores from translation and scoring in integration tests.

### Added
- Adding the option via the flag `--stop-training-on-decoder-failure` to stop training in case the checkpoint decoder dies (e.g. because there is not enough memory).
In case this is turned on a checkpoint decoder is launched right when training starts in order to fail as early as possible.

## [1.18.75]
### Changed
- Do not create dropout layers for inference models for performance reasons.

## [1.18.74]
### Changed
- Revert change in 1.18.72 as no memory saving could be observed.

## [1.18.73]
### Fixed
- Fixed a bug where `source-factors-num-embed` was not correctly adjusted to `num-embed`
  when using prepared data & `source-factor-combine` sum.

## [1.18.72]
### Changed
- Removed use of `expand_dims` in favor of `reshape` to save memory.

## [1.18.71]
### Fixed
- Fixed default setting of source factor combination to be 'concat' for backwards compatibility.

## [1.18.70]
### Added
- Sockeye now outputs fields found in a JSON input object, if they are not overwritten by Sockeye. This behavior can be enabled by selecting `--json-input` (to read input as a JSON object) and `--output-type json` (to write a JSON object to output).

## [1.18.69]
### Added
- Source factors can now be added to the embeddings instead of concatenated with `--source-factors-combine sum` (default: concat)

## [1.18.68]
- Fixed training crashes with `--learning-rate-decay-optimizer-states-reset initial` option.

## [1.18.67]
### Added
- Added `fertility` as a further type of attention coverage.
- Added an option for training to keep the initializations of the model via `--keep-initializations`. When set, the trainer will avoid deleting the params file for the first checkpoint, no matter what `--keep-last-params` is set to.

## [1.18.66]
### Fixed
- Fix to argument names that are allowed to differ for resuming training.

## [1.18.65]
### Changed
- More informative error message about inconsistent --shared-vocab setting.

## [1.18.64]
### Added
- Adding translation sampling via `--sample [N]`. This causes the decoder to sample each next step from the target distribution probabilities at each
  timestep. An optional value of `N` causes the decoder to sample only from the top `N` vocabulary items for each hypothesis at each timestep (the
  default is 0, meaning to sample from the entire vocabulary).

## [1.18.63]
### Changed
- The checkpoint decoder and nvidia-smi subprocess are now launched from a forkserver, allowing for a better separation between processes.

## [1.18.62]
### Added
- Add option to make `TranslatorInputs` directly from a dict.

## [1.18.61]
### Changed
- Update to MXNet 1.3.1. Removed requirements/requirements.gpu-cu{75,91}.txt as CUDA 7.5 and 9.1 are deprecated.

## [1.18.60]
### Fixed
- Performance optimization to skip the softmax operation for single model greedy decoding is now only applied if no translation scores are required in the output.

## [1.18.59]
### Added
- Full training state is now returned from EarlyStoppingTrainer's fit().
### Changed
- Training state cleanup will not be performed for training runs that did not converge yet.
- Switched to portalocker for locking files (Windows compatibility).

## [1.18.58]
### Added
- Added nbest translation, exposed as `--nbest-size`. Nbest translation means to not only output the most probable translation according to a model, but the top n most probable hypotheses. If `--nbest-size > 1` and the option `--output-type` is not explicitly specified, the output type will be changed to one JSON list of nbest translations per line. `--nbest-size` can never be larger than `--beam-size`.

### Changed
- Changed `sockeye.rerank` CLI to be compatible with nbest translation JSON output format.

## [1.18.57]
### Added
- Added `sockeye.score` CLI for quickly scoring existing translations ([documentation](tutorials/scoring.md)).
### Fixed
- Entry-point clean-up after the contrib/ rename

## [1.18.56]
### Changed
- Update to MXNet 1.3.0.post0

## [1.18.55]
- Renamed `contrib` to less-generic `sockeye_contrib`

## [1.18.54]
### Added
- `--source-factor-vocabs` can be set to provide source factor vocabularies.

## [1.18.53]
### Added
- Always skipping softmax for greedy decoding by default, only for single models.
- Added option `--skip-topk` for greedy decoding.

## [1.18.52]
### Fixed
- Fixed bug in constrained decoding to make sure best hypothesis satifies all constraints.

## [1.18.51]
### Added
- Added a CLI for reranking of an nbest list of translations.

## [1.18.50]
### Fixed
- Check for equivalency of training and validation source factors was incorrectly indented.

## [1.18.49]
### Changed
- Removed dependence on the nvidia-smi tool. The number of GPUs is now determined programatically.

## [1.18.48]
### Changed
- Translator.max_input_length now reports correct maximum input length for TranslatorInput objects, independent of the internal representation, where an additional EOS gets added.

## [1.18.47]
### Changed
- translate CLI: no longer rely on external, user-given input id for sorting translations. Also allow string ids for sentences.

## [1.18.46]
### Fixed
- Fixed issue with `--num-words 0:0` in image captioning and another issue related to loading all features to memory with variable length.

## [1.18.45]
### Added
- Added an 8 layer LSTM model similar (but not exactly identical) to the 'GNMT' architecture to autopilot.

## [1.18.44]
### Fixed
- Fixed an issue with `--max-num-epochs` causing training to stop before the update/batch that actually completes the epoch was made.

## [1.18.43]
### Added
- `<s>` now supported as the first token in a multi-word negative constraint
  (e.g., `<s> I think` to prevent a sentence from starting with `I think`)
### Fixed
- Bugfix in resetting the state of a multiple-word negative constraint

## [1.18.42]
### Changed
- Simplified gluon blocks for length calculation

## [1.18.41]
### Changed
- Require numpy 1.14 or later to avoid MKL conflicts between numpy as mxnet-mkl.

## [1.18.40]
### Fixed
- Fixed bad check for existence of negative constraints.
- Resolved conflict for phrases that are both positive and negative constraints.
- Fixed softmax temperature at inference time.

## [1.18.39]
### Added
- Image Captioning now supports constrained decoding.
- Image Captioning: zero padding of features now allows input features of different shape for each image.

## [1.18.38]
### Fixed
- Fixed issue with the incorrect order of translations when empty inputs are present and translating in chunks.

## [1.18.37]
### Fixed
- Determining the max output length for each sentence in a batch by the bucket length rather than the actual in order to match the behavior of a single sentence translation.

## [1.18.36]
### Changed
- Updated to [MXNet 1.2.1](https://github.com/apache/incubator-mxnet/tree/1.2.1)

## [1.18.35]
### Added
- ROUGE scores are now available in `sockeye-evaluate`.
- Enabled CHRF as an early-stopping metric.

## [1.18.34]
### Added
- Added support for `--beam-search-stop first` for decoding jobs with `--batch-size > 1`.

## [1.18.33]
### Added
- Now supports negative constraints, which are phrases that must *not* appear in the output.
   - Global constraints can be listed in a (pre-processed) file, one per line: `--avoid-list FILE`
   - Per-sentence constraints are passed using the `avoid` keyword in the JSON object, with a list of strings as its field value.

## [1.18.32]
### Added
- Added option to pad vocabulary to a multiple of x: e.g. `--pad-vocab-to-multiple-of 16`.

## [1.18.31]
### Added
- Pre-training the RNN decoder. Usage:
  1. Train with flag `--decoder-only`.
  2. Feed identical source/target training data.

## [1.18.30]
### Fixed
- Preserving max output length for each sentence to allow having identical translations for both with and without batching.

## [1.18.29]
### Changed
- No longer restrict the vocabulary to 50,000 words by default, but rather create the vocabulary from all words which occur at least `--word-min-count` times. Specifying `--num-words` explicitly will still lead to a restricted
  vocabulary.

## [1.18.28]
### Changed
- Temporarily fixing the pyyaml version to 3.12 as version 4.1 introduced some backwards incompatible changes.

## [1.18.27]
### Fixed
- Fix silent failing of NDArray splits during inference by using a version that always returns a list. This was causing incorrect behavior when using lexicon restriction and batch inference with a single source factor.

## [1.18.26]
### Added
- ROUGE score evaluation. It can be used as the stopping criterion for tasks such as summarization.

## [1.18.25]
### Changed
- Update requirements to use MKL versions of MXNet for fast CPU operation.

## [1.18.24]
### Added
- Dockerfiles and convenience scripts for running `fast_align` to generate lexical tables.
These tables can be used to create top-K lexicons for faster decoding via vocabulary selection ([documentation](https://github.com/awslabs/sockeye/tree/master/contrib/fast_align)).

### Changed
- Updated default top-K lexicon size from 20 to 200.

## [1.18.23]
### Fixed
- Correctly create the convolutional embedding layers when the encoder is set to `transformer-with-conv-embed`. Previously
no convolutional layers were added so that a standard Transformer model was trained instead.

## [1.18.22]
### Fixed
- Make sure the default bucket is large enough with word based batching when the source is longer than the target (Previously
there was an edge case where the memory usage was sub-optimal with word based batching and longer source than target sentences).

## [1.18.21]
### Fixed
- Constrained decoding was missing a crucial cast
- Fixed test cases that should have caught this

## [1.18.20]
### Changed
- Transformer parametrization flags (model size, # of attention heads, feed-forward layer size) can now optionally
  defined separately for encoder & decoder. For example, to use a different transformer model size for the encoder,
  pass `--transformer-model-size 1024:512`.

## [1.18.19]
### Added
- LHUC is now supported in transformer models

## [1.18.18]
### Added
- \[Experimental\] Introducing the image captioning module. Type of models supported: ConvNet encoder - Sockeye NMT decoders. This includes also a feature extraction script,
an image-text iterator that loads features, training and inference pipelines and a visualization script that loads images and captions.
See [this tutorial](tutorials/image_captioning) for its usage. This module is experimental therefore its maintenance is not fully guaranteed.

## [1.18.17]
### Changed
- Updated to MXNet 1.2
- Use of the new LayerNormalization operator to save GPU memory.

## [1.18.16]
### Fixed
- Removed summation of gradient arrays when logging gradients.
  This clogged the memory on the primary GPU device over time when many checkpoints were done.
  Gradient histograms are now logged to Tensorboard separated by device.

## [1.18.15]
### Added
- Added decoding with target-side lexical constraints (documentation in `tutorials/constraints`).

## [1.18.14]
### Added
- Introduced Sockeye Autopilot for single-command end-to-end system building.
See the [Autopilot documentation]((https://github.com/awslabs/sockeye/tree/master/contrib/autopilot)) and run with: `sockeye-autopilot`.
Autopilot is a `contrib` module with its own tests that are run periodically.
It is not included in the comprehensive tests run for every commit.

## [1.18.13]
### Fixed
- Fixed two bugs with training resumption:
  1. removed overly strict assertion in the data iterator for model states before the first checkpoint.
  2. removed deletion of Tensorboard log directory.

### Added
- Added support for config files. Command line parameters have precedence over the values read from the config file.
  Minimal working example:
  `python -m sockeye.train --config config.yaml` with contents of `config.yaml` as follows:
  ```yaml
  source: source.txt
  target: target.txt
  output: out
  validation_source: valid.source.txt
  validation_target: valid.target.txt
  ```
### Changed
  The full set of arguments is serialized to `out/args.yaml` at the beginning of training (before json was used).

## [1.18.12]
### Changed
- All source side sequences now get appended an additional end-of-sentence (EOS) symbol. This change is backwards
  compatible meaning that inference with older models will still work without the EOS symbol.

## [1.18.11]
### Changed
- Default training parameters have been changed to reflect the setup used in our arXiv paper. Specifically, the default
  is now to train a 6 layer Transformer model with word based batching. The only difference to the paper is that weight
  tying is still turned off by default, as there may be use cases in which tying the source and target vocabularies is
  not appropriate. Turn it on using `--weight-tying --weight-tying-type=src_trg_softmax`. Additionally, BLEU scores from
  a checkpoint decoder are now monitored by default.

## [1.18.10]
### Fixed
- Re-allow early stopping w.r.t BLEU

## [1.18.9]
### Fixed
- Fixed a problem with lhuc boolean flags passed as None.

### Added
- Reorganized beam search. Normalization is applied only to completed hypotheses, and pruning of
  hypotheses (logprob against highest-scoring completed hypothesis) can be specified with
  `--beam-prune X`
- Enabled stopping at first completed hypothesis with `--beam-search-stop first` (default is 'all')

## [1.18.8]
### Removed
- Removed tensorboard logging of embedding & output parameters at every checkpoint. This used a lot of disk space.

## [1.18.7]
### Added
- Added support for LHUC in RNN models (David Vilar, "Learning Hidden Unit
  Contribution for Adapting Neural Machine Translation Models" NAACL 2018)

### Fixed
- Word based batching with very small batch sizes.

## [1.18.6]
### Fixed
- Fixed a problem with learning rate scheduler not properly being loaded when resuming training.

## [1.18.5]
### Fixed
- Fixed a problem with trainer not waiting for the last checkpoint decoder (#367).

## [1.18.4]
### Added
- Added options to control training length w.r.t number of updates/batches or number of samples:
  `--min-updates`, `--max-updates`, `--min-samples`, `--max-samples`.

## [1.18.3]
### Changed
- Training now supports training and validation data that contains empty segments. If a segment is empty, it is skipped
  during loading and a warning message including the number of empty segments is printed.

## [1.18.2]
### Changed
- Removed combined linear projection of keys & values in source attention transformer layers for
  performance improvements.
- The topk operator is performed in a single operation during batch decoding instead of running in a loop over each
sentence, bringing speed benefits in batch decoding.

## [1.18.1]
### Added
- Added Tensorboard logging for all parameter values and gradients as histograms/distributions. The logged values
  correspond to the current batch at checkpoint time.

### Changed
- Tensorboard logging now is done with the MXNet compatible 'mxboard' that supports logging of all kinds of events
  (scalars, histograms, embeddings, etc.). If installed, training events are written out to Tensorboard compatible
  even files automatically.

### Removed
- Removed the `--use-tensorboard` argument from `sockeye.train`. Tensorboard logging is now enabled by default if
  `mxboard` is installed.

## [1.18.0]
### Changed
- Change default target vocab name in model folder to `vocab.trg.0.json`
- Changed serialization format of top-k lexica to pickle/Numpy instead of JSON.
- `sockeye-lexicon` now supports two subcommands: create & inspect.
  The former provides the same functionality as the previous CLI.
  The latter allows users to pass source words to the top-k lexicon to inspect the set of allowed target words.

### Added
- Added ability to choose a smaller `k` at decoding runtime for lexicon restriction.

## [1.17.5]
### Added
- Added a flag `--strip-unknown-words` to `sockeye.translate` to remove any `<unk>` symbols from the output strings.

## [1.17.4]
### Added
- Added a flag `--fixed-param-names` to prevent certain parameters from being optimized during training.
  This is useful if you want to keep pre-trained embeddings fixed during training.
- Added a flag `--dry-run` to `sockeye.train` to not perform any actual training, but print statistics about the model
  and mode of operation.

## [1.17.3]
### Changed
- `sockeye.evaluate` can now handle multiple hypotheses files by simply specifying `--hypotheses file1 file2...`.
For each metric the mean and standard deviation will be reported across files.

## [1.17.2]
### Added
- Optionally store the beam search history to a `json` output using the `beam_store` output handler.

### Changed
- Use stack operator instead of expand_dims + concat in RNN decoder. Reduces memory usage.

## [1.17.1]
### Changed
 - Updated to [MXNet 1.1.0](https://github.com/apache/incubator-mxnet/tree/1.1.0)

## [1.17.0]
### Added
 - Source factors, as described in

   Linguistic Input Features Improve Neural Machine Translation (Sennrich \& Haddow, WMT 2016)
   [PDF](http://www.aclweb.org/anthology/W16-2209.pdf) [bibtex](http://www.aclweb.org/anthology/W16-2209.bib)

   Additional source factors are enabled by passing `--source-factors file1 [file2 ...]` (`-sf`), where file1, etc. are
   token-parallel to the source (`-s`).
   An analogous parameter, `--validation-source-factors`, is used to pass factors for validation data.
   The flag `--source-factors-num-embed D1 [D2 ...]` denotes the embedding dimensions and is required if source factor
   files are given. Factor embeddings are concatenated to the source embeddings dimension (`--num-embed`).

   At test time, the input sentence and its factors can be passed in via STDIN or command-line arguments.
   - For STDIN, the input and factors should be in a token-based factored format, e.g.,
     `word1|factor1|factor2|... w2|f1|f2|... ...1`.
   - You can also use file arguments, which mirrors training: `--input` takes the path to a file containing the source,
     and `--input-factors` a list of files containing token-parallel factors.
   At test time, an exception is raised if the number of expected factors does not
   match the factors passed along with the input.

 - Removed bias parameters from multi-head attention layers of the transformer.

## [1.16.6]
### Changed
 - Loading/Saving auxiliary parameters of the models. Before aux parameters were not saved or used for initialization.
 Therefore the parameters of certain layers were ignored (e.g., BatchNorm) and randomly initialized. This change
 enables to properly load, save and initialize the layers which use auxiliary parameters.

## [1.16.5]
### Changed
 - Device locking: Only one process will be acquiring GPUs at a time.
 This will lead to consecutive device ids whenever possible.

## [1.16.4]
### Changed
 - Internal change: Standardized all data to be batch-major both at training and at inference time.

## [1.16.3]
### Changed
 - When a device lock file exists and the process has no write permissions for the lock file we assume that the device
 is locked. Previously this lead to an permission denied exception. Please note that in this scenario we an not detect
 if the original Sockeye process did not shut down gracefully. This is not an issue when the sockeye process has write
 permissions on existing lock files as in that case locking is based on file system locks, which cease to exist when a
 process exits.

## [1.16.2]
### Changed
 - Changed to a custom speedometer that tracks samples/sec AND words/sec. The original MXNet speedometer did not take
 variable batch sizes due to word-based batching into account.

## [1.16.1]
### Fixed
 - Fixed entry points in `setup.py`.

## [1.16.0]
### Changed
 - Update to [MXNet 1.0.0](https://github.com/apache/incubator-mxnet/tree/1.0.0) which adds more advanced indexing
features, benefitting the beam search implementation.
 - `--kvstore` now accepts 'nccl' value. Only works if MXNet was compiled with `USE_NCCL=1`.

### Added
 - `--gradient-compression-type` and `--gradient-compression-threshold` flags to use gradient compression.
  See [MXNet FAQ on Gradient Compression](https://mxnet.incubator.apache.org/versions/master/faq/gradient_compression.html).

## [1.15.8]
### Fixed
 - Taking the BOS and EOS tag into account when calculating the maximum input length at inference.

## [1.15.7]
### Fixed
 - fixed a problem with `--num-samples-per-shard` flag not being parsed as int.

## [1.15.6]
### Added
 - New CLI `sockeye.prepare_data` for preprocessing the training data only once before training,
 potentially splitting large datasets into shards. At training time only one shard is loaded into memory at a time,
 limiting the maximum memory usage.

### Changed
 - Instead of using the ```--source``` and ```--target``` arguments ```sockeye.train``` now accepts a
 ```--prepared-data``` argument pointing to the folder containing the preprocessed and sharded data. Using the raw
 training data is still possible and now consumes less memory.

## [1.15.5]
### Added
 - Optionally apply query, key and value projections to the source and target hidden vectors in the CNN model
 before applying the attention mechanism. CLI parameter: `--cnn-project-qkv`.

## [1.15.4]
### Added
 - A warning will be printed if the checkpoint decoder slows down training.

## [1.15.3]
### Added
 - Exposing the xavier random number generator through `--weight-init-xavier-rand-type`.

## [1.15.2]
### Added
 - Exposing MXNet's Nesterov Accelerated Gradient, Adadelta and Adadelta optimizers.

## [1.15.1]
### Added
 - A tool that initializes embedding weights with pretrained word representations, `sockeye.init_embedding`.

## [1.15.0]
### Added
- Added support for Swish-1 (SiLU) activation to transformer models
([Ramachandran et al. 2017: Searching for Activation Functions](https://arxiv.org/pdf/1710.05941.pdf),
[Elfwing et al. 2017: Sigmoid-Weighted Linear Units for Neural Network Function Approximation
in Reinforcement Learning](https://arxiv.org/pdf/1702.03118.pdf)).  Use `--transformer-activation-type swish1`.
- Added support for GELU activation to transformer models ([Hendrycks and Gimpel 2016: Bridging Nonlinearities and
Stochastic Regularizers with Gaussian Error Linear Units](https://arxiv.org/pdf/1606.08415.pdf).
Use `--transformer-activation-type gelu`.

## [1.14.3]
### Changed
- Fast decoding for transformer models. Caches keys and values of self-attention before softmax.
Changed decoding flag `--bucket-width` to apply only to source length.

## [1.14.2]
### Added
 - Gradient norm clipping (`--gradient-clipping-type`) and monitoring.
### Changed
 - Changed `--clip-gradient` to `--gradient-clipping-threshold` for consistency.

## [1.14.1]
### Changed
 - Sorting sentences during decoding before splitting them into batches.
 - Default chunk size: The default chunk size when batching is enabled is now batch_size * 500 during decoding to avoid
  users accidentally forgetting to increase the chunk size.

## [1.14.0]
### Changed
 - Downscaled fixed positional embeddings for CNN models.
 - Renamed `--monitor-bleu` flag to `--decode-and-evaluate` to illustrate that it computes
 other metrics in addition to BLEU.

### Added
 - `--decode-and-evaluate-use-cpu` flag to use CPU for decoding validation data.
 - `--decode-and-evaluate-device-id` flag to use a separate GPU device for validation decoding. If not specified, the
 existing and still default behavior is to use the last acquired GPU for training.

## [1.13.2]
### Added
 - A tool that extracts specified parameters from params.x into a .npz file for downstream applications or analysis.

## [1.13.1]
### Added
 - Added chrF metric
([Popovic 2015: chrF: character n-gram F-score for automatic MT evaluation](http://www.statmt.org/wmt15/pdf/WMT49.pdf)) to Sockeye.
sockeye.evaluate now accepts `bleu` and `chrf` as values for `--metrics`

## [1.13.0]
### Fixed
 - Transformer models do not ignore `--num-embed` anymore as they did silently before.
 As a result there is an error thrown if `--num-embed` != `--transformer-model-size`.
 - Fixed the attention in upper layers (`--rnn-attention-in-upper-layers`), which was previously not passed correctly
 to the decoder.
### Removed
 - Removed RNN parameter (un-)packing and support for FusedRNNCells (removed `--use-fused-rnns` flag).
 These were not used, not correctly initialized, and performed worse than regular RNN cells. Moreover,
 they made the code much more complex. RNN models trained with previous versions are no longer compatible.
- Removed the lexical biasing functionality (Arthur ETAL'16) (removed arguments `--lexical-bias`
 and `--learn-lexical-bias`).

## [1.12.2]
### Changed
 - Updated to [MXNet 0.12.1](https://github.com/apache/incubator-mxnet/releases/tag/0.12.1), which includes an important
 bug fix for CPU decoding.

## [1.12.1]
### Changed
 - Removed dependency on sacrebleu pip package. Now imports directly from `contrib/`.

## [1.12.0]
### Changed
 - Transformers now always use the linear output transformation after combining attention heads, even if input & output
 depth do not differ.

## [1.11.2]
### Fixed
 - Fixed a bug where vocabulary slice padding was defaulting to CPU context.  This was affecting decoding on GPUs with
 very small vocabularies.

## [1.11.1]
### Fixed
 - Fixed an issue with the use of `ignore` in `CrossEntropyMetric::cross_entropy_smoothed`. This was affecting
 runs with Eve optimizer and label smoothing. Thanks @kobenaxie for reporting.

## [1.11.0]
### Added
 - Lexicon-based target vocabulary restriction for faster decoding. New CLI for top-k lexicon creation, sockeye.lexicon.
 New translate CLI argument `--restrict-lexicon`.

### Changed
 - Bleu computation based on Sacrebleu.

## [1.10.5]
### Fixed
 - Fixed yet another bug with the data iterator.

## [1.10.4]
### Fixed
 - Fixed a bug with the revised data iterator not correctly appending EOS symbols for variable-length batches.
 This reverts part of the commit added in 1.10.1 but is now correct again.

## [1.10.3]
### Changed
 - Fixed a bug with max_observed_{source,target}_len being computed on the complete data set, not only on the
 sentences actually added to the buckets based on `--max_seq_len`.

## [1.10.2]
### Added
 - `--max-num-epochs` flag to train for a maximum number of passes through the training data.

## [1.10.1]
### Changed
 - Reduced memory footprint when creating data iterators: integer sequences
 are streamed from disk when being assigned to buckets.

## [1.10.0]
### Changed
 - Updated MXNet dependency to 0.12 (w/ MKL support by default).
 - Changed `--smoothed-cross-entropy-alpha` to `--label-smoothing`.
 Label smoothing should now require significantly less memory due to its addition to MXNet's `SoftmaxOutput` operator.
 - `--weight-normalization` now applies not only to convolutional weight matrices, but to output layers of all decoders.
 It is also independent of weight tying.
 - Transformers now use `--embed-dropout`. Before they were using `--transformer-dropout-prepost` for this.
 - Transformers now scale their embedding vectors before adding fixed positional embeddings.
 This turns out to be crucial for effective learning.
 - `.param` files now use 5 digit identifiers to reduce risk of overflowing with many checkpoints.

### Added
 - Added CUDA 9.0 requirements file.
 - `--loss-normalization-type`. Added a new flag to control loss normalization. New default is to normalize
 by the number of valid, non-PAD tokens instead of the batch size.
 - `--weight-init-xavier-factor-type`. Added new flag to control Xavier factor type when `--weight-init=xavier`.
 - `--embed-weight-init`. Added new flag for initialization of embeddings matrices.

### Removed
 - `--smoothed-cross-entropy-alpha` argument. See above.
 - `--normalize-loss` argument. See above.

## [1.9.0]
### Added
 - Batch decoding. New options for the translate CLI: ``--batch-size`` and ``--chunk-size``. Translator.translate()
 now accepts and returns lists of inputs and outputs.

## [1.8.4]
### Added
 - Exposing the MXNet KVStore through the ``--kvstore`` argument, potentially enabling distributed training.

## [1.8.3]
### Added
 - Optional smart rollback of parameters and optimizer states after updating the learning rate
 if not improved for x checkpoints. New flags: ``--learning-rate-decay-param-reset``,
 ``--learning-rate-decay-optimizer-states-reset``

## [1.8.2]
### Fixed
 - The RNN variational dropout mask is now independent of the input
 (previously any zero initial state led to the first state being canceled).
 - Correctly pass `self.dropout_inputs` float to `mx.sym.Dropout` in `VariationalDropoutCell`.

## [1.8.1]
### Changed
 - Instead of truncating sentences exceeding the maximum input length they are now translated in chunks.

## [1.8.0]
### Added
 - Convolutional decoder.
 - Weight normalization (for CNN only so far).
 - Learned positional embeddings for the transformer.

### Changed
 - `--attention-*` CLI params renamed to `--rnn-attention-*`.
 - `--transformer-no-positional-encodings` generalized to `--transformer-positional-embedding-type`.<|MERGE_RESOLUTION|>--- conflicted
+++ resolved
@@ -11,9 +11,8 @@
 
 Each version section may have subsections for: _Added_, _Changed_, _Removed_, _Deprecated_, and _Fixed_.
 
-## [3.0.6]
-
-<<<<<<< HEAD
+## [3.0.7]
+
 ## Changed
 
 - Improve training speed by using`torch.nn.functional.multi_head_attention_forward` for self- and encoder-attention
@@ -26,15 +25,16 @@
   - Interleaved format for joint-key-value input projection stores key and value parameters, grouped by heads:
     `Shape: ((num_heads * 2 * hidden_per_head), hidden)`
   - Models save and load key-value projection parameters in interleaved format.
-  - When `model.training == True` key-value projection parameters are put into 
+  - When `model.training == True` key-value projection parameters are put into
     non-interleaved format for `torch.nn.functional.multi_head_attention_forward`
   - When `model.training == False`, i.e. model.eval() is called, key-value projection
     parameters are again converted into interleaved format in place.
-=======
+
+## [3.0.6]
+
 ### Fixed
 
 - Fixed checkpoint decoder issue that prevented using `bleu` as `--optimized-metric` for distributed training ([#995](https://github.com/awslabs/sockeye/issues/995)).
->>>>>>> 71527d71
 
 ## [3.0.5]
 
