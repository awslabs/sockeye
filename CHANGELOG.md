# Changelog

All notable changes to the project are documented in this file.

Version numbers are of the form `1.0.0`.
Any version bump in the last digit is backwards-compatible, in that a model trained with the previous version can still
be used for translation with the new version.
Any bump in the second digit indicates a backwards-incompatible change,
e.g. due to changing the architecture or simply modifying model parameter names.
Note that Sockeye has checks in place to not translate with an old model that was trained with an incompatible version.

Each version section may have have subsections for: _Added_, _Changed_, _Removed_, _Deprecated_, and _Fixed_.

<<<<<<< HEAD
## [2.3.22]
### Added

- Use of the safe yaml loader for the model configuration files.
=======
## [2.3.23]
### Changed

- Do not sort BIAS_STATE in beam search. It is constant across decoder steps.

## [2.3.22]
### Fixed

- The previous commit introduced a regression for vocab creation. The results was that the vocabulary was created on the input characters rather than on tokens.

>>>>>>> 565cc71d

## [2.3.21]
### Added

- Extended parallelization of data preparation to vocabulary and statistics creation while minimizing the overhead of sharding.

## [2.3.20]
### Added

- Added debug logging for restrict_lexicon lookups

## [2.3.19]
### Changed

- When training only the decoder (`--fixed-param-strategy all_except_decoder`), disable autograd for the encoder and embeddings to save memory.

## [2.3.18]
### Changed

- Updated Docker builds and documentation.  See [sockeye_contrib/docker](sockeye_contrib/docker).

## [2.3.17]
### Added
- Added an alternative, faster implementation of greedy search. The '--greedy' flag to `sockeye.translate` will enable it. This implementation does not support hypothesis scores, batch decoding, or lexical constraints."

## [2.3.16]

### Added
- Added option `--transformer-feed-forward-use-glu` to use Gated Linear Units in transformer feed forward networks ([Dauphin et al., 2016](https://arxiv.org/abs/1612.08083); [Shazeer, 2020](https://arxiv.org/abs/2002.05202)).

## [2.3.15]

### Changed
- Optimization: Decoder class is now a complete HybridBlock (no forward method).

## [2.3.14]

### Changed
- Updated to [MXNet 1.8.0](https://github.com/apache/incubator-mxnet/tree/1.8.0)
- Removed dependency support for Cuda 9.2 (no longer supported by MXNet 1.8).
- Added dependency support for Cuda 11.0 and 11.2.
- Updated Python requirement to 3.7 and later. (Removed backporting `dataclasses` requirement)

## [2.3.13]

### Added
- Target factors are now also collected for nbest translations (and stored in the JSON output handler).

## [2.3.12]

### Added
- Added `--config` option to `prepare_data` CLI to allow setting commandline flags via a yaml config.
- Flags for the `prepare_data` CLI are now stored in the output folder under `args.yaml`
  (equivalent to the behavior of `sockeye_train`)

## [2.3.11]

### Added
- Added option `prevent_unk` to avoid generating `<unk>` token in beam search.

## [2.3.10]

### Changed

- Make sure that the top N best params files retained, even if N > --keep-last-params. This ensures that model
  averaging will not be crippled when keeping only a few params files during training. This can result in a
  significant savings of disk space during training.

## [2.3.9]

### Added

- Added scripts for processing Sockeye benchmark output (`--output-type benchmark`):
  - [benchmark_to_output.py](sockeye_contrib/benchmark/benchmark_to_output.py) extracts translations
  - [benchmark_to_percentiles.py](sockeye_contrib/benchmark/benchmark_to_percentiles.py) computes percentiles

## [2.3.8]

### Fixed

- Fix problem identified in issue #925 that caused learning rate
  warmup to fail in some instances when doing continued training

## [2.3.7]

### Changed

- Use dataclass module to simplify Config classes. No functional change.

## [2.3.6]

### Fixed

- Fixes the problem identified in issue #890, where the lr_scheduler
  does not behave as expected when continuing training. The problem is
  that the lr_scheduler is kept as part of the optimizer, but the
  optimizer is not saved when saving state. Therefore, every time
  training is restarted, a new lr_scheduler is created with initial
  parameter settings. Fix by saving and restoring the lr_scheduling
  separately.

## [2.3.5]

### Fixed

- Fixed issue with LearningRateSchedulerPlateauReduce.__repr__ printing
	out num_not_improved instead of reduce_num_not_improved.

## [2.3.4]

### Fixed

- Fixed issue with dtype mismatch in beam search when translating with `--dtype float16`.

## [2.3.3]

### Changed

- Upgraded `SacreBLEU` dependency of Sockeye to a newer version (`1.4.14`).

## [2.3.2]
### Fixed

- Fixed edge case that unintentionally skips softmax for sampling if beam size is 1.

## [2.3.1]
### Fixed

- Optimizing for BLEU/CHRF with horovod required the secondary workers to also create checkpoint decoders.

## [2.3.0]

### Added

- Added support for target factors.
  If provided with additional target-side tokens/features (token-parallel to the regular target-side) at training time,
  the model can now learn to predict these in a multi-task setting. You can provide target factor data similar to source
  factors: `--target-factors <factor_file1> [<factor_fileN>]`. During training, Sockeye optimizes one loss per factor
  in a multi-task setting. The weight of the losses can be controlled by `--target-factors-weight`.
  At inference, target factors are decoded greedily, they do not participate in beam search.
  The predicted factor at each time step is the argmax over its separate output
  layer distribution. To receive the target factor predictions at inference time, use
  `--output-type translation_with_factors`.

### Changed

- `load_model(s)` now returns a list of target vocabs.
- Default source factor combination changed to `sum` (was `concat` before).
- `SockeyeModel` class has three new properties: `num_target_factors`, `target_factor_configs`,
  and `factor_output_layers`.

## [2.2.8]

### Changed
- Make source/target data parameters required for the scoring CLI to avoid cryptic error messages.

## [2.2.7]

### Added

- Added an argument to specify the log level of secondary workers. Defaults to ERROR to hide any logs except for exceptions.

## [2.2.6]

### Fixed
- Avoid a crash due to an edge case when no model improvement has been observed by the time the learning rate gets reduced for the first time.

## [2.2.5]

### Fixed
- Enforce sentence batching for sockeye score tool, set default batch size to 56

## [2.2.4]

### Changed
- Use softmax with length in DotAttentionCell.
- Use `contrib.arange_like` in AutoRegressiveBias block to reduce number of ops.

## [2.2.3]

### Added

- Log the absolute number of `<unk>` tokens in source and target data

## [2.2.2]

### Fixed

- Fix: Guard against null division for small batch sizes.

## [2.2.1]

## Fixed

- Fixes a corner case bug by which the beam decoder can wrongly return a best hypothesis with -infinite score.

## [2.2.0]

### Changed

- Replaced multi-head attention with [interleaved_matmul_encdec](https://github.com/apache/incubator-mxnet/pull/16408) operators, which removes previously needed transposes and improves performance.

- Beam search states and model layers now assume time-major format.

## [2.1.26]

### Fixed

- Fixes a backwards incompatibility introduced in 2.1.17, which would prevent models trained with prior versions to be used for inference.

## [2.1.25]

### Changed

- Reverting PR #772 as it causes issues with `amp`.

## [2.1.24]

### Changed

- Make sure to write a final checkpoint when stopping with `--max-updates`, `--max-samples` or `--max-num-epochs`.

## [2.1.23]

### Changed

- Updated to [MXNet 1.7.0](https://github.com/apache/incubator-mxnet/tree/1.7.0).
- Re-introduced use of softmax with length parameter in DotAttentionCell (see PR #772).

## [2.1.22]

### Added

- Re-introduced `--softmax-temperature` flag for `sockeye.score` and `sockeye.translate`.

## [2.1.21]

### Added

- Added an optional ability to cache encoder outputs of model.

## [2.1.20]

### Fixed

- Fixed a bug where the training state object was saved to disk before training metrics were added to it, leading to an inconsistency between the training state object and the metrics file (see #859).

## [2.1.19]

### Fixed

- When loading a shard in Horovod mode, there is now a check that each non-empty bucket contains enough sentences to cover each worker's slice. If not, the bucket's sentences are replicated to guarantee coverage.

## [2.1.18]

### Fixed

- Fixed a bug where sampling translation fails because an array is created in the wrong context.

## [2.1.17]

### Added

- Added `layers.SSRU`, which implements a Simpler Simple Recurrent Unit as described in
Kim et al, "From Research to Production and Back: Ludicrously Fast Neural Machine Translation" WNGT 2019.

- Added `ssru_transformer` option to `--decoder`, which enables the usage of SSRUs as a replacement for the decoder-side self-attention layers.

### Changed

- Reduced the number of arguments for `MultiHeadSelfAttention.hybrid_forward()`.
 `previous_keys` and `previous_values` should now be input together as `previous_states`, a list containing two symbols.

## [2.1.16]

### Fixed

- Fixed batch sizing error introduced in version 2.1.12 (c00da52) that caused batch sizes to be multiplied by the number of devices. Batch sizing now works as documented (same as pre-2.1.12 versions).
- Fixed `max-word` batching to properly size batches to a multiple of both `--batch-sentences-multiple-of` and the number of devices.

## [2.1.15]

### Added

- Inference option `--mc-dropout` to use dropout during inference, leading to non-deterministic output. This option uses the same dropout parameters present in the model config file.

## [2.1.14]

### Added

- Added `sockeye.rerank` option `--output` to specify output file.
- Added `sockeye.rerank` option `--output-reference-instead-of-blank` to output reference line instead of best hypothesis when best hypothesis is blank.


## [2.1.13]

### Added

- Training option `--quiet-secondary-workers` that suppresses console output for secondary workers when training with Horovod/MPI.
- Set version of isort to `<5.0.0` in requirements.dev.txt to avoid incompatibility between newer versions of isort and pylint.

## [2.1.12]

### Added

- Batch type option `max-word` for max number of words including padding tokens (more predictable memory usage than `word`).
- Batching option `--batch-sentences-multiple-of` that is similar to `--round-batch-sizes-to-multiple-of` but always rounds down (more predictable memory usage).

### Changed

- Default bucketing settings changed to width 8, max sequence length 95 (96 including BOS/EOS tokens), and no bucket scaling.
- Argument `--no-bucket-scaling` replaced with `--bucket-scaling` which is False by default.

## [2.1.11]

### Changed

- Updated `sockeye.rerank` module to use "add-k" smoothing for sentence-level BLEU.

### Fixed

- Updated `sockeye.rerank` module to use current N-best format.

## [2.1.10]

### Changed

- Changed to a cross-entropy loss implementation that avoids the use of SoftmaxOutput.

## [2.1.9]

### Added

- Added training argument `--ignore-extra-params` to ignore extra parameters when loading models.  The primary use case is continuing training with a model that has already been annotated with scaling factors (`sockeye.quantize`).

### Fixed

- Properly pass `allow_missing` flag to `model.load_parameters()`

## [2.1.8]

### Changed

- Update to sacrebleu=1.4.10

## [2.1.7]

### Changed

- Optimize prepare_data by saving the shards in parallel. The prepare_data script accepts a new parameter `--max-processes` to control the level of parallelism with which shards are written to disk.

## [2.1.6]

### Changed

- Updated Dockerfiles optimized for CPU (intgemm int8 inference, full MKL support) and GPU (distributed training with Horovod).  See [sockeye_contrib/docker](sockeye_contrib/docker).

### Added

- Official support for int8 quantization with [intgemm](https://github.com/kpu/intgemm):
  - This requires the "intgemm" fork of MXNet ([kpuatamazon/incubator-mxnet/intgemm](https://github.com/kpuatamazon/incubator-mxnet/tree/intgemm)).  This is the version of MXNet used in the Sockeye CPU docker image (see [sockeye_contrib/docker](sockeye_contrib/docker)).
  - Use `sockeye.translate --dtype int8` to quantize a trained float32 model at runtime.
  - Use the `sockeye.quantize` CLI to annotate a float32 model with int8 scaling factors for fast runtime quantization.

## [2.1.5]

### Changed

- Changed state caching for transformer models during beam search to cache states with attention heads already separated out. This avoids repeated transpose operations during decoding, leading to faster inference.

## [2.1.4]

### Added

- Added Dockerfiles that build an experimental CPU-optimized Sockeye image:
  - Uses the latest versions of [kpuatamazon/incubator-mxnet](https://github.com/kpuatamazon/incubator-mxnet) (supports [intgemm](https://github.com/kpu/intgemm) and makes full use of Intel MKL) and [kpuatamazon/sockeye](https://github.com/kpuatamazon/sockeye) (supports int8 quantization for inference).
  - See [sockeye_contrib/docker](sockeye_contrib/docker).

## [2.1.3]

### Changed

- Performance optimizations to beam search inference
  - Remove unneeded take ops on encoder states
  - Gathering input data before sending to GPU, rather than sending each batch element individually
  - All of beam search can be done in fp16, if specified by the model
  - Other small miscellaneous optimizations
- Model states are now a flat list in ensemble inference, structure of states provided by `state_structure()`

## [2.1.2]

### Changed

- Updated to [MXNet 1.6.0](https://github.com/apache/incubator-mxnet/tree/1.6.0)

### Added

- Added support for CUDA 10.2

### Removed

- Removed support for CUDA<9.1 / CUDNN<7.5

## [2.1.1]

### Added
- Ability to set environment variables from training/translate CLIs before MXNet is imported. For example, users can
  configure MXNet as such: `--env "OMP_NUM_THREADS=1;MXNET_ENGINE_TYPE=NaiveEngine"`

## [2.1.0]

### Changed

- Version bump, which should have been included in commit b0461b due to incompatible models.

## [2.0.1]

### Changed

- Inference defaults to using the max input length observed in training (versus scaling down based on mean length ratio and standard deviations).

### Added

- Additional parameter fixing strategies:
  - `all_except_feed_forward`: Only train feed forward layers.
  - `encoder_and_source_embeddings`: Only train the decoder (decoder layers, output layer, and target embeddings).
  - `encoder_half_and_source_embeddings`: Train the latter half of encoder layers and the decoder.
- Option to specify the number of CPU threads without using an environment variable (`--omp-num-threads`).
- More flexibility for source factors combination

## [2.0.0]

### Changed

- Update to [MXNet 1.5.0](https://github.com/apache/incubator-mxnet/tree/1.5.0)
- Moved `SockeyeModel` implementation and all layers to [Gluon API](http://mxnet.incubator.apache.org/versions/master/gluon/index.html)
- Removed support for Python 3.4.
- Removed image captioning module
- Removed outdated Autopilot module
- Removed unused training options: Eve, Nadam, RMSProp, Nag, Adagrad, and Adadelta optimizers, `fixed-step` and `fixed-rate-inv-t` learning rate schedulers
- Updated and renamed learning rate scheduler `fixed-rate-inv-sqrt-t` -> `inv-sqrt-decay`
- Added script for plotting metrics files: [sockeye_contrib/plot_metrics.py](sockeye_contrib/plot_metrics.py)
- Removed option `--weight-tying`.  Weight tying is enabled by default, disable with `--weight-tying-type none`.

### Added

- Added distributed training support with Horovod/MPI.  Use `horovodrun` and the `--horovod` training flag.
- Added Dockerfiles that build a Sockeye image with all features enabled.  See [sockeye_contrib/docker](sockeye_contrib/docker).
- Added `none` learning rate scheduler (use a fixed rate throughout training)
- Added `linear-decay` learning rate scheduler
- Added training option `--learning-rate-t-scale` for time-based decay schedulers
- Added support for MXNet's [Automatic Mixed Precision](https://mxnet.incubator.apache.org/versions/master/tutorials/amp/amp_tutorial.html).  Activate with the `--amp` training flag.  For best results, make sure as many model dimensions are possible are multiples of 8.
- Added options for making various model dimensions multiples of a given value.  For example, use `--pad-vocab-to-multiple-of 8`, `--bucket-width 8 --no-bucket-scaling`, and `--round-batch-sizes-to-multiple-of 8` with AMP training.
- Added [GluonNLP](http://gluon-nlp.mxnet.io/)'s BERTAdam optimizer, an implementation of the Adam variant used by Devlin et al. ([2018](https://arxiv.org/pdf/1810.04805.pdf)).  Use `--optimizer bertadam`.
- Added training option `--checkpoint-improvement-threshold` to set the amount of metric improvement required over the window of previous checkpoints to be considered actual model improvement (used with `--max-num-checkpoint-not-improved`).

## [1.18.103]
### Added
- Added ability to score image-sentence pairs by extending the scoring feature originally implemented for machine
  translation to the image captioning module.

## [1.18.102]
### Fixed
- Fixed loading of more than 10 source vocabulary files to be in the right, numerical order.

## [1.18.101]
### Changed
- Update to Sacrebleu 1.3.6

## [1.18.100]
### Fixed
- Always initializing the multiprocessing context. This should fix issues observed when running `sockeye-train`.

## [1.18.99]
### Changed
- Updated to [MXNet 1.4.1](https://github.com/apache/incubator-mxnet/tree/1.4.1)

## [1.18.98]
### Changed
- Converted several transformer-related layer implementations to Gluon HybridBlocks. No functional change.

## [1.18.97]
### Changed
- Updated to PyYAML 5.1

## [1.18.96]
### Changed
- Extracted prepare vocab functionality in the build vocab step into its own function. This matches the pattern in prepare data and train where the main() function only has argparsing, and it invokes a separate function to do the work. This is to allow modules that import this one to circumvent the command line.

## [1.18.95]
### Changed
- Removed custom operators from transformer models and replaced them with symbolic operators.
  Improves Performance.

## [1.18.94]
### Added
- Added ability to accumulate gradients over multiple batches (--update-interval). This allows simulation of large
  batch sizes on environments with limited memory. For example: training with `--batch-size 4096 --update-interval 2`
  should be close to training with `--batch-size 8192` at smaller memory footprint.

## [1.18.93]
### Fixed
- Made `brevity_penalty` argument in `Translator` class optional to ensure backwards compatibility.

## [1.18.92]
### Added
- Added sentence length (and length ratio) prediction to be able to discourage hypotheses that are too short at inference time. Can be enabled for training with `--length-task` and with `--brevity-penalty-type` during inference.

## [1.18.91]
### Changed
- Multiple lexicons can now be specified with the `--restrict-lexicon` option:
  - For a single lexicon: `--restrict-lexicon /path/to/lexicon`.
  - For multiple lexicons: `--restrict-lexicon key1:/path/to/lexicon1 key2:/path/to/lexicon2 ...`.
  - Use `--json-input` to specify the lexicon to use for each input, ex: `{"text": "some input string", "restrict_lexicon": "key1"}`.

## [1.18.90]
### Changed
- Updated to [MXNet 1.4.0](https://github.com/apache/incubator-mxnet/tree/1.4.0)
- Integration tests no longer check for equivalence of outputs with batch size 2

## [1.18.89]
### Fixed
- Made the length ratios per bucket change backwards compatible.

## [1.18.88]
### Changed
- Made sacrebleu a pip dependency and removed it from `sockeye_contrib`.

## [1.18.87]
### Added
- Data statistics at training time now compute mean and standard deviation of length ratios per bucket.
  This information is stored in the model's config, but not used at the moment.

## [1.18.86]
### Added
- Added the `--fixed-param-strategy` option that allows fixing various model parameters during training via named strategies.
  These include some of the simpler combinations from [Wuebker et al. (2018)](https://arxiv.org/abs/1811.01990) such as fixing everything except the first and last layers of the encoder and decoder (`all_except_outer_layers`).  See the help message for a full list of strategies.

## [1.18.85]
### Changed
- Disabled dynamic batching for `Translator.translate()` by default due to increased memory usage. The default is to
  fill-up batches to `Translator.max_batch_size`.
  Dynamic batching can still be enabled if `fill_up_batches` is set to False.
### Added
- Added parameter to force training to stop after a given number of checkpoints. Useful when forced to share limited GPU resources.

## [1.18.84]
### Fixed
- Fixed lexical constraints bugs that broke batching and caused large drop in BLEU.
  These were introduced with sampling (1.18.64).

## [1.18.83]
### Changed
 - The embedding size is automatically adjusted to the Transformer model size in case it is not specified on the command line.

## [1.18.82]
### Fixed
- Fixed type conversion in metrics file reading introduced in 1.18.79.

## [1.18.81]
### Fixed
- Making sure the training pickled training state contains the checkpoint decoder's BLEU score of the last checkpoint.

## [1.18.80]
### Fixed
- Fixed a bug introduced in 1.18.77 where blank lines in the training data resulted in failure.

## [1.18.79]
### Added
- Writing of the convergence/divergence status to the metrics file and guarding against numpy.histogram's errors for NaNs during divergent behaviour.

## [1.18.78]
### Changed
- Dynamic batch sizes: `Translator.translate()` will adjust batch size in beam search to the actual number of inputs without using padding.

## [1.18.77]
### Added
- `sockeye.score` now loads data on demand and doesn't skip any input lines

## [1.18.76]
### Changed
- Do not compare scores from translation and scoring in integration tests.

### Added
- Adding the option via the flag `--stop-training-on-decoder-failure` to stop training in case the checkpoint decoder dies (e.g. because there is not enough memory).
In case this is turned on a checkpoint decoder is launched right when training starts in order to fail as early as possible.

## [1.18.75]
### Changed
- Do not create dropout layers for inference models for performance reasons.

## [1.18.74]
### Changed
- Revert change in 1.18.72 as no memory saving could be observed.

## [1.18.73]
### Fixed
- Fixed a bug where `source-factors-num-embed` was not correctly adjusted to `num-embed`
  when using prepared data & `source-factor-combine` sum.

## [1.18.72]
### Changed
- Removed use of `expand_dims` in favor of `reshape` to save memory.

## [1.18.71]
### Fixed
- Fixed default setting of source factor combination to be 'concat' for backwards compatibility.

## [1.18.70]
### Added
- Sockeye now outputs fields found in a JSON input object, if they are not overwritten by Sockeye. This behavior can be enabled by selecting `--json-input` (to read input as a JSON object) and `--output-type json` (to write a JSON object to output).

## [1.18.69]
### Added
- Source factors can now be added to the embeddings instead of concatenated with `--source-factors-combine sum` (default: concat)

## [1.18.68]
- Fixed training crashes with `--learning-rate-decay-optimizer-states-reset initial` option.

## [1.18.67]
### Added
- Added `fertility` as a further type of attention coverage.
- Added an option for training to keep the initializations of the model via `--keep-initializations`. When set, the trainer will avoid deleting the params file for the first checkpoint, no matter what `--keep-last-params` is set to.

## [1.18.66]
### Fixed
- Fix to argument names that are allowed to differ for resuming training.

## [1.18.65]
### Changed
- More informative error message about inconsistent --shared-vocab setting.

## [1.18.64]
### Added
- Adding translation sampling via `--sample [N]`. This causes the decoder to sample each next step from the target distribution probabilities at each
  timestep. An optional value of `N` causes the decoder to sample only from the top `N` vocabulary items for each hypothesis at each timestep (the
  default is 0, meaning to sample from the entire vocabulary).

## [1.18.63]
### Changed
- The checkpoint decoder and nvidia-smi subprocess are now launched from a forkserver, allowing for a better separation between processes.

## [1.18.62]
### Added
- Add option to make `TranslatorInputs` directly from a dict.

## [1.18.61]
### Changed
- Update to MXNet 1.3.1. Removed requirements/requirements.gpu-cu{75,91}.txt as CUDA 7.5 and 9.1 are deprecated.

## [1.18.60]
### Fixed
- Performance optimization to skip the softmax operation for single model greedy decoding is now only applied if no translation scores are required in the output.

## [1.18.59]
### Added
- Full training state is now returned from EarlyStoppingTrainer's fit().
### Changed
- Training state cleanup will not be performed for training runs that did not converge yet.
- Switched to portalocker for locking files (Windows compatibility).

## [1.18.58]
### Added
- Added nbest translation, exposed as `--nbest-size`. Nbest translation means to not only output the most probable translation according to a model, but the top n most probable hypotheses. If `--nbest-size > 1` and the option `--output-type` is not explicitly specified, the output type will be changed to one JSON list of nbest translations per line. `--nbest-size` can never be larger than `--beam-size`.

### Changed
- Changed `sockeye.rerank` CLI to be compatible with nbest translation JSON output format.

## [1.18.57]
### Added
- Added `sockeye.score` CLI for quickly scoring existing translations ([documentation](tutorials/scoring.md)).
### Fixed
- Entry-point clean-up after the contrib/ rename

## [1.18.56]
### Changed
- Update to MXNet 1.3.0.post0

## [1.18.55]
- Renamed `contrib` to less-generic `sockeye_contrib`

## [1.18.54]
### Added
- `--source-factor-vocabs` can be set to provide source factor vocabularies.

## [1.18.53]
### Added
- Always skipping softmax for greedy decoding by default, only for single models.
- Added option `--skip-topk` for greedy decoding.

## [1.18.52]
### Fixed
- Fixed bug in constrained decoding to make sure best hypothesis satifies all constraints.

## [1.18.51]
### Added
- Added a CLI for reranking of an nbest list of translations.

## [1.18.50]
### Fixed
- Check for equivalency of training and validation source factors was incorrectly indented.

## [1.18.49]
### Changed
- Removed dependence on the nvidia-smi tool. The number of GPUs is now determined programatically.

## [1.18.48]
### Changed
- Translator.max_input_length now reports correct maximum input length for TranslatorInput objects, independent of the internal representation, where an additional EOS gets added.

## [1.18.47]
### Changed
- translate CLI: no longer rely on external, user-given input id for sorting translations. Also allow string ids for sentences.

## [1.18.46]
### Fixed
- Fixed issue with `--num-words 0:0` in image captioning and another issue related to loading all features to memory with variable length.

## [1.18.45]
### Added
- Added an 8 layer LSTM model similar (but not exactly identical) to the 'GNMT' architecture to autopilot.

## [1.18.44]
### Fixed
- Fixed an issue with `--max-num-epochs` causing training to stop before the update/batch that actually completes the epoch was made.

## [1.18.43]
### Added
- `<s>` now supported as the first token in a multi-word negative constraint
  (e.g., `<s> I think` to prevent a sentence from starting with `I think`)
### Fixed
- Bugfix in resetting the state of a multiple-word negative constraint

## [1.18.42]
### Changed
- Simplified gluon blocks for length calculation

## [1.18.41]
### Changed
- Require numpy 1.14 or later to avoid MKL conflicts between numpy as mxnet-mkl.

## [1.18.40]
### Fixed
- Fixed bad check for existence of negative constraints.
- Resolved conflict for phrases that are both positive and negative constraints.
- Fixed softmax temperature at inference time.

## [1.18.39]
### Added
- Image Captioning now supports constrained decoding.
- Image Captioning: zero padding of features now allows input features of different shape for each image.

## [1.18.38]
### Fixed
- Fixed issue with the incorrect order of translations when empty inputs are present and translating in chunks.

## [1.18.37]
### Fixed
- Determining the max output length for each sentence in a batch by the bucket length rather than the actual in order to match the behavior of a single sentence translation.

## [1.18.36]
### Changed
- Updated to [MXNet 1.2.1](https://github.com/apache/incubator-mxnet/tree/1.2.1)

## [1.18.35]
### Added
- ROUGE scores are now available in `sockeye-evaluate`.
- Enabled CHRF as an early-stopping metric.

## [1.18.34]
### Added
- Added support for `--beam-search-stop first` for decoding jobs with `--batch-size > 1`.

## [1.18.33]
### Added
- Now supports negative constraints, which are phrases that must *not* appear in the output.
   - Global constraints can be listed in a (pre-processed) file, one per line: `--avoid-list FILE`
   - Per-sentence constraints are passed using the `avoid` keyword in the JSON object, with a list of strings as its field value.

## [1.18.32]
### Added
- Added option to pad vocabulary to a multiple of x: e.g. `--pad-vocab-to-multiple-of 16`.

## [1.18.31]
### Added
- Pre-training the RNN decoder. Usage:
  1. Train with flag `--decoder-only`.
  2. Feed identical source/target training data.

## [1.18.30]
### Fixed
- Preserving max output length for each sentence to allow having identical translations for both with and without batching.

## [1.18.29]
### Changed
- No longer restrict the vocabulary to 50,000 words by default, but rather create the vocabulary from all words which occur at least `--word-min-count` times. Specifying `--num-words` explicitly will still lead to a restricted
  vocabulary.

## [1.18.28]
### Changed
- Temporarily fixing the pyyaml version to 3.12 as version 4.1 introduced some backwards incompatible changes.

## [1.18.27]
### Fixed
- Fix silent failing of NDArray splits during inference by using a version that always returns a list. This was causing incorrect behavior when using lexicon restriction and batch inference with a single source factor.

## [1.18.26]
### Added
- ROUGE score evaluation. It can be used as the stopping criterion for tasks such as summarization.

## [1.18.25]
### Changed
- Update requirements to use MKL versions of MXNet for fast CPU operation.

## [1.18.24]
### Added
- Dockerfiles and convenience scripts for running `fast_align` to generate lexical tables.
These tables can be used to create top-K lexicons for faster decoding via vocabulary selection ([documentation](https://github.com/awslabs/sockeye/tree/master/contrib/fast_align)).

### Changed
- Updated default top-K lexicon size from 20 to 200.

## [1.18.23]
### Fixed
- Correctly create the convolutional embedding layers when the encoder is set to `transformer-with-conv-embed`. Previously
no convolutional layers were added so that a standard Transformer model was trained instead.

## [1.18.22]
### Fixed
- Make sure the default bucket is large enough with word based batching when the source is longer than the target (Previously
there was an edge case where the memory usage was sub-optimal with word based batching and longer source than target sentences).

## [1.18.21]
### Fixed
- Constrained decoding was missing a crucial cast
- Fixed test cases that should have caught this

## [1.18.20]
### Changed
- Transformer parametrization flags (model size, # of attention heads, feed-forward layer size) can now optionally
  defined separately for encoder & decoder. For example, to use a different transformer model size for the encoder,
  pass `--transformer-model-size 1024:512`.

## [1.18.19]
### Added
- LHUC is now supported in transformer models

## [1.18.18]
### Added
- \[Experimental\] Introducing the image captioning module. Type of models supported: ConvNet encoder - Sockeye NMT decoders. This includes also a feature extraction script,
an image-text iterator that loads features, training and inference pipelines and a visualization script that loads images and captions.
See [this tutorial](tutorials/image_captioning) for its usage. This module is experimental therefore its maintenance is not fully guaranteed.

## [1.18.17]
### Changed
- Updated to MXNet 1.2
- Use of the new LayerNormalization operator to save GPU memory.

## [1.18.16]
### Fixed
- Removed summation of gradient arrays when logging gradients.
  This clogged the memory on the primary GPU device over time when many checkpoints were done.
  Gradient histograms are now logged to Tensorboard separated by device.

## [1.18.15]
### Added
- Added decoding with target-side lexical constraints (documentation in `tutorials/constraints`).

## [1.18.14]
### Added
- Introduced Sockeye Autopilot for single-command end-to-end system building.
See the [Autopilot documentation]((https://github.com/awslabs/sockeye/tree/master/contrib/autopilot)) and run with: `sockeye-autopilot`.
Autopilot is a `contrib` module with its own tests that are run periodically.
It is not included in the comprehensive tests run for every commit.

## [1.18.13]
### Fixed
- Fixed two bugs with training resumption:
  1. removed overly strict assertion in the data iterator for model states before the first checkpoint.
  2. removed deletion of Tensorboard log directory.

### Added
- Added support for config files. Command line parameters have precedence over the values read from the config file.
  Minimal working example:
  `python -m sockeye.train --config config.yaml` with contents of `config.yaml` as follows:
  ```yaml
  source: source.txt
  target: target.txt
  output: out
  validation_source: valid.source.txt
  validation_target: valid.target.txt
  ```
### Changed
  The full set of arguments is serialized to `out/args.yaml` at the beginning of training (before json was used).

## [1.18.12]
### Changed
- All source side sequences now get appended an additional end-of-sentence (EOS) symbol. This change is backwards
  compatible meaning that inference with older models will still work without the EOS symbol.

## [1.18.11]
### Changed
- Default training parameters have been changed to reflect the setup used in our arXiv paper. Specifically, the default
  is now to train a 6 layer Transformer model with word based batching. The only difference to the paper is that weight
  tying is still turned off by default, as there may be use cases in which tying the source and target vocabularies is
  not appropriate. Turn it on using `--weight-tying --weight-tying-type=src_trg_softmax`. Additionally, BLEU scores from
  a checkpoint decoder are now monitored by default.

## [1.18.10]
### Fixed
- Re-allow early stopping w.r.t BLEU

## [1.18.9]
### Fixed
- Fixed a problem with lhuc boolean flags passed as None.

### Added
- Reorganized beam search. Normalization is applied only to completed hypotheses, and pruning of
  hypotheses (logprob against highest-scoring completed hypothesis) can be specified with
  `--beam-prune X`
- Enabled stopping at first completed hypothesis with `--beam-search-stop first` (default is 'all')

## [1.18.8]
### Removed
- Removed tensorboard logging of embedding & output parameters at every checkpoint. This used a lot of disk space.

## [1.18.7]
### Added
- Added support for LHUC in RNN models (David Vilar, "Learning Hidden Unit
  Contribution for Adapting Neural Machine Translation Models" NAACL 2018)

### Fixed
- Word based batching with very small batch sizes.

## [1.18.6]
### Fixed
- Fixed a problem with learning rate scheduler not properly being loaded when resuming training.

## [1.18.5]
### Fixed
- Fixed a problem with trainer not waiting for the last checkpoint decoder (#367).

## [1.18.4]
### Added
- Added options to control training length w.r.t number of updates/batches or number of samples:
  `--min-updates`, `--max-updates`, `--min-samples`, `--max-samples`.

## [1.18.3]
### Changed
- Training now supports training and validation data that contains empty segments. If a segment is empty, it is skipped
  during loading and a warning message including the number of empty segments is printed.

## [1.18.2]
### Changed
- Removed combined linear projection of keys & values in source attention transformer layers for
  performance improvements.
- The topk operator is performed in a single operation during batch decoding instead of running in a loop over each
sentence, bringing speed benefits in batch decoding.

## [1.18.1]
### Added
- Added Tensorboard logging for all parameter values and gradients as histograms/distributions. The logged values
  correspond to the current batch at checkpoint time.

### Changed
- Tensorboard logging now is done with the MXNet compatible 'mxboard' that supports logging of all kinds of events
  (scalars, histograms, embeddings, etc.). If installed, training events are written out to Tensorboard compatible
  even files automatically.

### Removed
- Removed the `--use-tensorboard` argument from `sockeye.train`. Tensorboard logging is now enabled by default if
  `mxboard` is installed.

## [1.18.0]
### Changed
- Change default target vocab name in model folder to `vocab.trg.0.json`
- Changed serialization format of top-k lexica to pickle/Numpy instead of JSON.
- `sockeye-lexicon` now supports two subcommands: create & inspect.
  The former provides the same functionality as the previous CLI.
  The latter allows users to pass source words to the top-k lexicon to inspect the set of allowed target words.

### Added
- Added ability to choose a smaller `k` at decoding runtime for lexicon restriction.

## [1.17.5]
### Added
- Added a flag `--strip-unknown-words` to `sockeye.translate` to remove any `<unk>` symbols from the output strings.

## [1.17.4]
### Added
- Added a flag `--fixed-param-names` to prevent certain parameters from being optimized during training.
  This is useful if you want to keep pre-trained embeddings fixed during training.
- Added a flag `--dry-run` to `sockeye.train` to not perform any actual training, but print statistics about the model
  and mode of operation.

## [1.17.3]
### Changed
- `sockeye.evaluate` can now handle multiple hypotheses files by simply specifying `--hypotheses file1 file2...`.
For each metric the mean and standard deviation will be reported across files.

## [1.17.2]
### Added
- Optionally store the beam search history to a `json` output using the `beam_store` output handler.

### Changed
- Use stack operator instead of expand_dims + concat in RNN decoder. Reduces memory usage.

## [1.17.1]
### Changed
 - Updated to [MXNet 1.1.0](https://github.com/apache/incubator-mxnet/tree/1.1.0)

## [1.17.0]
### Added
 - Source factors, as described in

   Linguistic Input Features Improve Neural Machine Translation (Sennrich \& Haddow, WMT 2016)
   [PDF](http://www.aclweb.org/anthology/W16-2209.pdf) [bibtex](http://www.aclweb.org/anthology/W16-2209.bib)

   Additional source factors are enabled by passing `--source-factors file1 [file2 ...]` (`-sf`), where file1, etc. are
   token-parallel to the source (`-s`).
   An analogous parameter, `--validation-source-factors`, is used to pass factors for validation data.
   The flag `--source-factors-num-embed D1 [D2 ...]` denotes the embedding dimensions and is required if source factor
   files are given. Factor embeddings are concatenated to the source embeddings dimension (`--num-embed`).

   At test time, the input sentence and its factors can be passed in via STDIN or command-line arguments.
   - For STDIN, the input and factors should be in a token-based factored format, e.g.,
     `word1|factor1|factor2|... w2|f1|f2|... ...1`.
   - You can also use file arguments, which mirrors training: `--input` takes the path to a file containing the source,
     and `--input-factors` a list of files containing token-parallel factors.
   At test time, an exception is raised if the number of expected factors does not
   match the factors passed along with the input.

 - Removed bias parameters from multi-head attention layers of the transformer.

## [1.16.6]
### Changed
 - Loading/Saving auxiliary parameters of the models. Before aux parameters were not saved or used for initialization.
 Therefore the parameters of certain layers were ignored (e.g., BatchNorm) and randomly initialized. This change
 enables to properly load, save and initialize the layers which use auxiliary parameters.

## [1.16.5]
### Changed
 - Device locking: Only one process will be acquiring GPUs at a time.
 This will lead to consecutive device ids whenever possible.

## [1.16.4]
### Changed
 - Internal change: Standardized all data to be batch-major both at training and at inference time.

## [1.16.3]
### Changed
 - When a device lock file exists and the process has no write permissions for the lock file we assume that the device
 is locked. Previously this lead to an permission denied exception. Please note that in this scenario we an not detect
 if the original Sockeye process did not shut down gracefully. This is not an issue when the sockeye process has write
 permissions on existing lock files as in that case locking is based on file system locks, which cease to exist when a
 process exits.

## [1.16.2]
### Changed
 - Changed to a custom speedometer that tracks samples/sec AND words/sec. The original MXNet speedometer did not take
 variable batch sizes due to word-based batching into account.

## [1.16.1]
### Fixed
 - Fixed entry points in `setup.py`.

## [1.16.0]
### Changed
 - Update to [MXNet 1.0.0](https://github.com/apache/incubator-mxnet/tree/1.0.0) which adds more advanced indexing
features, benefitting the beam search implementation.
 - `--kvstore` now accepts 'nccl' value. Only works if MXNet was compiled with `USE_NCCL=1`.

### Added
 - `--gradient-compression-type` and `--gradient-compression-threshold` flags to use gradient compression.
  See [MXNet FAQ on Gradient Compression](https://mxnet.incubator.apache.org/versions/master/faq/gradient_compression.html).

## [1.15.8]
### Fixed
 - Taking the BOS and EOS tag into account when calculating the maximum input length at inference.

## [1.15.7]
### Fixed
 - fixed a problem with `--num-samples-per-shard` flag not being parsed as int.

## [1.15.6]
### Added
 - New CLI `sockeye.prepare_data` for preprocessing the training data only once before training,
 potentially splitting large datasets into shards. At training time only one shard is loaded into memory at a time,
 limiting the maximum memory usage.

### Changed
 - Instead of using the ```--source``` and ```--target``` arguments ```sockeye.train``` now accepts a
 ```--prepared-data``` argument pointing to the folder containing the preprocessed and sharded data. Using the raw
 training data is still possible and now consumes less memory.

## [1.15.5]
### Added
 - Optionally apply query, key and value projections to the source and target hidden vectors in the CNN model
 before applying the attention mechanism. CLI parameter: `--cnn-project-qkv`.

## [1.15.4]
### Added
 - A warning will be printed if the checkpoint decoder slows down training.

## [1.15.3]
### Added
 - Exposing the xavier random number generator through `--weight-init-xavier-rand-type`.

## [1.15.2]
### Added
 - Exposing MXNet's Nesterov Accelerated Gradient, Adadelta and Adadelta optimizers.

## [1.15.1]
### Added
 - A tool that initializes embedding weights with pretrained word representations, `sockeye.init_embedding`.

## [1.15.0]
### Added
- Added support for Swish-1 (SiLU) activation to transformer models
([Ramachandran et al. 2017: Searching for Activation Functions](https://arxiv.org/pdf/1710.05941.pdf),
[Elfwing et al. 2017: Sigmoid-Weighted Linear Units for Neural Network Function Approximation
in Reinforcement Learning](https://arxiv.org/pdf/1702.03118.pdf)).  Use `--transformer-activation-type swish1`.
- Added support for GELU activation to transformer models ([Hendrycks and Gimpel 2016: Bridging Nonlinearities and
Stochastic Regularizers with Gaussian Error Linear Units](https://arxiv.org/pdf/1606.08415.pdf).
Use `--transformer-activation-type gelu`.

## [1.14.3]
### Changed
- Fast decoding for transformer models. Caches keys and values of self-attention before softmax.
Changed decoding flag `--bucket-width` to apply only to source length.

## [1.14.2]
### Added
 - Gradient norm clipping (`--gradient-clipping-type`) and monitoring.
### Changed
 - Changed `--clip-gradient` to `--gradient-clipping-threshold` for consistency.

## [1.14.1]
### Changed
 - Sorting sentences during decoding before splitting them into batches.
 - Default chunk size: The default chunk size when batching is enabled is now batch_size * 500 during decoding to avoid
  users accidentally forgetting to increase the chunk size.

## [1.14.0]
### Changed
 - Downscaled fixed positional embeddings for CNN models.
 - Renamed `--monitor-bleu` flag to `--decode-and-evaluate` to illustrate that it computes
 other metrics in addition to BLEU.

### Added
 - `--decode-and-evaluate-use-cpu` flag to use CPU for decoding validation data.
 - `--decode-and-evaluate-device-id` flag to use a separate GPU device for validation decoding. If not specified, the
 existing and still default behavior is to use the last acquired GPU for training.

## [1.13.2]
### Added
 - A tool that extracts specified parameters from params.x into a .npz file for downstream applications or analysis.

## [1.13.1]
### Added
 - Added chrF metric
([Popovic 2015: chrF: character n-gram F-score for automatic MT evaluation](http://www.statmt.org/wmt15/pdf/WMT49.pdf)) to Sockeye.
sockeye.evaluate now accepts `bleu` and `chrf` as values for `--metrics`

## [1.13.0]
### Fixed
 - Transformer models do not ignore `--num-embed` anymore as they did silently before.
 As a result there is an error thrown if `--num-embed` != `--transformer-model-size`.
 - Fixed the attention in upper layers (`--rnn-attention-in-upper-layers`), which was previously not passed correctly
 to the decoder.
### Removed
 - Removed RNN parameter (un-)packing and support for FusedRNNCells (removed `--use-fused-rnns` flag).
 These were not used, not correctly initialized, and performed worse than regular RNN cells. Moreover,
 they made the code much more complex. RNN models trained with previous versions are no longer compatible.
- Removed the lexical biasing functionality (Arthur ETAL'16) (removed arguments `--lexical-bias`
 and `--learn-lexical-bias`).

## [1.12.2]
### Changed
 - Updated to [MXNet 0.12.1](https://github.com/apache/incubator-mxnet/releases/tag/0.12.1), which includes an important
 bug fix for CPU decoding.

## [1.12.1]
### Changed
 - Removed dependency on sacrebleu pip package. Now imports directly from `contrib/`.

## [1.12.0]
### Changed
 - Transformers now always use the linear output transformation after combining attention heads, even if input & output
 depth do not differ.

## [1.11.2]
### Fixed
 - Fixed a bug where vocabulary slice padding was defaulting to CPU context.  This was affecting decoding on GPUs with
 very small vocabularies.

## [1.11.1]
### Fixed
 - Fixed an issue with the use of `ignore` in `CrossEntropyMetric::cross_entropy_smoothed`. This was affecting
 runs with Eve optimizer and label smoothing. Thanks @kobenaxie for reporting.

## [1.11.0]
### Added
 - Lexicon-based target vocabulary restriction for faster decoding. New CLI for top-k lexicon creation, sockeye.lexicon.
 New translate CLI argument `--restrict-lexicon`.

### Changed
 - Bleu computation based on Sacrebleu.

## [1.10.5]
### Fixed
 - Fixed yet another bug with the data iterator.

## [1.10.4]
### Fixed
 - Fixed a bug with the revised data iterator not correctly appending EOS symbols for variable-length batches.
 This reverts part of the commit added in 1.10.1 but is now correct again.

## [1.10.3]
### Changed
 - Fixed a bug with max_observed_{source,target}_len being computed on the complete data set, not only on the
 sentences actually added to the buckets based on `--max_seq_len`.

## [1.10.2]
### Added
 - `--max-num-epochs` flag to train for a maximum number of passes through the training data.

## [1.10.1]
### Changed
 - Reduced memory footprint when creating data iterators: integer sequences
 are streamed from disk when being assigned to buckets.

## [1.10.0]
### Changed
 - Updated MXNet dependency to 0.12 (w/ MKL support by default).
 - Changed `--smoothed-cross-entropy-alpha` to `--label-smoothing`.
 Label smoothing should now require significantly less memory due to its addition to MXNet's `SoftmaxOutput` operator.
 - `--weight-normalization` now applies not only to convolutional weight matrices, but to output layers of all decoders.
 It is also independent of weight tying.
 - Transformers now use `--embed-dropout`. Before they were using `--transformer-dropout-prepost` for this.
 - Transformers now scale their embedding vectors before adding fixed positional embeddings.
 This turns out to be crucial for effective learning.
 - `.param` files now use 5 digit identifiers to reduce risk of overflowing with many checkpoints.

### Added
 - Added CUDA 9.0 requirements file.
 - `--loss-normalization-type`. Added a new flag to control loss normalization. New default is to normalize
 by the number of valid, non-PAD tokens instead of the batch size.
 - `--weight-init-xavier-factor-type`. Added new flag to control Xavier factor type when `--weight-init=xavier`.
 - `--embed-weight-init`. Added new flag for initialization of embeddings matrices.

### Removed
 - `--smoothed-cross-entropy-alpha` argument. See above.
 - `--normalize-loss` argument. See above.

## [1.9.0]
### Added
 - Batch decoding. New options for the translate CLI: ``--batch-size`` and ``--chunk-size``. Translator.translate()
 now accepts and returns lists of inputs and outputs.

## [1.8.4]
### Added
 - Exposing the MXNet KVStore through the ``--kvstore`` argument, potentially enabling distributed training.

## [1.8.3]
### Added
 - Optional smart rollback of parameters and optimizer states after updating the learning rate
 if not improved for x checkpoints. New flags: ``--learning-rate-decay-param-reset``,
 ``--learning-rate-decay-optimizer-states-reset``

## [1.8.2]
### Fixed
 - The RNN variational dropout mask is now independent of the input
 (previously any zero initial state led to the first state being canceled).
 - Correctly pass `self.dropout_inputs` float to `mx.sym.Dropout` in `VariationalDropoutCell`.

## [1.8.1]
### Changed
 - Instead of truncating sentences exceeding the maximum input length they are now translated in chunks.

## [1.8.0]
### Added
 - Convolutional decoder.
 - Weight normalization (for CNN only so far).
 - Learned positional embeddings for the transformer.

### Changed
 - `--attention-*` CLI params renamed to `--rnn-attention-*`.
 - `--transformer-no-positional-encodings` generalized to `--transformer-positional-embedding-type`.<|MERGE_RESOLUTION|>--- conflicted
+++ resolved
@@ -11,23 +11,21 @@
 
 Each version section may have have subsections for: _Added_, _Changed_, _Removed_, _Deprecated_, and _Fixed_.
 
-<<<<<<< HEAD
+
+## [2.3.24]
+### Added
+
+- Use of the safe yaml loader for the model configuration files.
+
+## [2.3.23]
+### Changed
+
+- Do not sort BIAS_STATE in beam search. It is constant across decoder steps.
+
 ## [2.3.22]
-### Added
-
-- Use of the safe yaml loader for the model configuration files.
-=======
-## [2.3.23]
-### Changed
-
-- Do not sort BIAS_STATE in beam search. It is constant across decoder steps.
-
-## [2.3.22]
 ### Fixed
 
 - The previous commit introduced a regression for vocab creation. The results was that the vocabulary was created on the input characters rather than on tokens.
-
->>>>>>> 565cc71d
 
 ## [2.3.21]
 ### Added
