# Changelog

All notable changes to the project are documented in this file.

Version numbers are of the form `1.0.0`.
Any version bump in the last digit is backwards-compatible, in that a model trained with the previous version can still
be used for translation with the new version.
Any bump in the second digit indicates a backwards-incompatible change,
e.g. due to changing the architecture or simply modifying model parameter names.
Note that Sockeye has checks in place to not translate with an old model that was trained with an incompatible version.

Each version section may have have subsections for: _Added_, _Changed_, _Removed_, _Deprecated_, and _Fixed_.

<<<<<<< HEAD
## [2.1.999]

### Changed

- Batch sizes are now per device (ex: `--batch-size 2560 --device-ids -4` gives an effective batch size of 10240).
- Word-based batch sizes are now a max and include padding tokens in the count.  This makes memory usage more predictable.
- Default batch size is increased from 2048 to 2560.
- Renamed `--round-batch-sizes-to-multiple-of` to `--batch-sentences-multiple-of` for clarity.  Sizes are always rounded down.
- Default bucketing settings changed to width 8, max sequence length 95 (96 including BOS/EOS tokens), and no bucket scaling.
- Argument `--no-bucket-scaling` replaced with `--bucket-scaling` which is False by default.
=======
## [2.1.10]

### Changed

- Changed to a cross-entropy loss implementation that avoids the use of SoftmaxOutput.

## [2.1.9]

### Added

- Added training argument `--ignore-extra-params` to ignore extra parameters when loading models.  The primary use case is continuing training with a model that has already been annotated with scaling factors (`sockeye.quantize`).

### Fixed

- Properly pass `allow_missing` flag to `model.load_parameters()`

## [2.1.8]

### Changed

- Update to sacrebleu=1.4.10
>>>>>>> 9eb79d22

## [2.1.7]

### Changed

- Optimize prepare_data by saving the shards in parallel. The prepare_data script accepts a new parameter `--max-processes` to control the level of parallelism with which shards are written to disk.

## [2.1.6]

### Changed

- Updated Dockerfiles optimized for CPU (intgemm int8 inference, full MKL support) and GPU (distributed training with Horovod).  See [sockeye_contrib/docker](sockeye_contrib/docker).

### Added

- Official support for int8 quantization with [intgemm](https://github.com/kpu/intgemm):
  - This requires the "intgemm" fork of MXNet ([kpuatamazon/incubator-mxnet/intgemm](https://github.com/kpuatamazon/incubator-mxnet/tree/intgemm)).  This is the version of MXNet used in the Sockeye CPU docker image (see [sockeye_contrib/docker](sockeye_contrib/docker)).
  - Use `sockeye.translate --dtype int8` to quantize a trained float32 model at runtime.
  - Use the `sockeye.quantize` CLI to annotate a float32 model with int8 scaling factors for fast runtime quantization.

## [2.1.5]

### Changed

- Changed state caching for transformer models during beam search to cache states with attention heads already separated out. This avoids repeated transpose operations during decoding, leading to faster inference.

## [2.1.4]

### Added

- Added Dockerfiles that build an experimental CPU-optimized Sockeye image:
  - Uses the latest versions of [kpuatamazon/incubator-mxnet](https://github.com/kpuatamazon/incubator-mxnet) (supports [intgemm](https://github.com/kpu/intgemm) and makes full use of Intel MKL) and [kpuatamazon/sockeye](https://github.com/kpuatamazon/sockeye) (supports int8 quantization for inference).
  - See [sockeye_contrib/docker](sockeye_contrib/docker).

## [2.1.3]

### Changed

- Performance optimizations to beam search inference
  - Remove unneeded take ops on encoder states
  - Gathering input data before sending to GPU, rather than sending each batch element individually
  - All of beam search can be done in fp16, if specified by the model
  - Other small miscellaneous optimizations
- Model states are now a flat list in ensemble inference, structure of states provided by `state_structure()`

## [2.1.2]

### Changed

- Updated to [MXNet 1.6.0](https://github.com/apache/incubator-mxnet/tree/1.6.0)

### Added

- Added support for CUDA 10.2

### Removed

- Removed support for CUDA<9.1 / CUDNN<7.5

## [2.1.1]

### Added
- Ability to set environment variables from training/translate CLIs before MXNet is imported. For example, users can
  configure MXNet as such: `--env "OMP_NUM_THREADS=1;MXNET_ENGINE_TYPE=NaiveEngine"`

## [2.1.0]

### Changed

- Version bump, which should have been included in commit b0461b due to incompatible models.

## [2.0.1]

### Changed

- Inference defaults to using the max input length observed in training (versus scaling down based on mean length ratio and standard deviations).

### Added

- Additional parameter fixing strategies:
  - `all_except_feed_forward`: Only train feed forward layers.
  - `encoder_and_source_embeddings`: Only train the decoder (decoder layers, output layer, and target embeddings).
  - `encoder_half_and_source_embeddings`: Train the latter half of encoder layers and the decoder.
- Option to specify the number of CPU threads without using an environment variable (`--omp-num-threads`).
- More flexibility for source factors combination

## [2.0.0]

### Changed

- Update to [MXNet 1.5.0](https://github.com/apache/incubator-mxnet/tree/1.5.0)
- Moved `SockeyeModel` implementation and all layers to [Gluon API](http://mxnet.incubator.apache.org/versions/master/gluon/index.html)
- Removed support for Python 3.4.
- Removed image captioning module
- Removed outdated Autopilot module
- Removed unused training options: Eve, Nadam, RMSProp, Nag, Adagrad, and Adadelta optimizers, `fixed-step` and `fixed-rate-inv-t` learning rate schedulers
- Updated and renamed learning rate scheduler `fixed-rate-inv-sqrt-t` -> `inv-sqrt-decay`
- Added script for plotting metrics files: [sockeye_contrib/plot_metrics.py](sockeye_contrib/plot_metrics.py)
- Removed option `--weight-tying`.  Weight tying is enabled by default, disable with `--weight-tying-type none`.

### Added

- Added distributed training support with Horovod/MPI.  Use `horovodrun` and the `--horovod` training flag.
- Added Dockerfiles that build a Sockeye image with all features enabled.  See [sockeye_contrib/docker](sockeye_contrib/docker).
- Added `none` learning rate scheduler (use a fixed rate throughout training)
- Added `linear-decay` learning rate scheduler
- Added training option `--learning-rate-t-scale` for time-based decay schedulers
- Added support for MXNet's [Automatic Mixed Precision](https://mxnet.incubator.apache.org/versions/master/tutorials/amp/amp_tutorial.html).  Activate with the `--amp` training flag.  For best results, make sure as many model dimensions are possible are multiples of 8.
- Added options for making various model dimensions multiples of a given value.  For example, use `--pad-vocab-to-multiple-of 8`, `--bucket-width 8 --no-bucket-scaling`, and `--round-batch-sizes-to-multiple-of 8` with AMP training.
- Added [GluonNLP](http://gluon-nlp.mxnet.io/)'s BERTAdam optimizer, an implementation of the Adam variant used by Devlin et al. ([2018](https://arxiv.org/pdf/1810.04805.pdf)).  Use `--optimizer bertadam`.
- Added training option `--checkpoint-improvement-threshold` to set the amount of metric improvement required over the window of previous checkpoints to be considered actual model improvement (used with `--max-num-checkpoint-not-improved`).

## [1.18.103]
### Added
- Added ability to score image-sentence pairs by extending the scoring feature originally implemented for machine
  translation to the image captioning module.

## [1.18.102]
### Fixed
- Fixed loading of more than 10 source vocabulary files to be in the right, numerical order.

## [1.18.101]
### Changed
- Update to Sacrebleu 1.3.6

## [1.18.100]
### Fixed
- Always initializing the multiprocessing context. This should fix issues observed when running `sockeye-train`.

## [1.18.99]
### Changed
- Updated to [MXNet 1.4.1](https://github.com/apache/incubator-mxnet/tree/1.4.1)

## [1.18.98]
### Changed
- Converted several transformer-related layer implementations to Gluon HybridBlocks. No functional change.

## [1.18.97]
### Changed
- Updated to PyYAML 5.1

## [1.18.96]
### Changed
- Extracted prepare vocab functionality in the build vocab step into its own function. This matches the pattern in prepare data and train where the main() function only has argparsing, and it invokes a separate function to do the work. This is to allow modules that import this one to circumvent the command line.

## [1.18.95]
### Changed
- Removed custom operators from transformer models and replaced them with symbolic operators.
  Improves Performance.

## [1.18.94]
### Added
- Added ability to accumulate gradients over multiple batches (--update-interval). This allows simulation of large
  batch sizes on environments with limited memory. For example: training with `--batch-size 4096 --update-interval 2`
  should be close to training with `--batch-size 8192` at smaller memory footprint.

## [1.18.93]
### Fixed
- Made `brevity_penalty` argument in `Translator` class optional to ensure backwards compatibility.

## [1.18.92]
### Added
- Added sentence length (and length ratio) prediction to be able to discourage hypotheses that are too short at inference time. Can be enabled for training with `--length-task` and with `--brevity-penalty-type` during inference.

## [1.18.91]
### Changed
- Multiple lexicons can now be specified with the `--restrict-lexicon` option:
  - For a single lexicon: `--restrict-lexicon /path/to/lexicon`.
  - For multiple lexicons: `--restrict-lexicon key1:/path/to/lexicon1 key2:/path/to/lexicon2 ...`.
  - Use `--json-input` to specify the lexicon to use for each input, ex: `{"text": "some input string", "restrict_lexicon": "key1"}`.

## [1.18.90]
### Changed
- Updated to [MXNet 1.4.0](https://github.com/apache/incubator-mxnet/tree/1.4.0)
- Integration tests no longer check for equivalence of outputs with batch size 2

## [1.18.89]
### Fixed
- Made the length ratios per bucket change backwards compatible.

## [1.18.88]
### Changed
- Made sacrebleu a pip dependency and removed it from `sockeye_contrib`.

## [1.18.87]
### Added
- Data statistics at training time now compute mean and standard deviation of length ratios per bucket.
  This information is stored in the model's config, but not used at the moment.

## [1.18.86]
### Added
- Added the `--fixed-param-strategy` option that allows fixing various model parameters during training via named strategies.
  These include some of the simpler combinations from [Wuebker et al. (2018)](https://arxiv.org/abs/1811.01990) such as fixing everything except the first and last layers of the encoder and decoder (`all_except_outer_layers`).  See the help message for a full list of strategies.

## [1.18.85]
### Changed
- Disabled dynamic batching for `Translator.translate()` by default due to increased memory usage. The default is to
  fill-up batches to `Translator.max_batch_size`.
  Dynamic batching can still be enabled if `fill_up_batches` is set to False.
### Added
- Added parameter to force training to stop after a given number of checkpoints. Useful when forced to share limited GPU resources.

## [1.18.84]
### Fixed
- Fixed lexical constraints bugs that broke batching and caused large drop in BLEU.
  These were introduced with sampling (1.18.64).

## [1.18.83]
### Changed
 - The embedding size is automatically adjusted to the Transformer model size in case it is not specified on the command line.

## [1.18.82]
### Fixed
- Fixed type conversion in metrics file reading introduced in 1.18.79.

## [1.18.81]
### Fixed
- Making sure the training pickled training state contains the checkpoint decoder's BLEU score of the last checkpoint.

## [1.18.80]
### Fixed
- Fixed a bug introduced in 1.18.77 where blank lines in the training data resulted in failure.

## [1.18.79]
### Added
- Writing of the convergence/divergence status to the metrics file and guarding against numpy.histogram's errors for NaNs during divergent behaviour.

## [1.18.78]
### Changed
- Dynamic batch sizes: `Translator.translate()` will adjust batch size in beam search to the actual number of inputs without using padding.

## [1.18.77]
### Added
- `sockeye.score` now loads data on demand and doesn't skip any input lines

## [1.18.76]
### Changed
- Do not compare scores from translation and scoring in integration tests.

### Added
- Adding the option via the flag `--stop-training-on-decoder-failure` to stop training in case the checkpoint decoder dies (e.g. because there is not enough memory).
In case this is turned on a checkpoint decoder is launched right when training starts in order to fail as early as possible.

## [1.18.75]
### Changed
- Do not create dropout layers for inference models for performance reasons.

## [1.18.74]
### Changed
- Revert change in 1.18.72 as no memory saving could be observed.

## [1.18.73]
### Fixed
- Fixed a bug where `source-factors-num-embed` was not correctly adjusted to `num-embed`
  when using prepared data & `source-factor-combine` sum.

## [1.18.72]
### Changed
- Removed use of `expand_dims` in favor of `reshape` to save memory.

## [1.18.71]
### Fixed
- Fixed default setting of source factor combination to be 'concat' for backwards compatibility.

## [1.18.70]
### Added
- Sockeye now outputs fields found in a JSON input object, if they are not overwritten by Sockeye. This behavior can be enabled by selecting `--json-input` (to read input as a JSON object) and `--output-type json` (to write a JSON object to output).

## [1.18.69]
### Added
- Source factors can now be added to the embeddings instead of concatenated with `--source-factors-combine sum` (default: concat)

## [1.18.68]
- Fixed training crashes with `--learning-rate-decay-optimizer-states-reset initial` option.

## [1.18.67]
### Added
- Added `fertility` as a further type of attention coverage.
- Added an option for training to keep the initializations of the model via `--keep-initializations`. When set, the trainer will avoid deleting the params file for the first checkpoint, no matter what `--keep-last-params` is set to.

## [1.18.66]
### Fixed
- Fix to argument names that are allowed to differ for resuming training.

## [1.18.65]
### Changed
- More informative error message about inconsistent --shared-vocab setting.

## [1.18.64]
### Added
- Adding translation sampling via `--sample [N]`. This causes the decoder to sample each next step from the target distribution probabilities at each
  timestep. An optional value of `N` causes the decoder to sample only from the top `N` vocabulary items for each hypothesis at each timestep (the
  default is 0, meaning to sample from the entire vocabulary).

## [1.18.63]
### Changed
- The checkpoint decoder and nvidia-smi subprocess are now launched from a forkserver, allowing for a better separation between processes.

## [1.18.62]
### Added
- Add option to make `TranslatorInputs` directly from a dict.

## [1.18.61]
### Changed
- Update to MXNet 1.3.1. Removed requirements/requirements.gpu-cu{75,91}.txt as CUDA 7.5 and 9.1 are deprecated.

## [1.18.60]
### Fixed
- Performance optimization to skip the softmax operation for single model greedy decoding is now only applied if no translation scores are required in the output.

## [1.18.59]
### Added
- Full training state is now returned from EarlyStoppingTrainer's fit().
### Changed
- Training state cleanup will not be performed for training runs that did not converge yet.
- Switched to portalocker for locking files (Windows compatibility).

## [1.18.58]
### Added
- Added nbest translation, exposed as `--nbest-size`. Nbest translation means to not only output the most probable translation according to a model, but the top n most probable hypotheses. If `--nbest-size > 1` and the option `--output-type` is not explicitly specified, the output type will be changed to one JSON list of nbest translations per line. `--nbest-size` can never be larger than `--beam-size`.

### Changed
- Changed `sockeye.rerank` CLI to be compatible with nbest translation JSON output format.

## [1.18.57]
### Added
- Added `sockeye.score` CLI for quickly scoring existing translations ([documentation](tutorials/scoring.md)).
### Fixed
- Entry-point clean-up after the contrib/ rename

## [1.18.56]
### Changed
- Update to MXNet 1.3.0.post0

## [1.18.55]
- Renamed `contrib` to less-generic `sockeye_contrib`

## [1.18.54]
### Added
- `--source-factor-vocabs` can be set to provide source factor vocabularies.

## [1.18.53]
### Added
- Always skipping softmax for greedy decoding by default, only for single models.
- Added option `--skip-topk` for greedy decoding.

## [1.18.52]
### Fixed
- Fixed bug in constrained decoding to make sure best hypothesis satifies all constraints.

## [1.18.51]
### Added
- Added a CLI for reranking of an nbest list of translations.

## [1.18.50]
### Fixed
- Check for equivalency of training and validation source factors was incorrectly indented.

## [1.18.49]
### Changed
- Removed dependence on the nvidia-smi tool. The number of GPUs is now determined programatically.

## [1.18.48]
### Changed
- Translator.max_input_length now reports correct maximum input length for TranslatorInput objects, independent of the internal representation, where an additional EOS gets added.

## [1.18.47]
### Changed
- translate CLI: no longer rely on external, user-given input id for sorting translations. Also allow string ids for sentences.

## [1.18.46]
### Fixed
- Fixed issue with `--num-words 0:0` in image captioning and another issue related to loading all features to memory with variable length.

## [1.18.45]
### Added
- Added an 8 layer LSTM model similar (but not exactly identical) to the 'GNMT' architecture to autopilot.

## [1.18.44]
### Fixed
- Fixed an issue with `--max-num-epochs` causing training to stop before the update/batch that actually completes the epoch was made.

## [1.18.43]
### Added
- `<s>` now supported as the first token in a multi-word negative constraint
  (e.g., `<s> I think` to prevent a sentence from starting with `I think`)
### Fixed
- Bugfix in resetting the state of a multiple-word negative constraint

## [1.18.42]
### Changed
- Simplified gluon blocks for length calculation

## [1.18.41]
### Changed
- Require numpy 1.14 or later to avoid MKL conflicts between numpy as mxnet-mkl.

## [1.18.40]
### Fixed
- Fixed bad check for existence of negative constraints.
- Resolved conflict for phrases that are both positive and negative constraints.
- Fixed softmax temperature at inference time.

## [1.18.39]
### Added
- Image Captioning now supports constrained decoding.
- Image Captioning: zero padding of features now allows input features of different shape for each image.

## [1.18.38]
### Fixed
- Fixed issue with the incorrect order of translations when empty inputs are present and translating in chunks.

## [1.18.37]
### Fixed
- Determining the max output length for each sentence in a batch by the bucket length rather than the actual in order to match the behavior of a single sentence translation.

## [1.18.36]
### Changed
- Updated to [MXNet 1.2.1](https://github.com/apache/incubator-mxnet/tree/1.2.1)

## [1.18.35]
### Added
- ROUGE scores are now available in `sockeye-evaluate`.
- Enabled CHRF as an early-stopping metric.

## [1.18.34]
### Added
- Added support for `--beam-search-stop first` for decoding jobs with `--batch-size > 1`.

## [1.18.33]
### Added
- Now supports negative constraints, which are phrases that must *not* appear in the output.
   - Global constraints can be listed in a (pre-processed) file, one per line: `--avoid-list FILE`
   - Per-sentence constraints are passed using the `avoid` keyword in the JSON object, with a list of strings as its field value.

## [1.18.32]
### Added
- Added option to pad vocabulary to a multiple of x: e.g. `--pad-vocab-to-multiple-of 16`.

## [1.18.31]
### Added
- Pre-training the RNN decoder. Usage:
  1. Train with flag `--decoder-only`.
  2. Feed identical source/target training data.

## [1.18.30]
### Fixed
- Preserving max output length for each sentence to allow having identical translations for both with and without batching.

## [1.18.29]
### Changed
- No longer restrict the vocabulary to 50,000 words by default, but rather create the vocabulary from all words which occur at least `--word-min-count` times. Specifying `--num-words` explicitly will still lead to a restricted
  vocabulary.

## [1.18.28]
### Changed
- Temporarily fixing the pyyaml version to 3.12 as version 4.1 introduced some backwards incompatible changes.

## [1.18.27]
### Fixed
- Fix silent failing of NDArray splits during inference by using a version that always returns a list. This was causing incorrect behavior when using lexicon restriction and batch inference with a single source factor.

## [1.18.26]
### Added
- ROUGE score evaluation. It can be used as the stopping criterion for tasks such as summarization.

## [1.18.25]
### Changed
- Update requirements to use MKL versions of MXNet for fast CPU operation.

## [1.18.24]
### Added
- Dockerfiles and convenience scripts for running `fast_align` to generate lexical tables.
These tables can be used to create top-K lexicons for faster decoding via vocabulary selection ([documentation](https://github.com/awslabs/sockeye/tree/master/contrib/fast_align)).

### Changed
- Updated default top-K lexicon size from 20 to 200.

## [1.18.23]
### Fixed
- Correctly create the convolutional embedding layers when the encoder is set to `transformer-with-conv-embed`. Previously
no convolutional layers were added so that a standard Transformer model was trained instead.

## [1.18.22]
### Fixed
- Make sure the default bucket is large enough with word based batching when the source is longer than the target (Previously
there was an edge case where the memory usage was sub-optimal with word based batching and longer source than target sentences).

## [1.18.21]
### Fixed
- Constrained decoding was missing a crucial cast
- Fixed test cases that should have caught this

## [1.18.20]
### Changed
- Transformer parametrization flags (model size, # of attention heads, feed-forward layer size) can now optionally
  defined separately for encoder & decoder. For example, to use a different transformer model size for the encoder,
  pass `--transformer-model-size 1024:512`.

## [1.18.19]
### Added
- LHUC is now supported in transformer models

## [1.18.18]
### Added
- \[Experimental\] Introducing the image captioning module. Type of models supported: ConvNet encoder - Sockeye NMT decoders. This includes also a feature extraction script,
an image-text iterator that loads features, training and inference pipelines and a visualization script that loads images and captions.
See [this tutorial](tutorials/image_captioning) for its usage. This module is experimental therefore its maintenance is not fully guaranteed.

## [1.18.17]
### Changed
- Updated to MXNet 1.2
- Use of the new LayerNormalization operator to save GPU memory.

## [1.18.16]
### Fixed
- Removed summation of gradient arrays when logging gradients.
  This clogged the memory on the primary GPU device over time when many checkpoints were done.
  Gradient histograms are now logged to Tensorboard separated by device.

## [1.18.15]
### Added
- Added decoding with target-side lexical constraints (documentation in `tutorials/constraints`).

## [1.18.14]
### Added
- Introduced Sockeye Autopilot for single-command end-to-end system building.
See the [Autopilot documentation]((https://github.com/awslabs/sockeye/tree/master/contrib/autopilot)) and run with: `sockeye-autopilot`.
Autopilot is a `contrib` module with its own tests that are run periodically.
It is not included in the comprehensive tests run for every commit.

## [1.18.13]
### Fixed
- Fixed two bugs with training resumption:
  1. removed overly strict assertion in the data iterator for model states before the first checkpoint.
  2. removed deletion of Tensorboard log directory.

### Added
- Added support for config files. Command line parameters have precedence over the values read from the config file.
  Minimal working example:
  `python -m sockeye.train --config config.yaml` with contents of `config.yaml` as follows:
  ```yaml
  source: source.txt
  target: target.txt
  output: out
  validation_source: valid.source.txt
  validation_target: valid.target.txt
  ```
### Changed
  The full set of arguments is serialized to `out/args.yaml` at the beginning of training (before json was used).

## [1.18.12]
### Changed
- All source side sequences now get appended an additional end-of-sentence (EOS) symbol. This change is backwards
  compatible meaning that inference with older models will still work without the EOS symbol.

## [1.18.11]
### Changed
- Default training parameters have been changed to reflect the setup used in our arXiv paper. Specifically, the default
  is now to train a 6 layer Transformer model with word based batching. The only difference to the paper is that weight
  tying is still turned off by default, as there may be use cases in which tying the source and target vocabularies is
  not appropriate. Turn it on using `--weight-tying --weight-tying-type=src_trg_softmax`. Additionally, BLEU scores from
  a checkpoint decoder are now monitored by default.

## [1.18.10]
### Fixed
- Re-allow early stopping w.r.t BLEU

## [1.18.9]
### Fixed
- Fixed a problem with lhuc boolean flags passed as None.

### Added
- Reorganized beam search. Normalization is applied only to completed hypotheses, and pruning of
  hypotheses (logprob against highest-scoring completed hypothesis) can be specified with
  `--beam-prune X`
- Enabled stopping at first completed hypothesis with `--beam-search-stop first` (default is 'all')

## [1.18.8]
### Removed
- Removed tensorboard logging of embedding & output parameters at every checkpoint. This used a lot of disk space.

## [1.18.7]
### Added
- Added support for LHUC in RNN models (David Vilar, "Learning Hidden Unit
  Contribution for Adapting Neural Machine Translation Models" NAACL 2018)

### Fixed
- Word based batching with very small batch sizes.

## [1.18.6]
### Fixed
- Fixed a problem with learning rate scheduler not properly being loaded when resuming training.

## [1.18.5]
### Fixed
- Fixed a problem with trainer not waiting for the last checkpoint decoder (#367).

## [1.18.4]
### Added
- Added options to control training length w.r.t number of updates/batches or number of samples:
  `--min-updates`, `--max-updates`, `--min-samples`, `--max-samples`.

## [1.18.3]
### Changed
- Training now supports training and validation data that contains empty segments. If a segment is empty, it is skipped
  during loading and a warning message including the number of empty segments is printed.

## [1.18.2]
### Changed
- Removed combined linear projection of keys & values in source attention transformer layers for
  performance improvements.
- The topk operator is performed in a single operation during batch decoding instead of running in a loop over each
sentence, bringing speed benefits in batch decoding.

## [1.18.1]
### Added
- Added Tensorboard logging for all parameter values and gradients as histograms/distributions. The logged values
  correspond to the current batch at checkpoint time.

### Changed
- Tensorboard logging now is done with the MXNet compatible 'mxboard' that supports logging of all kinds of events
  (scalars, histograms, embeddings, etc.). If installed, training events are written out to Tensorboard compatible
  even files automatically.

### Removed
- Removed the `--use-tensorboard` argument from `sockeye.train`. Tensorboard logging is now enabled by default if
  `mxboard` is installed.

## [1.18.0]
### Changed
- Change default target vocab name in model folder to `vocab.trg.0.json`
- Changed serialization format of top-k lexica to pickle/Numpy instead of JSON.
- `sockeye-lexicon` now supports two subcommands: create & inspect.
  The former provides the same functionality as the previous CLI.
  The latter allows users to pass source words to the top-k lexicon to inspect the set of allowed target words.

### Added
- Added ability to choose a smaller `k` at decoding runtime for lexicon restriction.

## [1.17.5]
### Added
- Added a flag `--strip-unknown-words` to `sockeye.translate` to remove any `<unk>` symbols from the output strings.

## [1.17.4]
### Added
- Added a flag `--fixed-param-names` to prevent certain parameters from being optimized during training.
  This is useful if you want to keep pre-trained embeddings fixed during training.
- Added a flag `--dry-run` to `sockeye.train` to not perform any actual training, but print statistics about the model
  and mode of operation.

## [1.17.3]
### Changed
- `sockeye.evaluate` can now handle multiple hypotheses files by simply specifying `--hypotheses file1 file2...`.
For each metric the mean and standard deviation will be reported across files.

## [1.17.2]
### Added
- Optionally store the beam search history to a `json` output using the `beam_store` output handler.

### Changed
- Use stack operator instead of expand_dims + concat in RNN decoder. Reduces memory usage.

## [1.17.1]
### Changed
 - Updated to [MXNet 1.1.0](https://github.com/apache/incubator-mxnet/tree/1.1.0)

## [1.17.0]
### Added
 - Source factors, as described in

   Linguistic Input Features Improve Neural Machine Translation (Sennrich \& Haddow, WMT 2016)
   [PDF](http://www.aclweb.org/anthology/W16-2209.pdf) [bibtex](http://www.aclweb.org/anthology/W16-2209.bib)

   Additional source factors are enabled by passing `--source-factors file1 [file2 ...]` (`-sf`), where file1, etc. are
   token-parallel to the source (`-s`).
   An analogous parameter, `--validation-source-factors`, is used to pass factors for validation data.
   The flag `--source-factors-num-embed D1 [D2 ...]` denotes the embedding dimensions and is required if source factor
   files are given. Factor embeddings are concatenated to the source embeddings dimension (`--num-embed`).

   At test time, the input sentence and its factors can be passed in via STDIN or command-line arguments.
   - For STDIN, the input and factors should be in a token-based factored format, e.g.,
     `word1|factor1|factor2|... w2|f1|f2|... ...1`.
   - You can also use file arguments, which mirrors training: `--input` takes the path to a file containing the source,
     and `--input-factors` a list of files containing token-parallel factors.
   At test time, an exception is raised if the number of expected factors does not
   match the factors passed along with the input.

 - Removed bias parameters from multi-head attention layers of the transformer.

## [1.16.6]
### Changed
 - Loading/Saving auxiliary parameters of the models. Before aux parameters were not saved or used for initialization.
 Therefore the parameters of certain layers were ignored (e.g., BatchNorm) and randomly initialized. This change
 enables to properly load, save and initialize the layers which use auxiliary parameters.

## [1.16.5]
### Changed
 - Device locking: Only one process will be acquiring GPUs at a time.
 This will lead to consecutive device ids whenever possible.

## [1.16.4]
### Changed
 - Internal change: Standardized all data to be batch-major both at training and at inference time.

## [1.16.3]
### Changed
 - When a device lock file exists and the process has no write permissions for the lock file we assume that the device
 is locked. Previously this lead to an permission denied exception. Please note that in this scenario we an not detect
 if the original Sockeye process did not shut down gracefully. This is not an issue when the sockeye process has write
 permissions on existing lock files as in that case locking is based on file system locks, which cease to exist when a
 process exits.

## [1.16.2]
### Changed
 - Changed to a custom speedometer that tracks samples/sec AND words/sec. The original MXNet speedometer did not take
 variable batch sizes due to word-based batching into account.

## [1.16.1]
### Fixed
 - Fixed entry points in `setup.py`.

## [1.16.0]
### Changed
 - Update to [MXNet 1.0.0](https://github.com/apache/incubator-mxnet/tree/1.0.0) which adds more advanced indexing
features, benefitting the beam search implementation.
 - `--kvstore` now accepts 'nccl' value. Only works if MXNet was compiled with `USE_NCCL=1`.

### Added
 - `--gradient-compression-type` and `--gradient-compression-threshold` flags to use gradient compression.
  See [MXNet FAQ on Gradient Compression](https://mxnet.incubator.apache.org/versions/master/faq/gradient_compression.html).

## [1.15.8]
### Fixed
 - Taking the BOS and EOS tag into account when calculating the maximum input length at inference.

## [1.15.7]
### Fixed
 - fixed a problem with `--num-samples-per-shard` flag not being parsed as int.

## [1.15.6]
### Added
 - New CLI `sockeye.prepare_data` for preprocessing the training data only once before training,
 potentially splitting large datasets into shards. At training time only one shard is loaded into memory at a time,
 limiting the maximum memory usage.

### Changed
 - Instead of using the ```--source``` and ```--target``` arguments ```sockeye.train``` now accepts a
 ```--prepared-data``` argument pointing to the folder containing the preprocessed and sharded data. Using the raw
 training data is still possible and now consumes less memory.

## [1.15.5]
### Added
 - Optionally apply query, key and value projections to the source and target hidden vectors in the CNN model
 before applying the attention mechanism. CLI parameter: `--cnn-project-qkv`.

## [1.15.4]
### Added
 - A warning will be printed if the checkpoint decoder slows down training.

## [1.15.3]
### Added
 - Exposing the xavier random number generator through `--weight-init-xavier-rand-type`.

## [1.15.2]
### Added
 - Exposing MXNet's Nesterov Accelerated Gradient, Adadelta and Adadelta optimizers.

## [1.15.1]
### Added
 - A tool that initializes embedding weights with pretrained word representations, `sockeye.init_embedding`.

## [1.15.0]
### Added
- Added support for Swish-1 (SiLU) activation to transformer models
([Ramachandran et al. 2017: Searching for Activation Functions](https://arxiv.org/pdf/1710.05941.pdf),
[Elfwing et al. 2017: Sigmoid-Weighted Linear Units for Neural Network Function Approximation
in Reinforcement Learning](https://arxiv.org/pdf/1702.03118.pdf)).  Use `--transformer-activation-type swish1`.
- Added support for GELU activation to transformer models ([Hendrycks and Gimpel 2016: Bridging Nonlinearities and
Stochastic Regularizers with Gaussian Error Linear Units](https://arxiv.org/pdf/1606.08415.pdf).
Use `--transformer-activation-type gelu`.

## [1.14.3]
### Changed
- Fast decoding for transformer models. Caches keys and values of self-attention before softmax.
Changed decoding flag `--bucket-width` to apply only to source length.

## [1.14.2]
### Added
 - Gradient norm clipping (`--gradient-clipping-type`) and monitoring.
### Changed
 - Changed `--clip-gradient` to `--gradient-clipping-threshold` for consistency.

## [1.14.1]
### Changed
 - Sorting sentences during decoding before splitting them into batches.
 - Default chunk size: The default chunk size when batching is enabled is now batch_size * 500 during decoding to avoid
  users accidentally forgetting to increase the chunk size.

## [1.14.0]
### Changed
 - Downscaled fixed positional embeddings for CNN models.
 - Renamed `--monitor-bleu` flag to `--decode-and-evaluate` to illustrate that it computes
 other metrics in addition to BLEU.

### Added
 - `--decode-and-evaluate-use-cpu` flag to use CPU for decoding validation data.
 - `--decode-and-evaluate-device-id` flag to use a separate GPU device for validation decoding. If not specified, the
 existing and still default behavior is to use the last acquired GPU for training.

## [1.13.2]
### Added
 - A tool that extracts specified parameters from params.x into a .npz file for downstream applications or analysis.

## [1.13.1]
### Added
 - Added chrF metric
([Popovic 2015: chrF: character n-gram F-score for automatic MT evaluation](http://www.statmt.org/wmt15/pdf/WMT49.pdf)) to Sockeye.
sockeye.evaluate now accepts `bleu` and `chrf` as values for `--metrics`

## [1.13.0]
### Fixed
 - Transformer models do not ignore `--num-embed` anymore as they did silently before.
 As a result there is an error thrown if `--num-embed` != `--transformer-model-size`.
 - Fixed the attention in upper layers (`--rnn-attention-in-upper-layers`), which was previously not passed correctly
 to the decoder.
### Removed
 - Removed RNN parameter (un-)packing and support for FusedRNNCells (removed `--use-fused-rnns` flag).
 These were not used, not correctly initialized, and performed worse than regular RNN cells. Moreover,
 they made the code much more complex. RNN models trained with previous versions are no longer compatible.
- Removed the lexical biasing functionality (Arthur ETAL'16) (removed arguments `--lexical-bias`
 and `--learn-lexical-bias`).

## [1.12.2]
### Changed
 - Updated to [MXNet 0.12.1](https://github.com/apache/incubator-mxnet/releases/tag/0.12.1), which includes an important
 bug fix for CPU decoding.

## [1.12.1]
### Changed
 - Removed dependency on sacrebleu pip package. Now imports directly from `contrib/`.

## [1.12.0]
### Changed
 - Transformers now always use the linear output transformation after combining attention heads, even if input & output
 depth do not differ.

## [1.11.2]
### Fixed
 - Fixed a bug where vocabulary slice padding was defaulting to CPU context.  This was affecting decoding on GPUs with
 very small vocabularies.

## [1.11.1]
### Fixed
 - Fixed an issue with the use of `ignore` in `CrossEntropyMetric::cross_entropy_smoothed`. This was affecting
 runs with Eve optimizer and label smoothing. Thanks @kobenaxie for reporting.

## [1.11.0]
### Added
 - Lexicon-based target vocabulary restriction for faster decoding. New CLI for top-k lexicon creation, sockeye.lexicon.
 New translate CLI argument `--restrict-lexicon`.

### Changed
 - Bleu computation based on Sacrebleu.

## [1.10.5]
### Fixed
 - Fixed yet another bug with the data iterator.

## [1.10.4]
### Fixed
 - Fixed a bug with the revised data iterator not correctly appending EOS symbols for variable-length batches.
 This reverts part of the commit added in 1.10.1 but is now correct again.

## [1.10.3]
### Changed
 - Fixed a bug with max_observed_{source,target}_len being computed on the complete data set, not only on the
 sentences actually added to the buckets based on `--max_seq_len`.

## [1.10.2]
### Added
 - `--max-num-epochs` flag to train for a maximum number of passes through the training data.

## [1.10.1]
### Changed
 - Reduced memory footprint when creating data iterators: integer sequences
 are streamed from disk when being assigned to buckets.

## [1.10.0]
### Changed
 - Updated MXNet dependency to 0.12 (w/ MKL support by default).
 - Changed `--smoothed-cross-entropy-alpha` to `--label-smoothing`.
 Label smoothing should now require significantly less memory due to its addition to MXNet's `SoftmaxOutput` operator.
 - `--weight-normalization` now applies not only to convolutional weight matrices, but to output layers of all decoders.
 It is also independent of weight tying.
 - Transformers now use `--embed-dropout`. Before they were using `--transformer-dropout-prepost` for this.
 - Transformers now scale their embedding vectors before adding fixed positional embeddings.
 This turns out to be crucial for effective learning.
 - `.param` files now use 5 digit identifiers to reduce risk of overflowing with many checkpoints.

### Added
 - Added CUDA 9.0 requirements file.
 - `--loss-normalization-type`. Added a new flag to control loss normalization. New default is to normalize
 by the number of valid, non-PAD tokens instead of the batch size.
 - `--weight-init-xavier-factor-type`. Added new flag to control Xavier factor type when `--weight-init=xavier`.
 - `--embed-weight-init`. Added new flag for initialization of embeddings matrices.

### Removed
 - `--smoothed-cross-entropy-alpha` argument. See above.
 - `--normalize-loss` argument. See above.

## [1.9.0]
### Added
 - Batch decoding. New options for the translate CLI: ``--batch-size`` and ``--chunk-size``. Translator.translate()
 now accepts and returns lists of inputs and outputs.

## [1.8.4]
### Added
 - Exposing the MXNet KVStore through the ``--kvstore`` argument, potentially enabling distributed training.

## [1.8.3]
### Added
 - Optional smart rollback of parameters and optimizer states after updating the learning rate
 if not improved for x checkpoints. New flags: ``--learning-rate-decay-param-reset``,
 ``--learning-rate-decay-optimizer-states-reset``

## [1.8.2]
### Fixed
 - The RNN variational dropout mask is now independent of the input
 (previously any zero initial state led to the first state being canceled).
 - Correctly pass `self.dropout_inputs` float to `mx.sym.Dropout` in `VariationalDropoutCell`.

## [1.8.1]
### Changed
 - Instead of truncating sentences exceeding the maximum input length they are now translated in chunks.

## [1.8.0]
### Added
 - Convolutional decoder.
 - Weight normalization (for CNN only so far).
 - Learned positional embeddings for the transformer.

### Changed
 - `--attention-*` CLI params renamed to `--rnn-attention-*`.
 - `--transformer-no-positional-encodings` generalized to `--transformer-positional-embedding-type`.

<|MERGE_RESOLUTION|>--- conflicted
+++ resolved
@@ -11,7 +11,6 @@
 
 Each version section may have have subsections for: _Added_, _Changed_, _Removed_, _Deprecated_, and _Fixed_.
 
-<<<<<<< HEAD
 ## [2.1.999]
 
 ### Changed
@@ -22,7 +21,7 @@
 - Renamed `--round-batch-sizes-to-multiple-of` to `--batch-sentences-multiple-of` for clarity.  Sizes are always rounded down.
 - Default bucketing settings changed to width 8, max sequence length 95 (96 including BOS/EOS tokens), and no bucket scaling.
 - Argument `--no-bucket-scaling` replaced with `--bucket-scaling` which is False by default.
-=======
+
 ## [2.1.10]
 
 ### Changed
@@ -44,7 +43,6 @@
 ### Changed
 
 - Update to sacrebleu=1.4.10
->>>>>>> 9eb79d22
 
 ## [2.1.7]
 
