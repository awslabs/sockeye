# Changelog
All notable changes to the project are documented in this file.

Version numbers are of the form `1.0.0`.
Any version bump in the last digit is backwards-compatible, in that a model trained with the previous version can still
be used for translation with the new version.
Any bump in the second digit indicates a backwards-incompatible change,
e.g. due to changing the architecture or simply modifying model parameter names.
Note that Sockeye has checks in place to not translate with an old model that was trained with an incompatible version.

Each version section may have have subsections for: _Added_, _Changed_, _Removed_, _Deprecated_, and _Fixed_.

<<<<<<< HEAD
## [1.18.34]
### Added 
- Image Captioning now supports constrained decoding. 
- Image Captioning: zero padding of features now allows input features of different shape for each image.
=======
## [1.18.35]
### Added
- ROUGE scores are now available in `sockeye-evaluate`.
- Enabled CHRF as an early-stopping metric.

## [1.18.34]
### Added
- Added support for `--beam-search-stop first` for decoding jobs with `--batch-size > 1`.
>>>>>>> 3280f7b0

## [1.18.33]
### Added
- Now supports negative constraints, which are phrases that must *not* appear in the output.
   - Global constraints can be listed in a (pre-processed) file, one per line: `--avoid-list FILE`
   - Per-sentence constraints are passed using the `avoid` keyword in the JSON object, with a list of strings as its field value.

## [1.18.32]
### Added
- Added option to pad vocabulary to a multiple of x: e.g. `--pad-vocab-to-multiple-of 16`.

## [1.18.31]
### Added
- Pre-training the RNN decoder. Usage:
  1. Train with flag `--decoder-only`.
  2. Feed identical source/target training data.

## [1.18.30]
### Fixed
- Preserving max output length for each sentence to allow having identical translations for both with and without batching. 

## [1.18.29]
### Changed
- No longer restrict the vocabulary to 50,000 words by default, but rather create the vocabulary from all words which occur at least `--word-min-count` times. Specifying `--num-words` explicitly will still lead to a restricted
  vocabulary.

## [1.18.28]
### Changed
- Temporarily fixing the pyyaml version to 3.12 as version 4.1 introduced some backwards incompatible changes.

## [1.18.27]
### Fixed
- Fix silent failing of NDArray splits during inference by using a version that always returns a list. This was causing incorrect behavior when using lexicon restriction and batch inference with a single source factor.

## [1.18.26]
### Added
- ROUGE score evaluation. It can be used as the stopping criterion for tasks such as summarization.

## [1.18.25]
### Changed
- Update requirements to use MKL versions of MXNet for fast CPU operation.

## [1.18.24]
### Added
- Dockerfiles and convenience scripts for running `fast_align` to generate lexical tables.
These tables can be used to create top-K lexicons for faster decoding via vocabulary selection ([documentation](https://github.com/awslabs/sockeye/tree/master/contrib/fast_align)).

### Changed
- Updated default top-K lexicon size from 20 to 200.

## [1.18.23]
### Fixed
- Correctly create the convolutional embedding layers when the encoder is set to `transformer-with-conv-embed`. Previously
no convolutional layers were added so that a standard Transformer model was trained instead.

## [1.18.22]
### Fixed
- Make sure the default bucket is large enough with word based batching when the source is longer than the target (Previously
there was an edge case where the memory usage was sub-optimal with word based batching and longer source than target sentences).

## [1.18.21]
### Fixed
- Constrained decoding was missing a crucial cast
- Fixed test cases that should have caught this

## [1.18.20]
### Changed
- Transformer parametrization flags (model size, # of attention heads, feed-forward layer size) can now optionally
  defined separately for encoder & decoder. For example, to use a different transformer model size for the encoder,
  pass `--transformer-model-size 1024:512`.

## [1.18.19]
### Added
- LHUC is now supported in transformer models

## [1.18.18]
### Added
- \[Experimental\] Introducing the image captioning module. Type of models supported: ConvNet encoder - Sockeye NMT decoders. This includes also a feature extraction script,
an image-text iterator that loads features, training and inference pipelines and a visualization script that loads images and captions.
See [this tutorial](tutorials/image_captioning) for its usage. This module is experimental therefore its maintenance is not fully guaranteed.

## [1.18.17]
### Changed
- Updated to MXNet 1.2
- Use of the new LayerNormalization operator to save GPU memory.

## [1.18.16]
### Fixed
- Removed summation of gradient arrays when logging gradients.
  This clogged the memory on the primary GPU device over time when many checkpoints were done.
  Gradient histograms are now logged to Tensorboard separated by device.

## [1.18.15]
### Added
- Added decoding with target-side lexical constraints (documentation in `tutorials/constraints`).

## [1.18.14]
### Added
- Introduced Sockeye Autopilot for single-command end-to-end system building.
See the [Autopilot documentation]((https://github.com/awslabs/sockeye/tree/master/contrib/autopilot)) and run with: `sockeye-autopilot`.
Autopilot is a `contrib` module with its own tests that are run periodically.
It is not included in the comprehensive tests run for every commit.

## [1.18.13]
### Fixed
- Fixed two bugs with training resumption:
  1. removed overly strict assertion in the data iterator for model states before the first checkpoint.
  2. removed deletion of Tensorboard log directory.

### Added
- Added support for config files. Command line parameters have precedence over the values read from the config file.
  Minimal working example:
  `python -m sockeye.train --config config.yaml` with contents of `config.yaml` as follows:
  ```yaml
  source: source.txt
  target: target.txt
  output: out
  validation_source: valid.source.txt
  validation_target: valid.target.txt
  ```
### Changed
  The full set of arguments is serialized to `out/args.yaml` at the beginning of training (before json was used).

## [1.18.12]
### Changed
- All source side sequences now get appended an additional end-of-sentence (EOS) symbol. This change is backwards
  compatible meaning that inference with older models will still work without the EOS symbol.

## [1.18.11]
### Changed
- Default training parameters have been changed to reflect the setup used in our arXiv paper. Specifically, the default
  is now to train a 6 layer Transformer model with word based batching. The only difference to the paper is that weight
  tying is still turned off by default, as there may be use cases in which tying the source and target vocabularies is
  not appropriate. Turn it on using `--weight-tying --weight-tying-type=src_trg_softmax`. Additionally, BLEU scores from
  a checkpoint decoder are now monitored by default.

## [1.18.10]
### Fixed
- Re-allow early stopping w.r.t BLEU

## [1.18.9]
### Fixed
- Fixed a problem with lhuc boolean flags passed as None.

### Added
- Reorganized beam search. Normalization is applied only to completed hypotheses, and pruning of
  hypotheses (logprob against highest-scoring completed hypothesis) can be specified with
  `--beam-prune X`
- Enabled stopping at first completed hypothesis with `--beam-search-stop first` (default is 'all')

## [1.18.8]
### Removed
- Removed tensorboard logging of embedding & output parameters at every checkpoint. This used a lot of disk space.

## [1.18.7]
### Added
- Added support for LHUC in RNN models (David Vilar, "Learning Hidden Unit
  Contribution for Adapting Neural Machine Translation Models" NAACL 2018)

### Fixed
- Word based batching with very small batch sizes.

## [1.18.6]
### Fixed
- Fixed a problem with learning rate scheduler not properly being loaded when resuming training.

## [1.18.5]
### Fixed
- Fixed a problem with trainer not waiting for the last checkpoint decoder (#367).

## [1.18.4]
### Added
- Added options to control training length w.r.t number of updates/batches or number of samples:
  `--min-updates`, `--max-updates`, `--min-samples`, `--max-samples`.

## [1.18.3]
### Changed
- Training now supports training and validation data that contains empty segments. If a segment is empty, it is skipped
  during loading and a warning message including the number of empty segments is printed.

## [1.18.2]
### Changed
- Removed combined linear projection of keys & values in source attention transformer layers for
  performance improvements.
- The topk operator is performed in a single operation during batch decoding instead of running in a loop over each
sentence, bringing speed benefits in batch decoding.

## [1.18.1]
### Added
- Added Tensorboard logging for all parameter values and gradients as histograms/distributions. The logged values
  correspond to the current batch at checkpoint time.

### Changed
- Tensorboard logging now is done with the MXNet compatible 'mxboard' that supports logging of all kinds of events
  (scalars, histograms, embeddings, etc.). If installed, training events are written out to Tensorboard compatible
  even files automatically.

### Removed
- Removed the `--use-tensorboard` argument from `sockeye.train`. Tensorboard logging is now enabled by default if
  `mxboard` is installed.

## [1.18.0]
### Changed
- Change default target vocab name in model folder to `vocab.trg.0.json`
- Changed serialization format of top-k lexica to pickle/Numpy instead of JSON.
- `sockeye-lexicon` now supports two subcommands: create & inspect.
  The former provides the same functionality as the previous CLI.
  The latter allows users to pass source words to the top-k lexicon to inspect the set of allowed target words.

### Added
- Added ability to choose a smaller `k` at decoding runtime for lexicon restriction.

## [1.17.5]
### Added
- Added a flag `--strip-unknown-words` to `sockeye.translate` to remove any `<unk>` symbols from the output strings.

## [1.17.4]
### Added
- Added a flag `--fixed-param-names` to prevent certain parameters from being optimized during training.
  This is useful if you want to keep pre-trained embeddings fixed during training.
- Added a flag `--dry-run` to `sockeye.train` to not perform any actual training, but print statistics about the model
  and mode of operation.

## [1.17.3]
### Changed
- `sockeye.evaluate` can now handle multiple hypotheses files by simply specifying `--hypotheses file1 file2...`.
For each metric the mean and standard deviation will be reported across files.

## [1.17.2]
### Added
- Optionally store the beam search history to a `json` output using the `beam_store` output handler.

### Changed
- Use stack operator instead of expand_dims + concat in RNN decoder. Reduces memory usage.

## [1.17.1]
### Changed
 - Updated to [MXNet 1.1.0](https://github.com/apache/incubator-mxnet/tree/1.1.0)

## [1.17.0]
### Added
 - Source factors, as described in

   Linguistic Input Features Improve Neural Machine Translation (Sennrich \& Haddow, WMT 2016)
   [PDF](http://www.aclweb.org/anthology/W16-2209.pdf) [bibtex](http://www.aclweb.org/anthology/W16-2209.bib)

   Additional source factors are enabled by passing `--source-factors file1 [file2 ...]` (`-sf`), where file1, etc. are
   token-parallel to the source (`-s`).
   An analogous parameter, `--validation-source-factors`, is used to pass factors for validation data.
   The flag `--source-factors-num-embed D1 [D2 ...]` denotes the embedding dimensions and is required if source factor
   files are given. Factor embeddings are concatenated to the source embeddings dimension (`--num-embed`).

   At test time, the input sentence and its factors can be passed in via STDIN or command-line arguments.
   - For STDIN, the input and factors should be in a token-based factored format, e.g.,
     `word1|factor1|factor2|... w2|f1|f2|... ...1`.
   - You can also use file arguments, which mirrors training: `--input` takes the path to a file containing the source,
     and `--input-factors` a list of files containing token-parallel factors.
   At test time, an exception is raised if the number of expected factors does not
   match the factors passed along with the input.

 - Removed bias parameters from multi-head attention layers of the transformer.

## [1.16.6]
### Changed
 - Loading/Saving auxiliary parameters of the models. Before aux parameters were not saved or used for initialization.
 Therefore the parameters of certain layers were ignored (e.g., BatchNorm) and randomly initialized. This change
 enables to properly load, save and initialize the layers which use auxiliary parameters.

## [1.16.5]
### Changed
 - Device locking: Only one process will be acquiring GPUs at a time.
 This will lead to consecutive device ids whenever possible.

## [1.16.4]
### Changed
 - Internal change: Standardized all data to be batch-major both at training and at inference time.

## [1.16.3]
### Changed
 - When a device lock file exists and the process has no write permissions for the lock file we assume that the device
 is locked. Previously this lead to an permission denied exception. Please note that in this scenario we an not detect
 if the original Sockeye process did not shut down gracefully. This is not an issue when the sockeye process has write
 permissions on existing lock files as in that case locking is based on file system locks, which cease to exist when a
 process exits.

## [1.16.2]
### Changed
 - Changed to a custom speedometer that tracks samples/sec AND words/sec. The original MXNet speedometer did not take
 variable batch sizes due to word-based batching into account.

## [1.16.1]
### Fixed
 - Fixed entry points in `setup.py`.

## [1.16.0]
### Changed
 - Update to [MXNet 1.0.0](https://github.com/apache/incubator-mxnet/tree/1.0.0) which adds more advanced indexing
features, benefitting the beam search implementation.
 - `--kvstore` now accepts 'nccl' value. Only works if MXNet was compiled with `USE_NCCL=1`.

### Added
 - `--gradient-compression-type` and `--gradient-compression-threshold` flags to use gradient compression.
  See [MXNet FAQ on Gradient Compression](https://mxnet.incubator.apache.org/versions/master/faq/gradient_compression.html).

## [1.15.8]
### Fixed
 - Taking the BOS and EOS tag into account when calculating the maximum input length at inference.

## [1.15.7]
### Fixed
 - fixed a problem with `--num-samples-per-shard` flag not being parsed as int.

## [1.15.6]
### Added
 - New CLI `sockeye.prepare_data` for preprocessing the training data only once before training,
 potentially splitting large datasets into shards. At training time only one shard is loaded into memory at a time,
 limiting the maximum memory usage.

### Changed
 - Instead of using the ```--source``` and ```--target``` arguments ```sockeye.train``` now accepts a
 ```--prepared-data``` argument pointing to the folder containing the preprocessed and sharded data. Using the raw
 training data is still possible and now consumes less memory.

## [1.15.5]
### Added
 - Optionally apply query, key and value projections to the source and target hidden vectors in the CNN model
 before applying the attention mechanism. CLI parameter: `--cnn-project-qkv`.

## [1.15.4]
### Added
 - A warning will be printed if the checkpoint decoder slows down training.

## [1.15.3]
### Added
 - Exposing the xavier random number generator through `--weight-init-xavier-rand-type`.

## [1.15.2]
### Added
 - Exposing MXNet's Nesterov Accelerated Gradient, Adadelta and Adadelta optimizers.

## [1.15.1]
### Added
 - A tool that initializes embedding weights with pretrained word representations, `sockeye.init_embedding`.

## [1.15.0]
### Added
- Added support for Swish-1 (SiLU) activation to transformer models
([Ramachandran et al. 2017: Searching for Activation Functions](https://arxiv.org/pdf/1710.05941.pdf),
[Elfwing et al. 2017: Sigmoid-Weighted Linear Units for Neural Network Function Approximation
in Reinforcement Learning](https://arxiv.org/pdf/1702.03118.pdf)).  Use `--transformer-activation-type swish1`.
- Added support for GELU activation to transformer models ([Hendrycks and Gimpel 2016: Bridging Nonlinearities and
Stochastic Regularizers with Gaussian Error Linear Units](https://arxiv.org/pdf/1606.08415.pdf).
Use `--transformer-activation-type gelu`.

## [1.14.3]
### Changed
- Fast decoding for transformer models. Caches keys and values of self-attention before softmax.
Changed decoding flag `--bucket-width` to apply only to source length.

## [1.14.2]
### Added
 - Gradient norm clipping (`--gradient-clipping-type`) and monitoring.
### Changed
 - Changed `--clip-gradient` to `--gradient-clipping-threshold` for consistency.

## [1.14.1]
### Changed
 - Sorting sentences during decoding before splitting them into batches.
 - Default chunk size: The default chunk size when batching is enabled is now batch_size * 500 during decoding to avoid
  users accidentally forgetting to increase the chunk size.

## [1.14.0]
### Changed
 - Downscaled fixed positional embeddings for CNN models.
 - Renamed `--monitor-bleu` flag to `--decode-and-evaluate` to illustrate that it computes
 other metrics in addition to BLEU.

### Added
 - `--decode-and-evaluate-use-cpu` flag to use CPU for decoding validation data.
 - `--decode-and-evaluate-device-id` flag to use a separate GPU device for validation decoding. If not specified, the
 existing and still default behavior is to use the last acquired GPU for training.

## [1.13.2]
### Added
 - A tool that extracts specified parameters from params.x into a .npz file for downstream applications or analysis.

## [1.13.1]
### Added
 - Added chrF metric
([Popovic 2015: chrF: character n-gram F-score for automatic MT evaluation](http://www.statmt.org/wmt15/pdf/WMT49.pdf)) to Sockeye.
sockeye.evaluate now accepts `bleu` and `chrf` as values for `--metrics`

## [1.13.0]
### Fixed
 - Transformer models do not ignore `--num-embed` anymore as they did silently before.
 As a result there is an error thrown if `--num-embed` != `--transformer-model-size`.
 - Fixed the attention in upper layers (`--rnn-attention-in-upper-layers`), which was previously not passed correctly
 to the decoder.
### Removed
 - Removed RNN parameter (un-)packing and support for FusedRNNCells (removed `--use-fused-rnns` flag).
 These were not used, not correctly initialized, and performed worse than regular RNN cells. Moreover,
 they made the code much more complex. RNN models trained with previous versions are no longer compatible.
- Removed the lexical biasing functionality (Arthur ETAL'16) (removed arguments `--lexical-bias`
 and `--learn-lexical-bias`).

## [1.12.2]
### Changed
 - Updated to [MXNet 0.12.1](https://github.com/apache/incubator-mxnet/releases/tag/0.12.1), which includes an important
 bug fix for CPU decoding.

## [1.12.1]
### Changed
 - Removed dependency on sacrebleu pip package. Now imports directly from `contrib/`.

## [1.12.0]
### Changed
 - Transformers now always use the linear output transformation after combining attention heads, even if input & output
 depth do not differ.

## [1.11.2]
### Fixed
 - Fixed a bug where vocabulary slice padding was defaulting to CPU context.  This was affecting decoding on GPUs with
 very small vocabularies.

## [1.11.1]
### Fixed
 - Fixed an issue with the use of `ignore` in `CrossEntropyMetric::cross_entropy_smoothed`. This was affecting
 runs with Eve optimizer and label smoothing. Thanks @kobenaxie for reporting.

## [1.11.0]
### Added
 - Lexicon-based target vocabulary restriction for faster decoding. New CLI for top-k lexicon creation, sockeye.lexicon.
 New translate CLI argument `--restrict-lexicon`.

### Changed
 - Bleu computation based on Sacrebleu.

## [1.10.5]
### Fixed
 - Fixed yet another bug with the data iterator.

## [1.10.4]
### Fixed
 - Fixed a bug with the revised data iterator not correctly appending EOS symbols for variable-length batches.
 This reverts part of the commit added in 1.10.1 but is now correct again.

## [1.10.3]
### Changed
 - Fixed a bug with max_observed_{source,target}_len being computed on the complete data set, not only on the
 sentences actually added to the buckets based on `--max_seq_len`.

## [1.10.2]
### Added
 - `--max-num-epochs` flag to train for a maximum number of passes through the training data.

## [1.10.1]
### Changed
 - Reduced memory footprint when creating data iterators: integer sequences
 are streamed from disk when being assigned to buckets.

## [1.10.0]
### Changed
 - Updated MXNet dependency to 0.12 (w/ MKL support by default).
 - Changed `--smoothed-cross-entropy-alpha` to `--label-smoothing`.
 Label smoothing should now require significantly less memory due to its addition to MXNet's `SoftmaxOutput` operator.
 - `--weight-normalization` now applies not only to convolutional weight matrices, but to output layers of all decoders.
 It is also independent of weight tying.
 - Transformers now use `--embed-dropout`. Before they were using `--transformer-dropout-prepost` for this.
 - Transformers now scale their embedding vectors before adding fixed positional embeddings.
 This turns out to be crucial for effective learning.
 - `.param` files now use 5 digit identifiers to reduce risk of overflowing with many checkpoints.

### Added
 - Added CUDA 9.0 requirements file.
 - `--loss-normalization-type`. Added a new flag to control loss normalization. New default is to normalize
 by the number of valid, non-PAD tokens instead of the batch size.
 - `--weight-init-xavier-factor-type`. Added new flag to control Xavier factor type when `--weight-init=xavier`.
 - `--embed-weight-init`. Added new flag for initialization of embeddings matrices.

### Removed
 - `--smoothed-cross-entropy-alpha` argument. See above.
 - `--normalize-loss` argument. See above.

## [1.9.0]
### Added
 - Batch decoding. New options for the translate CLI: ``--batch-size`` and ``--chunk-size``. Translator.translate()
 now accepts and returns lists of inputs and outputs.

## [1.8.4]
### Added
 - Exposing the MXNet KVStore through the ``--kvstore`` argument, potentially enabling distributed training.

## [1.8.3]
### Added
 - Optional smart rollback of parameters and optimizer states after updating the learning rate
 if not improved for x checkpoints. New flags: ``--learning-rate-decay-param-reset``,
 ``--learning-rate-decay-optimizer-states-reset``

## [1.8.2]
### Fixed
 - The RNN variational dropout mask is now independent of the input
 (previously any zero initial state led to the first state being canceled).
 - Correctly pass `self.dropout_inputs` float to `mx.sym.Dropout` in `VariationalDropoutCell`.

## [1.8.1]
### Changed
 - Instead of truncating sentences exceeding the maximum input length they are now translated in chunks.

## [1.8.0]
### Added
 - Convolutional decoder.
 - Weight normalization (for CNN only so far).
 - Learned positional embeddings for the transformer.

### Changed
 - `--attention-*` CLI params renamed to `--rnn-attention-*`.
 - `--transformer-no-positional-encodings` generalized to `--transformer-positional-embedding-type`.

<|MERGE_RESOLUTION|>--- conflicted
+++ resolved
@@ -10,12 +10,11 @@
 
 Each version section may have have subsections for: _Added_, _Changed_, _Removed_, _Deprecated_, and _Fixed_.
 
-<<<<<<< HEAD
-## [1.18.34]
+## [1.18.36]
 ### Added 
 - Image Captioning now supports constrained decoding. 
 - Image Captioning: zero padding of features now allows input features of different shape for each image.
-=======
+
 ## [1.18.35]
 ### Added
 - ROUGE scores are now available in `sockeye-evaluate`.
@@ -24,7 +23,6 @@
 ## [1.18.34]
 ### Added
 - Added support for `--beam-search-stop first` for decoding jobs with `--batch-size > 1`.
->>>>>>> 3280f7b0
 
 ## [1.18.33]
 ### Added
