# Changelog
All notable changes to the project are documented in this file.

Version numbers are of the form `1.0.0`.
Any version bump in the last digit is backwards-compatible, in that a model trained with the previous version can still
be used for translation with the new version.
Any bump in the second digit indicates a backwards-incompatible change,
e.g. due to changing the architecture or simply modifying model parameter names.
Note that Sockeye has checks in place to not translate with an old model that was trained with an incompatible version.

Each version section may have have subsections for: _Added_, _Changed_, _Removed_, _Deprecated_, and _Fixed_.

<<<<<<< HEAD
## [1.18.13]
### Added
- Introducing the image captioning module. Type of models supported: ConvNet encoder - Sockeye NMT decoders. This includes also a feature extraction script,
an image-text iterator that loads features, training and inference pipelines and a visualization script that loads images and captions.
See [this tutorial](tutorials/image_captioning) for its usage.
=======
## [1.18.14]
### Added
- Introduced Sockeye Autopilot for single-command end-to-end system building.
See the [Autopilot documentation]((https://github.com/awslabs/sockeye/tree/master/contrib/autopilot)) and run with: `sockeye-autopilot`.
Autopilot is a `contrib` module with its own tests that are run periodically.
It is not included in the comprehensive tests run for every commit.

## [1.18.13]
### Fixed
- Fixed two bugs with training resumption:
  1. removed overly strict assertion in the data iterator for model states before the first checkpoint.
  2. removed deletion of Tensorboard log directory.

### Added
- Added support for config files. Command line parameters have precedence over the values read from the config file.
  Minimal working example:
  `python -m sockeye.train --config config.yaml` with contents of `config.yaml` as follows:
  ```yaml
  source: source.txt
  target: target.txt
  output: out
  validation_source: valid.source.txt
  validation_target: valid.target.txt
  ```
### Changed
  The full set of arguments is serialized to `out/args.yaml` at the beginning of training (before json was used).
>>>>>>> fea3d599

## [1.18.12]
### Changed
- All source side sequences now get appended an additional end-of-sentence (EOS) symbol. This change is backwards
  compatible meaning that inference with older models will still work without the EOS symbol.

## [1.18.11]
### Changed
- Default training parameters have been changed to reflect the setup used in our arXiv paper. Specifically, the default
  is now to train a 6 layer Transformer model with word based batching. The only difference to the paper is that weight
  tying is still turned off by default, as there may be use cases in which tying the source and target vocabularies is
  not appropriate. Turn it on using `--weight-tying --weight-tying-type=src_trg_softmax`. Additionally, BLEU scores from
  a checkpoint decoder are now monitored by default.

## [1.18.10]
### Fixed
- Re-allow early stopping w.r.t BLEU

## [1.18.9]
### Fixed
- Fixed a problem with lhuc boolean flags passed as None.

### Added
- Reorganized beam search. Normalization is applied only to completed hypotheses, and pruning of
  hypotheses (logprob against highest-scoring completed hypothesis) can be specified with
  `--beam-prune X`
- Enabled stopping at first completed hypothesis with `--beam-search-stop first` (default is 'all')

## [1.18.8]
### Removed
- Removed tensorboard logging of embedding & output parameters at every checkpoint. This used a lot of disk space.

## [1.18.7]
### Added
- Added support for LHUC in RNN models (David Vilar, "Learning Hidden Unit
  Contribution for Adapting Neural Machine Translation Models" NAACL 2018)

### Fixed
- Word based batching with very small batch sizes.

## [1.18.6]
### Fixed
- Fixed a problem with learning rate scheduler not properly being loaded when resuming training.

## [1.18.5]
### Fixed
- Fixed a problem with trainer not waiting for the last checkpoint decoder (#367).

## [1.18.4]
### Added
- Added options to control training length w.r.t number of updates/batches or number of samples:
  `--min-updates`, `--max-updates`, `--min-samples`, `--max-samples`.

## [1.18.3]
### Changed
- Training now supports training and validation data that contains empty segments. If a segment is empty, it is skipped
  during loading and a warning message including the number of empty segments is printed.

## [1.18.2]
### Changed
- Removed combined linear projection of keys & values in source attention transformer layers for
  performance improvements.
- The topk operator is performed in a single operation during batch decoding instead of running in a loop over each
sentence, bringing speed benefits in batch decoding.

## [1.18.1]
### Added
- Added Tensorboard logging for all parameter values and gradients as histograms/distributions. The logged values
  correspond to the current batch at checkpoint time.

### Changed
- Tensorboard logging now is done with the MXNet compatible 'mxboard' that supports logging of all kinds of events
  (scalars, histograms, embeddings, etc.). If installed, training events are written out to Tensorboard compatible
  even files automatically.

### Removed
- Removed the `--use-tensorboard` argument from `sockeye.train`. Tensorboard logging is now enabled by default if
  `mxboard` is installed.

## [1.18.0]
### Changed
- Change default target vocab name in model folder to `vocab.trg.0.json`
- Changed serialization format of top-k lexica to pickle/Numpy instead of JSON.
- `sockeye-lexicon` now supports two subcommands: create & inspect.
  The former provides the same functionality as the previous CLI.
  The latter allows users to pass source words to the top-k lexicon to inspect the set of allowed target words.

### Added
- Added ability to choose a smaller `k` at decoding runtime for lexicon restriction.

## [1.17.5]
### Added
- Added a flag `--strip-unknown-words` to `sockeye.translate` to remove any `<unk>` symbols from the output strings.

## [1.17.4]
### Added
- Added a flag `--fixed-param-names` to prevent certain parameters from being optimized during training.
  This is useful if you want to keep pre-trained embeddings fixed during training.
- Added a flag `--dry-run` to `sockeye.train` to not perform any actual training, but print statistics about the model
  and mode of operation.

## [1.17.3]
### Changed
- `sockeye.evaluate` can now handle multiple hypotheses files by simply specifying `--hypotheses file1 file2...`.
For each metric the mean and standard deviation will be reported across files.

## [1.17.2]
### Added
- Optionally store the beam search history to a `json` output using the `beam_store` output handler.

### Changed
- Use stack operator instead of expand_dims + concat in RNN decoder. Reduces memory usage.

## [1.17.1]
### Changed
 - Updated to [MXNet 1.1.0](https://github.com/apache/incubator-mxnet/tree/1.1.0)

## [1.17.0]
### Added
 - Source factors, as described in

   Linguistic Input Features Improve Neural Machine Translation (Sennrich \& Haddow, WMT 2016)
   [PDF](http://www.aclweb.org/anthology/W16-2209.pdf) [bibtex](http://www.aclweb.org/anthology/W16-2209.bib)

   Additional source factors are enabled by passing `--source-factors file1 [file2 ...]` (`-sf`), where file1, etc. are
   token-parallel to the source (`-s`).
   An analogous parameter, `--validation-source-factors`, is used to pass factors for validation data.
   The flag `--source-factors-num-embed D1 [D2 ...]` denotes the embedding dimensions and is required if source factor
   files are given. Factor embeddings are concatenated to the source embeddings dimension (`--num-embed`).

   At test time, the input sentence and its factors can be passed in via STDIN or command-line arguments.
   - For STDIN, the input and factors should be in a token-based factored format, e.g.,
     `word1|factor1|factor2|... w2|f1|f2|... ...1`.
   - You can also use file arguments, which mirrors training: `--input` takes the path to a file containing the source,
     and `--input-factors` a list of files containing token-parallel factors.
   At test time, an exception is raised if the number of expected factors does not
   match the factors passed along with the input.

 - Removed bias parameters from multi-head attention layers of the transformer.

## [1.16.6]
### Changed
 - Loading/Saving auxiliary parameters of the models. Before aux parameters were not saved or used for initialization.
 Therefore the parameters of certain layers were ignored (e.g., BatchNorm) and randomly initialized. This change
 enables to properly load, save and initialize the layers which use auxiliary parameters.

## [1.16.5]
### Changed
 - Device locking: Only one process will be acquiring GPUs at a time.
 This will lead to consecutive device ids whenever possible.

## [1.16.4]
### Changed
 - Internal change: Standardized all data to be batch-major both at training and at inference time.

## [1.16.3]
### Changed
 - When a device lock file exists and the process has no write permissions for the lock file we assume that the device
 is locked. Previously this lead to an permission denied exception. Please note that in this scenario we an not detect
 if the original Sockeye process did not shut down gracefully. This is not an issue when the sockeye process has write
 permissions on existing lock files as in that case locking is based on file system locks, which cease to exist when a
 process exits.

## [1.16.2]
### Changed
 - Changed to a custom speedometer that tracks samples/sec AND words/sec. The original MXNet speedometer did not take
 variable batch sizes due to word-based batching into account.

## [1.16.1]
### Fixed
 - Fixed entry points in `setup.py`.

## [1.16.0]
### Changed
 - Update to [MXNet 1.0.0](https://github.com/apache/incubator-mxnet/tree/1.0.0) which adds more advanced indexing
features, benefitting the beam search implementation.
 - `--kvstore` now accepts 'nccl' value. Only works if MXNet was compiled with `USE_NCCL=1`.

### Added
 - `--gradient-compression-type` and `--gradient-compression-threshold` flags to use gradient compression.
  See [MXNet FAQ on Gradient Compression](https://mxnet.incubator.apache.org/versions/master/faq/gradient_compression.html).

## [1.15.8]
### Fixed
 - Taking the BOS and EOS tag into account when calculating the maximum input length at inference.

## [1.15.7]
### Fixed
 - fixed a problem with `--num-samples-per-shard` flag not being parsed as int.

## [1.15.6]
### Added
 - New CLI `sockeye.prepare_data` for preprocessing the training data only once before training,
 potentially splitting large datasets into shards. At training time only one shard is loaded into memory at a time,
 limiting the maximum memory usage.

### Changed
 - Instead of using the ```--source``` and ```--target``` arguments ```sockeye.train``` now accepts a
 ```--prepared-data``` argument pointing to the folder containing the preprocessed and sharded data. Using the raw
 training data is still possible and now consumes less memory.

## [1.15.5]
### Added
 - Optionally apply query, key and value projections to the source and target hidden vectors in the CNN model
 before applying the attention mechanism. CLI parameter: `--cnn-project-qkv`.

## [1.15.4]
### Added
 - A warning will be printed if the checkpoint decoder slows down training.

## [1.15.3]
### Added
 - Exposing the xavier random number generator through `--weight-init-xavier-rand-type`.

## [1.15.2]
### Added
 - Exposing MXNet's Nesterov Accelerated Gradient, Adadelta and Adadelta optimizers.

## [1.15.1]
### Added
 - A tool that initializes embedding weights with pretrained word representations, `sockeye.init_embedding`.

## [1.15.0]
### Added
- Added support for Swish-1 (SiLU) activation to transformer models
([Ramachandran et al. 2017: Searching for Activation Functions](https://arxiv.org/pdf/1710.05941.pdf),
[Elfwing et al. 2017: Sigmoid-Weighted Linear Units for Neural Network Function Approximation
in Reinforcement Learning](https://arxiv.org/pdf/1702.03118.pdf)).  Use `--transformer-activation-type swish1`.
- Added support for GELU activation to transformer models ([Hendrycks and Gimpel 2016: Bridging Nonlinearities and
Stochastic Regularizers with Gaussian Error Linear Units](https://arxiv.org/pdf/1606.08415.pdf).
Use `--transformer-activation-type gelu`.

## [1.14.3]
### Changed
- Fast decoding for transformer models. Caches keys and values of self-attention before softmax.
Changed decoding flag `--bucket-width` to apply only to source length.

## [1.14.2]
### Added
 - Gradient norm clipping (`--gradient-clipping-type`) and monitoring.
### Changed
 - Changed `--clip-gradient` to `--gradient-clipping-threshold` for consistency.

## [1.14.1]
### Changed
 - Sorting sentences during decoding before splitting them into batches.
 - Default chunk size: The default chunk size when batching is enabled is now batch_size * 500 during decoding to avoid
  users accidentally forgetting to increase the chunk size.

## [1.14.0]
### Changed
 - Downscaled fixed positional embeddings for CNN models.
 - Renamed `--monitor-bleu` flag to `--decode-and-evaluate` to illustrate that it computes
 other metrics in addition to BLEU.

### Added
 - `--decode-and-evaluate-use-cpu` flag to use CPU for decoding validation data.
 - `--decode-and-evaluate-device-id` flag to use a separate GPU device for validation decoding. If not specified, the
 existing and still default behavior is to use the last acquired GPU for training.

## [1.13.2]
### Added
 - A tool that extracts specified parameters from params.x into a .npz file for downstream applications or analysis.

## [1.13.1]
### Added
 - Added chrF metric
([Popovic 2015: chrF: character n-gram F-score for automatic MT evaluation](http://www.statmt.org/wmt15/pdf/WMT49.pdf)) to Sockeye.
sockeye.evaluate now accepts `bleu` and `chrf` as values for `--metrics`

## [1.13.0]
### Fixed
 - Transformer models do not ignore `--num-embed` anymore as they did silently before.
 As a result there is an error thrown if `--num-embed` != `--transformer-model-size`.
 - Fixed the attention in upper layers (`--rnn-attention-in-upper-layers`), which was previously not passed correctly
 to the decoder.
### Removed
 - Removed RNN parameter (un-)packing and support for FusedRNNCells (removed `--use-fused-rnns` flag).
 These were not used, not correctly initialized, and performed worse than regular RNN cells. Moreover,
 they made the code much more complex. RNN models trained with previous versions are no longer compatible.
- Removed the lexical biasing functionality (Arthur ETAL'16) (removed arguments `--lexical-bias`
 and `--learn-lexical-bias`).

## [1.12.2]
### Changed
 - Updated to [MXNet 0.12.1](https://github.com/apache/incubator-mxnet/releases/tag/0.12.1), which includes an important
 bug fix for CPU decoding.

## [1.12.1]
### Changed
 - Removed dependency on sacrebleu pip package. Now imports directly from `contrib/`.

## [1.12.0]
### Changed
 - Transformers now always use the linear output transformation after combining attention heads, even if input & output
 depth do not differ.

## [1.11.2]
### Fixed
 - Fixed a bug where vocabulary slice padding was defaulting to CPU context.  This was affecting decoding on GPUs with
 very small vocabularies.

## [1.11.1]
### Fixed
 - Fixed an issue with the use of `ignore` in `CrossEntropyMetric::cross_entropy_smoothed`. This was affecting
 runs with Eve optimizer and label smoothing. Thanks @kobenaxie for reporting.

## [1.11.0]
### Added
 - Lexicon-based target vocabulary restriction for faster decoding. New CLI for top-k lexicon creation, sockeye.lexicon.
 New translate CLI argument `--restrict-lexicon`.

### Changed
 - Bleu computation based on Sacrebleu.

## [1.10.5]
### Fixed
 - Fixed yet another bug with the data iterator.

## [1.10.4]
### Fixed
 - Fixed a bug with the revised data iterator not correctly appending EOS symbols for variable-length batches.
 This reverts part of the commit added in 1.10.1 but is now correct again.

## [1.10.3]
### Changed
 - Fixed a bug with max_observed_{source,target}_len being computed on the complete data set, not only on the
 sentences actually added to the buckets based on `--max_seq_len`.

## [1.10.2]
### Added
 - `--max-num-epochs` flag to train for a maximum number of passes through the training data.

## [1.10.1]
### Changed
 - Reduced memory footprint when creating data iterators: integer sequences
 are streamed from disk when being assigned to buckets.

## [1.10.0]
### Changed
 - Updated MXNet dependency to 0.12 (w/ MKL support by default).
 - Changed `--smoothed-cross-entropy-alpha` to `--label-smoothing`.
 Label smoothing should now require significantly less memory due to its addition to MXNet's `SoftmaxOutput` operator.
 - `--weight-normalization` now applies not only to convolutional weight matrices, but to output layers of all decoders.
 It is also independent of weight tying.
 - Transformers now use `--embed-dropout`. Before they were using `--transformer-dropout-prepost` for this.
 - Transformers now scale their embedding vectors before adding fixed positional embeddings.
 This turns out to be crucial for effective learning.
 - `.param` files now use 5 digit identifiers to reduce risk of overflowing with many checkpoints.

### Added
 - Added CUDA 9.0 requirements file.
 - `--loss-normalization-type`. Added a new flag to control loss normalization. New default is to normalize
 by the number of valid, non-PAD tokens instead of the batch size.
 - `--weight-init-xavier-factor-type`. Added new flag to control Xavier factor type when `--weight-init=xavier`.
 - `--embed-weight-init`. Added new flag for initialization of embeddings matrices.

### Removed
 - `--smoothed-cross-entropy-alpha` argument. See above.
 - `--normalize-loss` argument. See above.

## [1.9.0]
### Added
 - Batch decoding. New options for the translate CLI: ``--batch-size`` and ``--chunk-size``. Translator.translate()
 now accepts and returns lists of inputs and outputs.

## [1.8.4]
### Added
 - Exposing the MXNet KVStore through the ``--kvstore`` argument, potentially enabling distributed training.

## [1.8.3]
### Added
 - Optional smart rollback of parameters and optimizer states after updating the learning rate
 if not improved for x checkpoints. New flags: ``--learning-rate-decay-param-reset``,
 ``--learning-rate-decay-optimizer-states-reset``

## [1.8.2]
### Fixed
 - The RNN variational dropout mask is now independent of the input
 (previously any zero initial state led to the first state being canceled).
 - Correctly pass `self.dropout_inputs` float to `mx.sym.Dropout` in `VariationalDropoutCell`.

## [1.8.1]
### Changed
 - Instead of truncating sentences exceeding the maximum input length they are now translated in chunks.

## [1.8.0]
### Added
 - Convolutional decoder.
 - Weight normalization (for CNN only so far).
 - Learned positional embeddings for the transformer.

### Changed
 - `--attention-*` CLI params renamed to `--rnn-attention-*`.
 - `--transformer-no-positional-encodings` generalized to `--transformer-positional-embedding-type`.
<|MERGE_RESOLUTION|>--- conflicted
+++ resolved
@@ -10,13 +10,12 @@
 
 Each version section may have have subsections for: _Added_, _Changed_, _Removed_, _Deprecated_, and _Fixed_.
 
-<<<<<<< HEAD
-## [1.18.13]
+## [1.18.15]
 ### Added
 - Introducing the image captioning module. Type of models supported: ConvNet encoder - Sockeye NMT decoders. This includes also a feature extraction script,
 an image-text iterator that loads features, training and inference pipelines and a visualization script that loads images and captions.
 See [this tutorial](tutorials/image_captioning) for its usage.
-=======
+
 ## [1.18.14]
 ### Added
 - Introduced Sockeye Autopilot for single-command end-to-end system building.
@@ -43,7 +42,6 @@
   ```
 ### Changed
   The full set of arguments is serialized to `out/args.yaml` at the beginning of training (before json was used).
->>>>>>> fea3d599
 
 ## [1.18.12]
 ### Changed
