# Changelog
All notable changes to the project are documented in this file.

Version numbers are of the form `1.0.0`.
Any version bump in the last digit is backwards-compatible, in that a model trained with the previous version can still
be used for translation with the new version.
Any bump in the second digit indicates a backwards-incompatible change,
e.g. due to changing the architecture or simply modifying model parameter names.
Note that Sockeye has checks in place to not translate with an old model that was trained with an incompatible version.

Each version section may have have subsections for: _Added_, _Changed_, _Removed_, _Deprecated_, and _Fixed_.

## [1.18.67]
### Added
<<<<<<< HEAD
- Add `fertility` as a further type of attention coverage.
=======
- Added an option for training to keep the initializations of the model via `--keep-initializations`. When set, the trainer will avoid deleting the params file for the first checkpoint, no matter what `--keep-last-params` is set to.
>>>>>>> f42abe13

## [1.18.66]
### Fixed
- Fix to argument names that are allowed to differ for resuming training.

## [1.18.65]
### Changed
- More informative error message about inconsistent --shared-vocab setting.

## [1.18.64]
### Added
- Adding translation sampling via `--sample [N]`. This causes the decoder to sample each next step from the target distribution probabilities at each
  timestep. An optional value of `N` causes the decoder to sample only from the top `N` vocabulary items for each hypothesis at each timestep (the
  default is 0, meaning to sample from the entire vocabulary).

## [1.18.63]
### Changed
- The checkpoint decoder and nvidia-smi subprocess are now launched from a forkserver, allowing for a better separation between processes.

## [1.18.62]
### Added
- Add option to make `TranslatorInputs` directly from a dict.

## [1.18.61]
### Changed
- Update to MXNet 1.3.1. Removed requirements/requirements.gpu-cu{75,91}.txt as CUDA 7.5 and 9.1 are deprecated.

## [1.18.60]
### Fixed
- Performance optimization to skip the softmax operation for single model greedy decoding is now only applied if no translation scores are required in the output.

## [1.18.59]
### Added
- Full training state is now returned from EarlyStoppingTrainer's fit().
### Changed
- Training state cleanup will not be performed for training runs that did not converge yet.
- Switched to portalocker for locking files (Windows compatibility).

## [1.18.58]
### Added
- Added nbest translation, exposed as `--nbest-size`. Nbest translation means to not only output the most probable translation according to a model, but the top n most probable hypotheses. If `--nbest-size > 1` and the option `--output-type` is not explicitly specified, the output type will be changed to one JSON list of nbest translations per line. `--nbest-size` can never be larger than `--beam-size`.

### Changed
- Changed `sockeye.rerank` CLI to be compatible with nbest translation JSON output format.

## [1.18.57]
### Added
- Added `sockeye.score` CLI for quickly scoring existing translations ([documentation](tutorials/scoring.md)).
### Fixed
- Entry-point clean-up after the contrib/ rename

## [1.18.56]
### Changed
- Update to MXNet 1.3.0.post0

## [1.18.55]
- Renamed `contrib` to less-generic `sockeye_contrib`

## [1.18.54]
### Added
- `--source-factor-vocabs` can be set to provide source factor vocabularies.

## [1.18.53]
### Added
- Always skipping softmax for greedy decoding by default, only for single models.
- Added option `--skip-topk` for greedy decoding.

## [1.18.52]
### Fixed
- Fixed bug in constrained decoding to make sure best hypothesis satifies all constraints.

## [1.18.51]
### Added
- Added a CLI for reranking of an nbest list of translations.

## [1.18.50]
### Fixed
- Check for equivalency of training and validation source factors was incorrectly indented.

## [1.18.49]
### Changed
- Removed dependence on the nvidia-smi tool. The number of GPUs is now determined programatically.

## [1.18.48]
### Changed
- Translator.max_input_length now reports correct maximum input length for TranslatorInput objects, independent of the internal representation, where an additional EOS gets added. 

## [1.18.47]
### Changed
- translate CLI: no longer rely on external, user-given input id for sorting translations. Also allow string ids for sentences.

## [1.18.46]
### Fixed
- Fixed issue with `--num-words 0:0` in image captioning and another issue related to loading all features to memory with variable length.

## [1.18.45]
### Added
- Added an 8 layer LSTM model similar (but not exactly identical) to the 'GNMT' architecture to autopilot.

## [1.18.44]
### Fixed
- Fixed an issue with `--max-num-epochs` causing training to stop before the update/batch that actually completes the epoch was made.

## [1.18.43]
### Added
- `<s>` now supported as the first token in a multi-word negative constraint
  (e.g., `<s> I think` to prevent a sentence from starting with `I think`)
### Fixed
- Bugfix in resetting the state of a multiple-word negative constraint

## [1.18.42]
### Changed
- Simplified gluon blocks for length calculation

## [1.18.41]
### Changed
- Require numpy 1.14 or later to avoid MKL conflicts between numpy as mxnet-mkl.

## [1.18.40]
### Fixed
- Fixed bad check for existence of negative constraints.
- Resolved conflict for phrases that are both positive and negative constraints.
- Fixed softmax temperature at inference time.

## [1.18.39]
### Added
- Image Captioning now supports constrained decoding.
- Image Captioning: zero padding of features now allows input features of different shape for each image.

## [1.18.38]
### Fixed
- Fixed issue with the incorrect order of translations when empty inputs are present and translating in chunks.

## [1.18.37]
### Fixed
- Determining the max output length for each sentence in a batch by the bucket length rather than the actual in order to match the behavior of a single sentence translation.

## [1.18.36]
### Changed
- Updated to [MXNet 1.2.1](https://github.com/apache/incubator-mxnet/tree/1.2.1)

## [1.18.35]
### Added
- ROUGE scores are now available in `sockeye-evaluate`.
- Enabled CHRF as an early-stopping metric.

## [1.18.34]
### Added
- Added support for `--beam-search-stop first` for decoding jobs with `--batch-size > 1`.

## [1.18.33]
### Added
- Now supports negative constraints, which are phrases that must *not* appear in the output.
   - Global constraints can be listed in a (pre-processed) file, one per line: `--avoid-list FILE`
   - Per-sentence constraints are passed using the `avoid` keyword in the JSON object, with a list of strings as its field value.

## [1.18.32]
### Added
- Added option to pad vocabulary to a multiple of x: e.g. `--pad-vocab-to-multiple-of 16`.

## [1.18.31]
### Added
- Pre-training the RNN decoder. Usage:
  1. Train with flag `--decoder-only`.
  2. Feed identical source/target training data.

## [1.18.30]
### Fixed
- Preserving max output length for each sentence to allow having identical translations for both with and without batching.

## [1.18.29]
### Changed
- No longer restrict the vocabulary to 50,000 words by default, but rather create the vocabulary from all words which occur at least `--word-min-count` times. Specifying `--num-words` explicitly will still lead to a restricted
  vocabulary.

## [1.18.28]
### Changed
- Temporarily fixing the pyyaml version to 3.12 as version 4.1 introduced some backwards incompatible changes.

## [1.18.27]
### Fixed
- Fix silent failing of NDArray splits during inference by using a version that always returns a list. This was causing incorrect behavior when using lexicon restriction and batch inference with a single source factor.

## [1.18.26]
### Added
- ROUGE score evaluation. It can be used as the stopping criterion for tasks such as summarization.

## [1.18.25]
### Changed
- Update requirements to use MKL versions of MXNet for fast CPU operation.

## [1.18.24]
### Added
- Dockerfiles and convenience scripts for running `fast_align` to generate lexical tables.
These tables can be used to create top-K lexicons for faster decoding via vocabulary selection ([documentation](https://github.com/awslabs/sockeye/tree/master/contrib/fast_align)).

### Changed
- Updated default top-K lexicon size from 20 to 200.

## [1.18.23]
### Fixed
- Correctly create the convolutional embedding layers when the encoder is set to `transformer-with-conv-embed`. Previously
no convolutional layers were added so that a standard Transformer model was trained instead.

## [1.18.22]
### Fixed
- Make sure the default bucket is large enough with word based batching when the source is longer than the target (Previously
there was an edge case where the memory usage was sub-optimal with word based batching and longer source than target sentences).

## [1.18.21]
### Fixed
- Constrained decoding was missing a crucial cast
- Fixed test cases that should have caught this

## [1.18.20]
### Changed
- Transformer parametrization flags (model size, # of attention heads, feed-forward layer size) can now optionally
  defined separately for encoder & decoder. For example, to use a different transformer model size for the encoder,
  pass `--transformer-model-size 1024:512`.

## [1.18.19]
### Added
- LHUC is now supported in transformer models

## [1.18.18]
### Added
- \[Experimental\] Introducing the image captioning module. Type of models supported: ConvNet encoder - Sockeye NMT decoders. This includes also a feature extraction script,
an image-text iterator that loads features, training and inference pipelines and a visualization script that loads images and captions.
See [this tutorial](tutorials/image_captioning) for its usage. This module is experimental therefore its maintenance is not fully guaranteed.

## [1.18.17]
### Changed
- Updated to MXNet 1.2
- Use of the new LayerNormalization operator to save GPU memory.

## [1.18.16]
### Fixed
- Removed summation of gradient arrays when logging gradients.
  This clogged the memory on the primary GPU device over time when many checkpoints were done.
  Gradient histograms are now logged to Tensorboard separated by device.

## [1.18.15]
### Added
- Added decoding with target-side lexical constraints (documentation in `tutorials/constraints`).

## [1.18.14]
### Added
- Introduced Sockeye Autopilot for single-command end-to-end system building.
See the [Autopilot documentation]((https://github.com/awslabs/sockeye/tree/master/contrib/autopilot)) and run with: `sockeye-autopilot`.
Autopilot is a `contrib` module with its own tests that are run periodically.
It is not included in the comprehensive tests run for every commit.

## [1.18.13]
### Fixed
- Fixed two bugs with training resumption:
  1. removed overly strict assertion in the data iterator for model states before the first checkpoint.
  2. removed deletion of Tensorboard log directory.

### Added
- Added support for config files. Command line parameters have precedence over the values read from the config file.
  Minimal working example:
  `python -m sockeye.train --config config.yaml` with contents of `config.yaml` as follows:
  ```yaml
  source: source.txt
  target: target.txt
  output: out
  validation_source: valid.source.txt
  validation_target: valid.target.txt
  ```
### Changed
  The full set of arguments is serialized to `out/args.yaml` at the beginning of training (before json was used).

## [1.18.12]
### Changed
- All source side sequences now get appended an additional end-of-sentence (EOS) symbol. This change is backwards
  compatible meaning that inference with older models will still work without the EOS symbol.

## [1.18.11]
### Changed
- Default training parameters have been changed to reflect the setup used in our arXiv paper. Specifically, the default
  is now to train a 6 layer Transformer model with word based batching. The only difference to the paper is that weight
  tying is still turned off by default, as there may be use cases in which tying the source and target vocabularies is
  not appropriate. Turn it on using `--weight-tying --weight-tying-type=src_trg_softmax`. Additionally, BLEU scores from
  a checkpoint decoder are now monitored by default.

## [1.18.10]
### Fixed
- Re-allow early stopping w.r.t BLEU

## [1.18.9]
### Fixed
- Fixed a problem with lhuc boolean flags passed as None.

### Added
- Reorganized beam search. Normalization is applied only to completed hypotheses, and pruning of
  hypotheses (logprob against highest-scoring completed hypothesis) can be specified with
  `--beam-prune X`
- Enabled stopping at first completed hypothesis with `--beam-search-stop first` (default is 'all')

## [1.18.8]
### Removed
- Removed tensorboard logging of embedding & output parameters at every checkpoint. This used a lot of disk space.

## [1.18.7]
### Added
- Added support for LHUC in RNN models (David Vilar, "Learning Hidden Unit
  Contribution for Adapting Neural Machine Translation Models" NAACL 2018)

### Fixed
- Word based batching with very small batch sizes.

## [1.18.6]
### Fixed
- Fixed a problem with learning rate scheduler not properly being loaded when resuming training.

## [1.18.5]
### Fixed
- Fixed a problem with trainer not waiting for the last checkpoint decoder (#367).

## [1.18.4]
### Added
- Added options to control training length w.r.t number of updates/batches or number of samples:
  `--min-updates`, `--max-updates`, `--min-samples`, `--max-samples`.

## [1.18.3]
### Changed
- Training now supports training and validation data that contains empty segments. If a segment is empty, it is skipped
  during loading and a warning message including the number of empty segments is printed.

## [1.18.2]
### Changed
- Removed combined linear projection of keys & values in source attention transformer layers for
  performance improvements.
- The topk operator is performed in a single operation during batch decoding instead of running in a loop over each
sentence, bringing speed benefits in batch decoding.

## [1.18.1]
### Added
- Added Tensorboard logging for all parameter values and gradients as histograms/distributions. The logged values
  correspond to the current batch at checkpoint time.

### Changed
- Tensorboard logging now is done with the MXNet compatible 'mxboard' that supports logging of all kinds of events
  (scalars, histograms, embeddings, etc.). If installed, training events are written out to Tensorboard compatible
  even files automatically.

### Removed
- Removed the `--use-tensorboard` argument from `sockeye.train`. Tensorboard logging is now enabled by default if
  `mxboard` is installed.

## [1.18.0]
### Changed
- Change default target vocab name in model folder to `vocab.trg.0.json`
- Changed serialization format of top-k lexica to pickle/Numpy instead of JSON.
- `sockeye-lexicon` now supports two subcommands: create & inspect.
  The former provides the same functionality as the previous CLI.
  The latter allows users to pass source words to the top-k lexicon to inspect the set of allowed target words.

### Added
- Added ability to choose a smaller `k` at decoding runtime for lexicon restriction.

## [1.17.5]
### Added
- Added a flag `--strip-unknown-words` to `sockeye.translate` to remove any `<unk>` symbols from the output strings.

## [1.17.4]
### Added
- Added a flag `--fixed-param-names` to prevent certain parameters from being optimized during training.
  This is useful if you want to keep pre-trained embeddings fixed during training.
- Added a flag `--dry-run` to `sockeye.train` to not perform any actual training, but print statistics about the model
  and mode of operation.

## [1.17.3]
### Changed
- `sockeye.evaluate` can now handle multiple hypotheses files by simply specifying `--hypotheses file1 file2...`.
For each metric the mean and standard deviation will be reported across files.

## [1.17.2]
### Added
- Optionally store the beam search history to a `json` output using the `beam_store` output handler.

### Changed
- Use stack operator instead of expand_dims + concat in RNN decoder. Reduces memory usage.

## [1.17.1]
### Changed
 - Updated to [MXNet 1.1.0](https://github.com/apache/incubator-mxnet/tree/1.1.0)

## [1.17.0]
### Added
 - Source factors, as described in

   Linguistic Input Features Improve Neural Machine Translation (Sennrich \& Haddow, WMT 2016)
   [PDF](http://www.aclweb.org/anthology/W16-2209.pdf) [bibtex](http://www.aclweb.org/anthology/W16-2209.bib)

   Additional source factors are enabled by passing `--source-factors file1 [file2 ...]` (`-sf`), where file1, etc. are
   token-parallel to the source (`-s`).
   An analogous parameter, `--validation-source-factors`, is used to pass factors for validation data.
   The flag `--source-factors-num-embed D1 [D2 ...]` denotes the embedding dimensions and is required if source factor
   files are given. Factor embeddings are concatenated to the source embeddings dimension (`--num-embed`).

   At test time, the input sentence and its factors can be passed in via STDIN or command-line arguments.
   - For STDIN, the input and factors should be in a token-based factored format, e.g.,
     `word1|factor1|factor2|... w2|f1|f2|... ...1`.
   - You can also use file arguments, which mirrors training: `--input` takes the path to a file containing the source,
     and `--input-factors` a list of files containing token-parallel factors.
   At test time, an exception is raised if the number of expected factors does not
   match the factors passed along with the input.

 - Removed bias parameters from multi-head attention layers of the transformer.

## [1.16.6]
### Changed
 - Loading/Saving auxiliary parameters of the models. Before aux parameters were not saved or used for initialization.
 Therefore the parameters of certain layers were ignored (e.g., BatchNorm) and randomly initialized. This change
 enables to properly load, save and initialize the layers which use auxiliary parameters.

## [1.16.5]
### Changed
 - Device locking: Only one process will be acquiring GPUs at a time.
 This will lead to consecutive device ids whenever possible.

## [1.16.4]
### Changed
 - Internal change: Standardized all data to be batch-major both at training and at inference time.

## [1.16.3]
### Changed
 - When a device lock file exists and the process has no write permissions for the lock file we assume that the device
 is locked. Previously this lead to an permission denied exception. Please note that in this scenario we an not detect
 if the original Sockeye process did not shut down gracefully. This is not an issue when the sockeye process has write
 permissions on existing lock files as in that case locking is based on file system locks, which cease to exist when a
 process exits.

## [1.16.2]
### Changed
 - Changed to a custom speedometer that tracks samples/sec AND words/sec. The original MXNet speedometer did not take
 variable batch sizes due to word-based batching into account.

## [1.16.1]
### Fixed
 - Fixed entry points in `setup.py`.

## [1.16.0]
### Changed
 - Update to [MXNet 1.0.0](https://github.com/apache/incubator-mxnet/tree/1.0.0) which adds more advanced indexing
features, benefitting the beam search implementation.
 - `--kvstore` now accepts 'nccl' value. Only works if MXNet was compiled with `USE_NCCL=1`.

### Added
 - `--gradient-compression-type` and `--gradient-compression-threshold` flags to use gradient compression.
  See [MXNet FAQ on Gradient Compression](https://mxnet.incubator.apache.org/versions/master/faq/gradient_compression.html).

## [1.15.8]
### Fixed
 - Taking the BOS and EOS tag into account when calculating the maximum input length at inference.

## [1.15.7]
### Fixed
 - fixed a problem with `--num-samples-per-shard` flag not being parsed as int.

## [1.15.6]
### Added
 - New CLI `sockeye.prepare_data` for preprocessing the training data only once before training,
 potentially splitting large datasets into shards. At training time only one shard is loaded into memory at a time,
 limiting the maximum memory usage.

### Changed
 - Instead of using the ```--source``` and ```--target``` arguments ```sockeye.train``` now accepts a
 ```--prepared-data``` argument pointing to the folder containing the preprocessed and sharded data. Using the raw
 training data is still possible and now consumes less memory.

## [1.15.5]
### Added
 - Optionally apply query, key and value projections to the source and target hidden vectors in the CNN model
 before applying the attention mechanism. CLI parameter: `--cnn-project-qkv`.

## [1.15.4]
### Added
 - A warning will be printed if the checkpoint decoder slows down training.

## [1.15.3]
### Added
 - Exposing the xavier random number generator through `--weight-init-xavier-rand-type`.

## [1.15.2]
### Added
 - Exposing MXNet's Nesterov Accelerated Gradient, Adadelta and Adadelta optimizers.

## [1.15.1]
### Added
 - A tool that initializes embedding weights with pretrained word representations, `sockeye.init_embedding`.

## [1.15.0]
### Added
- Added support for Swish-1 (SiLU) activation to transformer models
([Ramachandran et al. 2017: Searching for Activation Functions](https://arxiv.org/pdf/1710.05941.pdf),
[Elfwing et al. 2017: Sigmoid-Weighted Linear Units for Neural Network Function Approximation
in Reinforcement Learning](https://arxiv.org/pdf/1702.03118.pdf)).  Use `--transformer-activation-type swish1`.
- Added support for GELU activation to transformer models ([Hendrycks and Gimpel 2016: Bridging Nonlinearities and
Stochastic Regularizers with Gaussian Error Linear Units](https://arxiv.org/pdf/1606.08415.pdf).
Use `--transformer-activation-type gelu`.

## [1.14.3]
### Changed
- Fast decoding for transformer models. Caches keys and values of self-attention before softmax.
Changed decoding flag `--bucket-width` to apply only to source length.

## [1.14.2]
### Added
 - Gradient norm clipping (`--gradient-clipping-type`) and monitoring.
### Changed
 - Changed `--clip-gradient` to `--gradient-clipping-threshold` for consistency.

## [1.14.1]
### Changed
 - Sorting sentences during decoding before splitting them into batches.
 - Default chunk size: The default chunk size when batching is enabled is now batch_size * 500 during decoding to avoid
  users accidentally forgetting to increase the chunk size.

## [1.14.0]
### Changed
 - Downscaled fixed positional embeddings for CNN models.
 - Renamed `--monitor-bleu` flag to `--decode-and-evaluate` to illustrate that it computes
 other metrics in addition to BLEU.

### Added
 - `--decode-and-evaluate-use-cpu` flag to use CPU for decoding validation data.
 - `--decode-and-evaluate-device-id` flag to use a separate GPU device for validation decoding. If not specified, the
 existing and still default behavior is to use the last acquired GPU for training.

## [1.13.2]
### Added
 - A tool that extracts specified parameters from params.x into a .npz file for downstream applications or analysis.

## [1.13.1]
### Added
 - Added chrF metric
([Popovic 2015: chrF: character n-gram F-score for automatic MT evaluation](http://www.statmt.org/wmt15/pdf/WMT49.pdf)) to Sockeye.
sockeye.evaluate now accepts `bleu` and `chrf` as values for `--metrics`

## [1.13.0]
### Fixed
 - Transformer models do not ignore `--num-embed` anymore as they did silently before.
 As a result there is an error thrown if `--num-embed` != `--transformer-model-size`.
 - Fixed the attention in upper layers (`--rnn-attention-in-upper-layers`), which was previously not passed correctly
 to the decoder.
### Removed
 - Removed RNN parameter (un-)packing and support for FusedRNNCells (removed `--use-fused-rnns` flag).
 These were not used, not correctly initialized, and performed worse than regular RNN cells. Moreover,
 they made the code much more complex. RNN models trained with previous versions are no longer compatible.
- Removed the lexical biasing functionality (Arthur ETAL'16) (removed arguments `--lexical-bias`
 and `--learn-lexical-bias`).

## [1.12.2]
### Changed
 - Updated to [MXNet 0.12.1](https://github.com/apache/incubator-mxnet/releases/tag/0.12.1), which includes an important
 bug fix for CPU decoding.

## [1.12.1]
### Changed
 - Removed dependency on sacrebleu pip package. Now imports directly from `contrib/`.

## [1.12.0]
### Changed
 - Transformers now always use the linear output transformation after combining attention heads, even if input & output
 depth do not differ.

## [1.11.2]
### Fixed
 - Fixed a bug where vocabulary slice padding was defaulting to CPU context.  This was affecting decoding on GPUs with
 very small vocabularies.

## [1.11.1]
### Fixed
 - Fixed an issue with the use of `ignore` in `CrossEntropyMetric::cross_entropy_smoothed`. This was affecting
 runs with Eve optimizer and label smoothing. Thanks @kobenaxie for reporting.

## [1.11.0]
### Added
 - Lexicon-based target vocabulary restriction for faster decoding. New CLI for top-k lexicon creation, sockeye.lexicon.
 New translate CLI argument `--restrict-lexicon`.

### Changed
 - Bleu computation based on Sacrebleu.

## [1.10.5]
### Fixed
 - Fixed yet another bug with the data iterator.

## [1.10.4]
### Fixed
 - Fixed a bug with the revised data iterator not correctly appending EOS symbols for variable-length batches.
 This reverts part of the commit added in 1.10.1 but is now correct again.

## [1.10.3]
### Changed
 - Fixed a bug with max_observed_{source,target}_len being computed on the complete data set, not only on the
 sentences actually added to the buckets based on `--max_seq_len`.

## [1.10.2]
### Added
 - `--max-num-epochs` flag to train for a maximum number of passes through the training data.

## [1.10.1]
### Changed
 - Reduced memory footprint when creating data iterators: integer sequences
 are streamed from disk when being assigned to buckets.

## [1.10.0]
### Changed
 - Updated MXNet dependency to 0.12 (w/ MKL support by default).
 - Changed `--smoothed-cross-entropy-alpha` to `--label-smoothing`.
 Label smoothing should now require significantly less memory due to its addition to MXNet's `SoftmaxOutput` operator.
 - `--weight-normalization` now applies not only to convolutional weight matrices, but to output layers of all decoders.
 It is also independent of weight tying.
 - Transformers now use `--embed-dropout`. Before they were using `--transformer-dropout-prepost` for this.
 - Transformers now scale their embedding vectors before adding fixed positional embeddings.
 This turns out to be crucial for effective learning.
 - `.param` files now use 5 digit identifiers to reduce risk of overflowing with many checkpoints.

### Added
 - Added CUDA 9.0 requirements file.
 - `--loss-normalization-type`. Added a new flag to control loss normalization. New default is to normalize
 by the number of valid, non-PAD tokens instead of the batch size.
 - `--weight-init-xavier-factor-type`. Added new flag to control Xavier factor type when `--weight-init=xavier`.
 - `--embed-weight-init`. Added new flag for initialization of embeddings matrices.

### Removed
 - `--smoothed-cross-entropy-alpha` argument. See above.
 - `--normalize-loss` argument. See above.

## [1.9.0]
### Added
 - Batch decoding. New options for the translate CLI: ``--batch-size`` and ``--chunk-size``. Translator.translate()
 now accepts and returns lists of inputs and outputs.

## [1.8.4]
### Added
 - Exposing the MXNet KVStore through the ``--kvstore`` argument, potentially enabling distributed training.

## [1.8.3]
### Added
 - Optional smart rollback of parameters and optimizer states after updating the learning rate
 if not improved for x checkpoints. New flags: ``--learning-rate-decay-param-reset``,
 ``--learning-rate-decay-optimizer-states-reset``

## [1.8.2]
### Fixed
 - The RNN variational dropout mask is now independent of the input
 (previously any zero initial state led to the first state being canceled).
 - Correctly pass `self.dropout_inputs` float to `mx.sym.Dropout` in `VariationalDropoutCell`.

## [1.8.1]
### Changed
 - Instead of truncating sentences exceeding the maximum input length they are now translated in chunks.

## [1.8.0]
### Added
 - Convolutional decoder.
 - Weight normalization (for CNN only so far).
 - Learned positional embeddings for the transformer.

### Changed
 - `--attention-*` CLI params renamed to `--rnn-attention-*`.
 - `--transformer-no-positional-encodings` generalized to `--transformer-positional-embedding-type`.

<|MERGE_RESOLUTION|>--- conflicted
+++ resolved
@@ -12,11 +12,8 @@
 
 ## [1.18.67]
 ### Added
-<<<<<<< HEAD
-- Add `fertility` as a further type of attention coverage.
-=======
+- Added `fertility` as a further type of attention coverage.
 - Added an option for training to keep the initializations of the model via `--keep-initializations`. When set, the trainer will avoid deleting the params file for the first checkpoint, no matter what `--keep-last-params` is set to.
->>>>>>> f42abe13
 
 ## [1.18.66]
 ### Fixed
