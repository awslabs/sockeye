# Changelog
All notable changes to this project will be documented in this file.

We use version numbers with three digits such as 1.0.0.
Any version bump in the last digit is backwards-compatible, in that a model trained with the previous version can still
be used for translation with the new version.
Any bump in the second digit indicates potential backwards incompatibilities, e.g. due to changing the architecture or
simply modifying weight names.
Note that Sockeye has checks in place to not translate with an old model that was trained with an incompatible version.

For each item we will potentially have subsections for: _Added_, _Changed_, _Removed_, _Deprecated_, and _Fixed_.

<<<<<<< HEAD
## [1.11.0]
### Added
 - Lexicon-based target vocabulary restriction for faster decoding. New CLI for top-k lexicon creation, sockeye.lexicon.
 New translate CLI argument `--restrict-lexicon`.
=======
## [1.10.5]
### Fixed
 - Fixed yet another bug with the data iterator.
>>>>>>> 88940a7e

## [1.10.4]
### Fixed
 - Fixed a bug with the revised data iterator not correctly appending EOS symbols for variable-length batches.
 This reverts part of the commit added in 1.10.1 but is now correct again.

## [1.10.3]
### Changed
 - Fixed a bug with max_observed_{source,target}_len being computed on the complete data set, not only on the
 sentences actually added to the buckets based on `--max_seq_len`.

## [1.10.2]
### Added
 - `--max-num-epochs` flag to train for a maximum number of passes through the training data.

## [1.10.1]
### Changed
 - Reduced memory footprint when creating data iterators: integer sequences
 are streamed from disk when being assigned to buckets.

## [1.10.0]
### Changed
 - Updated MXNet dependency to 0.12 (w/ MKL support by default).
 - Changed `--smoothed-cross-entropy-alpha` to `--label-smoothing`.
 Label smoothing should now require significantly less memory due to its addition to MXNet's `SoftmaxOutput` operator.
 - `--weight-normalization` now applies not only to convolutional weight matrices, but to output layers of all decoders.
 It is also independent of weight tying.
 - Transformers now use `--embed-dropout`. Before they were using `--transformer-dropout-prepost` for this.
 - Transformers now scale their embedding vectors before adding fixed positional embeddings.
 This turns out to be crucial for effective learning.
 - `.param` files now use 5 digit identifiers to reduce risk of overflowing with many checkpoints.

### Added
 - Added CUDA 9.0 requirements file.
 - `--loss-normalization-type`. Added a new flag to control loss normalization. New default is to normalize
 by the number of valid, non-PAD tokens instead of the batch size.
 - `--weight-init-xavier-factor-type`. Added new flag to control Xavier factor type when `--weight-init=xavier`.
 - `--embed-weight-init`. Added new flag for initialization of embeddings matrices.

### Removed
 - `--smoothed-cross-entropy-alpha` argument. See above.
 - `--normalize-loss` argument. See above.

## [1.9.0]
### Added
 - Batch decoding. New options for the translate CLI: ``--batch-size`` and ``--chunk-size``. Translator.translate()
 now accepts and returns lists of inputs and outputs.

## [1.8.4]
### Added
 - Exposing the MXNet KVStore through the ``--kvstore`` argument, potentially enabling distributed training.

## [1.8.3]
### Added
 - Optional smart rollback of parameters and optimizer states after updating the learning rate
 if not improved for x checkpoints. New flags: ``--learning-rate-decay-param-reset``,
 ``--learning-rate-decay-optimizer-states-reset``

## [1.8.2]
### Fixed
 - The RNN variational dropout mask is now independent of the input
 (previously any zero initial state led to the first state being canceled).
 - Correctly pass `self.dropout_inputs` float to `mx.sym.Dropout` in `VariationalDropoutCell`.

## [1.8.1]
### Changed
 - Instead of truncating sentences exceeding the maximum input length they are now translated in chunks.

## [1.8.0]
### Added
 - Convolutional decoder.
 - Weight normalization (for CNN only so far).
 - Learned positional embeddings for the transformer.

### Changed
 - `--attention-*` CLI params renamed to `--rnn-attention-*`.
 - `--transformer-no-positional-encodings` generalized to `--transformer-positional-embedding-type`.
<|MERGE_RESOLUTION|>--- conflicted
+++ resolved
@@ -10,16 +10,14 @@
 
 For each item we will potentially have subsections for: _Added_, _Changed_, _Removed_, _Deprecated_, and _Fixed_.
 
-<<<<<<< HEAD
 ## [1.11.0]
 ### Added
  - Lexicon-based target vocabulary restriction for faster decoding. New CLI for top-k lexicon creation, sockeye.lexicon.
  New translate CLI argument `--restrict-lexicon`.
-=======
+
 ## [1.10.5]
 ### Fixed
  - Fixed yet another bug with the data iterator.
->>>>>>> 88940a7e
 
 ## [1.10.4]
 ### Fixed
