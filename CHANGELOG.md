--- conflicted
+++ resolved
@@ -11,15 +11,17 @@
 
 Each version section may have have subsections for: _Added_, _Changed_, _Removed_, _Deprecated_, and _Fixed_.
 
+## [2.1.19]
+
+### Fixed
+
+- When loading a shard in Horovod mode, there is now a check that each non-empty bucket contains enough sentences to cover each worker's slice. If not, the bucket's sentences are replicated to guarantee coverage.
+
 ## [2.1.18]
 
 ### Fixed
 
-<<<<<<< HEAD
-- When loading a shard in Horovod mode, there is now a check that each non-empty bucket contains enough sentences to cover each worker's slice. If not, the bucket's sentences are replicated to guarantee coverage.
-=======
 - Fixed a bug where sampling translation fails because an array is created in the wrong context.
->>>>>>> a04d5e66
 
 ## [2.1.17]
 
