--- conflicted
+++ resolved
@@ -10,17 +10,16 @@
 
 Each version section may have have subsections for: _Added_, _Changed_, _Removed_, _Deprecated_, and _Fixed_.
 
-## [1.18.6]
-<<<<<<< HEAD
+## [1.18.7]
 ### Added
 - Reorganized beam search. Normalization is applied only to completed hypotheses, and pruning of
   hypotheses (logprob against highest-scoring completed hypothesis) can be specified with
   `--beam-prune X`
 - Enabled stopping at first completed hypothesis with `--beam-search-stop first` (default is 'all')
-=======
+
+## [1.18.6]
 ### Fixed
 - Fixed a problem with learning rate scheduler not properly being loaded when resuming training.
->>>>>>> 72d6e2cb
 
 ## [1.18.5]
 ### Fixed
