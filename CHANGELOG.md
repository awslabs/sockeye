--- conflicted
+++ resolved
@@ -10,12 +10,6 @@
 
 Each version section may have have subsections for: _Added_, _Changed_, _Removed_, _Deprecated_, and _Fixed_.
 
-<<<<<<< HEAD
-
-## [1.18.39]
-### Added 
-- Image Captioning now supports constrained decoding. 
-=======
 ## [1.18.45]
 ### Added
 - Added an 8 layer LSTM model similar (but not exactly identical) to the 'GNMT' architecture to autopilot.
@@ -48,7 +42,6 @@
 ## [1.18.39]
 ### Added
 - Image Captioning now supports constrained decoding.
->>>>>>> 527de380
 - Image Captioning: zero padding of features now allows input features of different shape for each image.
 
 ## [1.18.38]
