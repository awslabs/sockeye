# Changelog
All notable changes to the project are documented in this file.

Version numbers are of the form `1.0.0`.
Any version bump in the last digit is backwards-compatible, in that a model trained with the previous version can still
be used for translation with the new version.
Any bump in the second digit indicates a backwards-incompatible change,
e.g. due to changing the architecture or simply modifying model parameter names.
Note that Sockeye has checks in place to not translate with an old model that was trained with an incompatible version.

Each version section may have have subsections for: _Added_, _Changed_, _Removed_, _Deprecated_, and _Fixed_.

<<<<<<< HEAD
## [1.18.37]
### Added 
- Image Captioning now supports constrained decoding. 
- Image Captioning: zero padding of features now allows input features of different shape for each image.
=======
## [1.18.38]
### Fixed
- Fixed issue with the incorrect order of translations when empty inputs are present and translating in chunks.

## [1.18.37]
### Fixed
- Determining the max output length for each sentence in a batch by the bucket length rather than the actual in order to match the behavior of a single sentence translation.
>>>>>>> 93ec0366

## [1.18.36]
### Changed
- Updated to [MXNet 1.2.1](https://github.com/apache/incubator-mxnet/tree/1.2.1)

## [1.18.35]
### Added
- ROUGE scores are now available in `sockeye-evaluate`.
- Enabled CHRF as an early-stopping metric.

## [1.18.34]
### Added
- Added support for `--beam-search-stop first` for decoding jobs with `--batch-size > 1`.

## [1.18.33]
### Added
- Now supports negative constraints, which are phrases that must *not* appear in the output.
   - Global constraints can be listed in a (pre-processed) file, one per line: `--avoid-list FILE`
   - Per-sentence constraints are passed using the `avoid` keyword in the JSON object, with a list of strings as its field value.

## [1.18.32]
### Added
- Added option to pad vocabulary to a multiple of x: e.g. `--pad-vocab-to-multiple-of 16`.

## [1.18.31]
### Added
- Pre-training the RNN decoder. Usage:
  1. Train with flag `--decoder-only`.
  2. Feed identical source/target training data.

## [1.18.30]
### Fixed
- Preserving max output length for each sentence to allow having identical translations for both with and without batching. 

## [1.18.29]
### Changed
- No longer restrict the vocabulary to 50,000 words by default, but rather create the vocabulary from all words which occur at least `--word-min-count` times. Specifying `--num-words` explicitly will still lead to a restricted
  vocabulary.

## [1.18.28]
### Changed
- Temporarily fixing the pyyaml version to 3.12 as version 4.1 introduced some backwards incompatible changes.

## [1.18.27]
### Fixed
- Fix silent failing of NDArray splits during inference by using a version that always returns a list. This was causing incorrect behavior when using lexicon restriction and batch inference with a single source factor.

## [1.18.26]
### Added
- ROUGE score evaluation. It can be used as the stopping criterion for tasks such as summarization.

## [1.18.25]
### Changed
- Update requirements to use MKL versions of MXNet for fast CPU operation.

## [1.18.24]
### Added
- Dockerfiles and convenience scripts for running `fast_align` to generate lexical tables.
These tables can be used to create top-K lexicons for faster decoding via vocabulary selection ([documentation](https://github.com/awslabs/sockeye/tree/master/contrib/fast_align)).

### Changed
- Updated default top-K lexicon size from 20 to 200.

## [1.18.23]
### Fixed
- Correctly create the convolutional embedding layers when the encoder is set to `transformer-with-conv-embed`. Previously
no convolutional layers were added so that a standard Transformer model was trained instead.

## [1.18.22]
### Fixed
- Make sure the default bucket is large enough with word based batching when the source is longer than the target (Previously
there was an edge case where the memory usage was sub-optimal with word based batching and longer source than target sentences).

## [1.18.21]
### Fixed
- Constrained decoding was missing a crucial cast
- Fixed test cases that should have caught this

## [1.18.20]
### Changed
- Transformer parametrization flags (model size, # of attention heads, feed-forward layer size) can now optionally
  defined separately for encoder & decoder. For example, to use a different transformer model size for the encoder,
  pass `--transformer-model-size 1024:512`.

## [1.18.19]
### Added
- LHUC is now supported in transformer models

## [1.18.18]
### Added
- \[Experimental\] Introducing the image captioning module. Type of models supported: ConvNet encoder - Sockeye NMT decoders. This includes also a feature extraction script,
an image-text iterator that loads features, training and inference pipelines and a visualization script that loads images and captions.
See [this tutorial](tutorials/image_captioning) for its usage. This module is experimental therefore its maintenance is not fully guaranteed.

## [1.18.17]
### Changed
- Updated to MXNet 1.2
- Use of the new LayerNormalization operator to save GPU memory.

## [1.18.16]
### Fixed
- Removed summation of gradient arrays when logging gradients.
  This clogged the memory on the primary GPU device over time when many checkpoints were done.
  Gradient histograms are now logged to Tensorboard separated by device.

## [1.18.15]
### Added
- Added decoding with target-side lexical constraints (documentation in `tutorials/constraints`).

## [1.18.14]
### Added
- Introduced Sockeye Autopilot for single-command end-to-end system building.
See the [Autopilot documentation]((https://github.com/awslabs/sockeye/tree/master/contrib/autopilot)) and run with: `sockeye-autopilot`.
Autopilot is a `contrib` module with its own tests that are run periodically.
It is not included in the comprehensive tests run for every commit.

## [1.18.13]
### Fixed
- Fixed two bugs with training resumption:
  1. removed overly strict assertion in the data iterator for model states before the first checkpoint.
  2. removed deletion of Tensorboard log directory.

### Added
- Added support for config files. Command line parameters have precedence over the values read from the config file.
  Minimal working example:
  `python -m sockeye.train --config config.yaml` with contents of `config.yaml` as follows:
  ```yaml
  source: source.txt
  target: target.txt
  output: out
  validation_source: valid.source.txt
  validation_target: valid.target.txt
  ```
### Changed
  The full set of arguments is serialized to `out/args.yaml` at the beginning of training (before json was used).

## [1.18.12]
### Changed
- All source side sequences now get appended an additional end-of-sentence (EOS) symbol. This change is backwards
  compatible meaning that inference with older models will still work without the EOS symbol.

## [1.18.11]
### Changed
- Default training parameters have been changed to reflect the setup used in our arXiv paper. Specifically, the default
  is now to train a 6 layer Transformer model with word based batching. The only difference to the paper is that weight
  tying is still turned off by default, as there may be use cases in which tying the source and target vocabularies is
  not appropriate. Turn it on using `--weight-tying --weight-tying-type=src_trg_softmax`. Additionally, BLEU scores from
  a checkpoint decoder are now monitored by default.

## [1.18.10]
### Fixed
- Re-allow early stopping w.r.t BLEU

## [1.18.9]
### Fixed
- Fixed a problem with lhuc boolean flags passed as None.

### Added
- Reorganized beam search. Normalization is applied only to completed hypotheses, and pruning of
  hypotheses (logprob against highest-scoring completed hypothesis) can be specified with
  `--beam-prune X`
- Enabled stopping at first completed hypothesis with `--beam-search-stop first` (default is 'all')

## [1.18.8]
### Removed
- Removed tensorboard logging of embedding & output parameters at every checkpoint. This used a lot of disk space.

## [1.18.7]
### Added
- Added support for LHUC in RNN models (David Vilar, "Learning Hidden Unit
  Contribution for Adapting Neural Machine Translation Models" NAACL 2018)

### Fixed
- Word based batching with very small batch sizes.

## [1.18.6]
### Fixed
- Fixed a problem with learning rate scheduler not properly being loaded when resuming training.

## [1.18.5]
### Fixed
- Fixed a problem with trainer not waiting for the last checkpoint decoder (#367).

## [1.18.4]
### Added
- Added options to control training length w.r.t number of updates/batches or number of samples:
  `--min-updates`, `--max-updates`, `--min-samples`, `--max-samples`.

## [1.18.3]
### Changed
- Training now supports training and validation data that contains empty segments. If a segment is empty, it is skipped
  during loading and a warning message including the number of empty segments is printed.

## [1.18.2]
### Changed
- Removed combined linear projection of keys & values in source attention transformer layers for
  performance improvements.
- The topk operator is performed in a single operation during batch decoding instead of running in a loop over each
sentence, bringing speed benefits in batch decoding.

## [1.18.1]
### Added
- Added Tensorboard logging for all parameter values and gradients as histograms/distributions. The logged values
  correspond to the current batch at checkpoint time.

### Changed
- Tensorboard logging now is done with the MXNet compatible 'mxboard' that supports logging of all kinds of events
  (scalars, histograms, embeddings, etc.). If installed, training events are written out to Tensorboard compatible
  even files automatically.

### Removed
- Removed the `--use-tensorboard` argument from `sockeye.train`. Tensorboard logging is now enabled by default if
  `mxboard` is installed.

## [1.18.0]
### Changed
- Change default target vocab name in model folder to `vocab.trg.0.json`
- Changed serialization format of top-k lexica to pickle/Numpy instead of JSON.
- `sockeye-lexicon` now supports two subcommands: create & inspect.
  The former provides the same functionality as the previous CLI.
  The latter allows users to pass source words to the top-k lexicon to inspect the set of allowed target words.

### Added
- Added ability to choose a smaller `k` at decoding runtime for lexicon restriction.

## [1.17.5]
### Added
- Added a flag `--strip-unknown-words` to `sockeye.translate` to remove any `<unk>` symbols from the output strings.

## [1.17.4]
### Added
- Added a flag `--fixed-param-names` to prevent certain parameters from being optimized during training.
  This is useful if you want to keep pre-trained embeddings fixed during training.
- Added a flag `--dry-run` to `sockeye.train` to not perform any actual training, but print statistics about the model
  and mode of operation.

## [1.17.3]
### Changed
- `sockeye.evaluate` can now handle multiple hypotheses files by simply specifying `--hypotheses file1 file2...`.
For each metric the mean and standard deviation will be reported across files.

## [1.17.2]
### Added
- Optionally store the beam search history to a `json` output using the `beam_store` output handler.

### Changed
- Use stack operator instead of expand_dims + concat in RNN decoder. Reduces memory usage.

## [1.17.1]
### Changed
 - Updated to [MXNet 1.1.0](https://github.com/apache/incubator-mxnet/tree/1.1.0)

## [1.17.0]
### Added
 - Source factors, as described in

   Linguistic Input Features Improve Neural Machine Translation (Sennrich \& Haddow, WMT 2016)
   [PDF](http://www.aclweb.org/anthology/W16-2209.pdf) [bibtex](http://www.aclweb.org/anthology/W16-2209.bib)

   Additional source factors are enabled by passing `--source-factors file1 [file2 ...]` (`-sf`), where file1, etc. are
   token-parallel to the source (`-s`).
   An analogous parameter, `--validation-source-factors`, is used to pass factors for validation data.
   The flag `--source-factors-num-embed D1 [D2 ...]` denotes the embedding dimensions and is required if source factor
   files are given. Factor embeddings are concatenated to the source embeddings dimension (`--num-embed`).

   At test time, the input sentence and its factors can be passed in via STDIN or command-line arguments.
   - For STDIN, the input and factors should be in a token-based factored format, e.g.,
     `word1|factor1|factor2|... w2|f1|f2|... ...1`.
   - You can also use file arguments, which mirrors training: `--input` takes the path to a file containing the source,
     and `--input-factors` a list of files containing token-parallel factors.
   At test time, an exception is raised if the number of expected factors does not
   match the factors passed along with the input.

 - Removed bias parameters from multi-head attention layers of the transformer.

## [1.16.6]
### Changed
 - Loading/Saving auxiliary parameters of the models. Before aux parameters were not saved or used for initialization.
 Therefore the parameters of certain layers were ignored (e.g., BatchNorm) and randomly initialized. This change
 enables to properly load, save and initialize the layers which use auxiliary parameters.

## [1.16.5]
### Changed
 - Device locking: Only one process will be acquiring GPUs at a time.
 This will lead to consecutive device ids whenever possible.

## [1.16.4]
### Changed
 - Internal change: Standardized all data to be batch-major both at training and at inference time.

## [1.16.3]
### Changed
 - When a device lock file exists and the process has no write permissions for the lock file we assume that the device
 is locked. Previously this lead to an permission denied exception. Please note that in this scenario we an not detect
 if the original Sockeye process did not shut down gracefully. This is not an issue when the sockeye process has write
 permissions on existing lock files as in that case locking is based on file system locks, which cease to exist when a
 process exits.

## [1.16.2]
### Changed
 - Changed to a custom speedometer that tracks samples/sec AND words/sec. The original MXNet speedometer did not take
 variable batch sizes due to word-based batching into account.

## [1.16.1]
### Fixed
 - Fixed entry points in `setup.py`.

## [1.16.0]
### Changed
 - Update to [MXNet 1.0.0](https://github.com/apache/incubator-mxnet/tree/1.0.0) which adds more advanced indexing
features, benefitting the beam search implementation.
 - `--kvstore` now accepts 'nccl' value. Only works if MXNet was compiled with `USE_NCCL=1`.

### Added
 - `--gradient-compression-type` and `--gradient-compression-threshold` flags to use gradient compression.
  See [MXNet FAQ on Gradient Compression](https://mxnet.incubator.apache.org/versions/master/faq/gradient_compression.html).

## [1.15.8]
### Fixed
 - Taking the BOS and EOS tag into account when calculating the maximum input length at inference.

## [1.15.7]
### Fixed
 - fixed a problem with `--num-samples-per-shard` flag not being parsed as int.

## [1.15.6]
### Added
 - New CLI `sockeye.prepare_data` for preprocessing the training data only once before training,
 potentially splitting large datasets into shards. At training time only one shard is loaded into memory at a time,
 limiting the maximum memory usage.

### Changed
 - Instead of using the ```--source``` and ```--target``` arguments ```sockeye.train``` now accepts a
 ```--prepared-data``` argument pointing to the folder containing the preprocessed and sharded data. Using the raw
 training data is still possible and now consumes less memory.

## [1.15.5]
### Added
 - Optionally apply query, key and value projections to the source and target hidden vectors in the CNN model
 before applying the attention mechanism. CLI parameter: `--cnn-project-qkv`.

## [1.15.4]
### Added
 - A warning will be printed if the checkpoint decoder slows down training.

## [1.15.3]
### Added
 - Exposing the xavier random number generator through `--weight-init-xavier-rand-type`.

## [1.15.2]
### Added
 - Exposing MXNet's Nesterov Accelerated Gradient, Adadelta and Adadelta optimizers.

## [1.15.1]
### Added
 - A tool that initializes embedding weights with pretrained word representations, `sockeye.init_embedding`.

## [1.15.0]
### Added
- Added support for Swish-1 (SiLU) activation to transformer models
([Ramachandran et al. 2017: Searching for Activation Functions](https://arxiv.org/pdf/1710.05941.pdf),
[Elfwing et al. 2017: Sigmoid-Weighted Linear Units for Neural Network Function Approximation
in Reinforcement Learning](https://arxiv.org/pdf/1702.03118.pdf)).  Use `--transformer-activation-type swish1`.
- Added support for GELU activation to transformer models ([Hendrycks and Gimpel 2016: Bridging Nonlinearities and
Stochastic Regularizers with Gaussian Error Linear Units](https://arxiv.org/pdf/1606.08415.pdf).
Use `--transformer-activation-type gelu`.

## [1.14.3]
### Changed
- Fast decoding for transformer models. Caches keys and values of self-attention before softmax.
Changed decoding flag `--bucket-width` to apply only to source length.

## [1.14.2]
### Added
 - Gradient norm clipping (`--gradient-clipping-type`) and monitoring.
### Changed
 - Changed `--clip-gradient` to `--gradient-clipping-threshold` for consistency.

## [1.14.1]
### Changed
 - Sorting sentences during decoding before splitting them into batches.
 - Default chunk size: The default chunk size when batching is enabled is now batch_size * 500 during decoding to avoid
  users accidentally forgetting to increase the chunk size.

## [1.14.0]
### Changed
 - Downscaled fixed positional embeddings for CNN models.
 - Renamed `--monitor-bleu` flag to `--decode-and-evaluate` to illustrate that it computes
 other metrics in addition to BLEU.

### Added
 - `--decode-and-evaluate-use-cpu` flag to use CPU for decoding validation data.
 - `--decode-and-evaluate-device-id` flag to use a separate GPU device for validation decoding. If not specified, the
 existing and still default behavior is to use the last acquired GPU for training.

## [1.13.2]
### Added
 - A tool that extracts specified parameters from params.x into a .npz file for downstream applications or analysis.

## [1.13.1]
### Added
 - Added chrF metric
([Popovic 2015: chrF: character n-gram F-score for automatic MT evaluation](http://www.statmt.org/wmt15/pdf/WMT49.pdf)) to Sockeye.
sockeye.evaluate now accepts `bleu` and `chrf` as values for `--metrics`

## [1.13.0]
### Fixed
 - Transformer models do not ignore `--num-embed` anymore as they did silently before.
 As a result there is an error thrown if `--num-embed` != `--transformer-model-size`.
 - Fixed the attention in upper layers (`--rnn-attention-in-upper-layers`), which was previously not passed correctly
 to the decoder.
### Removed
 - Removed RNN parameter (un-)packing and support for FusedRNNCells (removed `--use-fused-rnns` flag).
 These were not used, not correctly initialized, and performed worse than regular RNN cells. Moreover,
 they made the code much more complex. RNN models trained with previous versions are no longer compatible.
- Removed the lexical biasing functionality (Arthur ETAL'16) (removed arguments `--lexical-bias`
 and `--learn-lexical-bias`).

## [1.12.2]
### Changed
 - Updated to [MXNet 0.12.1](https://github.com/apache/incubator-mxnet/releases/tag/0.12.1), which includes an important
 bug fix for CPU decoding.

## [1.12.1]
### Changed
 - Removed dependency on sacrebleu pip package. Now imports directly from `contrib/`.

## [1.12.0]
### Changed
 - Transformers now always use the linear output transformation after combining attention heads, even if input & output
 depth do not differ.

## [1.11.2]
### Fixed
 - Fixed a bug where vocabulary slice padding was defaulting to CPU context.  This was affecting decoding on GPUs with
 very small vocabularies.

## [1.11.1]
### Fixed
 - Fixed an issue with the use of `ignore` in `CrossEntropyMetric::cross_entropy_smoothed`. This was affecting
 runs with Eve optimizer and label smoothing. Thanks @kobenaxie for reporting.

## [1.11.0]
### Added
 - Lexicon-based target vocabulary restriction for faster decoding. New CLI for top-k lexicon creation, sockeye.lexicon.
 New translate CLI argument `--restrict-lexicon`.

### Changed
 - Bleu computation based on Sacrebleu.

## [1.10.5]
### Fixed
 - Fixed yet another bug with the data iterator.

## [1.10.4]
### Fixed
 - Fixed a bug with the revised data iterator not correctly appending EOS symbols for variable-length batches.
 This reverts part of the commit added in 1.10.1 but is now correct again.

## [1.10.3]
### Changed
 - Fixed a bug with max_observed_{source,target}_len being computed on the complete data set, not only on the
 sentences actually added to the buckets based on `--max_seq_len`.

## [1.10.2]
### Added
 - `--max-num-epochs` flag to train for a maximum number of passes through the training data.

## [1.10.1]
### Changed
 - Reduced memory footprint when creating data iterators: integer sequences
 are streamed from disk when being assigned to buckets.

## [1.10.0]
### Changed
 - Updated MXNet dependency to 0.12 (w/ MKL support by default).
 - Changed `--smoothed-cross-entropy-alpha` to `--label-smoothing`.
 Label smoothing should now require significantly less memory due to its addition to MXNet's `SoftmaxOutput` operator.
 - `--weight-normalization` now applies not only to convolutional weight matrices, but to output layers of all decoders.
 It is also independent of weight tying.
 - Transformers now use `--embed-dropout`. Before they were using `--transformer-dropout-prepost` for this.
 - Transformers now scale their embedding vectors before adding fixed positional embeddings.
 This turns out to be crucial for effective learning.
 - `.param` files now use 5 digit identifiers to reduce risk of overflowing with many checkpoints.

### Added
 - Added CUDA 9.0 requirements file.
 - `--loss-normalization-type`. Added a new flag to control loss normalization. New default is to normalize
 by the number of valid, non-PAD tokens instead of the batch size.
 - `--weight-init-xavier-factor-type`. Added new flag to control Xavier factor type when `--weight-init=xavier`.
 - `--embed-weight-init`. Added new flag for initialization of embeddings matrices.

### Removed
 - `--smoothed-cross-entropy-alpha` argument. See above.
 - `--normalize-loss` argument. See above.

## [1.9.0]
### Added
 - Batch decoding. New options for the translate CLI: ``--batch-size`` and ``--chunk-size``. Translator.translate()
 now accepts and returns lists of inputs and outputs.

## [1.8.4]
### Added
 - Exposing the MXNet KVStore through the ``--kvstore`` argument, potentially enabling distributed training.

## [1.8.3]
### Added
 - Optional smart rollback of parameters and optimizer states after updating the learning rate
 if not improved for x checkpoints. New flags: ``--learning-rate-decay-param-reset``,
 ``--learning-rate-decay-optimizer-states-reset``

## [1.8.2]
### Fixed
 - The RNN variational dropout mask is now independent of the input
 (previously any zero initial state led to the first state being canceled).
 - Correctly pass `self.dropout_inputs` float to `mx.sym.Dropout` in `VariationalDropoutCell`.

## [1.8.1]
### Changed
 - Instead of truncating sentences exceeding the maximum input length they are now translated in chunks.

## [1.8.0]
### Added
 - Convolutional decoder.
 - Weight normalization (for CNN only so far).
 - Learned positional embeddings for the transformer.

### Changed
 - `--attention-*` CLI params renamed to `--rnn-attention-*`.
 - `--transformer-no-positional-encodings` generalized to `--transformer-positional-embedding-type`.

<|MERGE_RESOLUTION|>--- conflicted
+++ resolved
@@ -10,12 +10,12 @@
 
 Each version section may have have subsections for: _Added_, _Changed_, _Removed_, _Deprecated_, and _Fixed_.
 
-<<<<<<< HEAD
-## [1.18.37]
+
+## [1.18.39]
 ### Added 
 - Image Captioning now supports constrained decoding. 
 - Image Captioning: zero padding of features now allows input features of different shape for each image.
-=======
+
 ## [1.18.38]
 ### Fixed
 - Fixed issue with the incorrect order of translations when empty inputs are present and translating in chunks.
@@ -23,7 +23,6 @@
 ## [1.18.37]
 ### Fixed
 - Determining the max output length for each sentence in a batch by the bucket length rather than the actual in order to match the behavior of a single sentence translation.
->>>>>>> 93ec0366
 
 ## [1.18.36]
 ### Changed
