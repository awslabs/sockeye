--- conflicted
+++ resolved
@@ -11,15 +11,11 @@
 Each version section may have have subsections for: _Added_, _Changed_, _Removed_, _Deprecated_, and _Fixed_.
 
 ## [1.18.59]
-<<<<<<< HEAD
-### Changed
+### Added
+- Full training state is now returned from EarlyStoppingTrainer's fit().
+### Changed
+- Training state cleanup will not be performed for training runs that did not converge yet.
 - Switched to portalocker for locking files (Windows compatibility).
-=======
-### Added
-- Full training state is now returned from EarlyStoppingTrainer's fit().
-### Changed
-- Training state cleanup will not be performed for training runs that did not converge yet.
->>>>>>> 4cb7f69a
 
 ## [1.18.58]
 ### Added
