--- conflicted
+++ resolved
@@ -67,14 +67,11 @@
 
 # VERSION HISTORY
 
-<<<<<<< HEAD
-=======
 - 1.2.6 (22 March 2018)
    - added wmt17/ms (Microsoft's [additional ZH-EN references](https://github.com/MicrosoftTranslator/Translator-HumanParityData)).
      Try `sacrebleu -t wmt17/ms --cite`.
    - `--echo ref` now pastes together all references, if there is more than one
 
->>>>>>> ad74b9cb
 - 1.2.5 (13 March 2018)
    - added wmt18/dev datasets (en-et and et-en)
    - fixed logic with --force
