#!/bin/bash

# Copyright 2017 Amazon.com, Inc. or its affiliates. All Rights Reserved.
#
# Licensed under the Apache License, Version 2.0 (the "License"). You may not
# use this file except in compliance with the License. A copy of the License
# is located at
#
#     http://aws.amazon.com/apache2.0/
#
# or in the "license" file accompanying this file. This file is distributed on
# an "AS IS" BASIS, WITHOUT WARRANTIES OR CONDITIONS OF ANY KIND, either
# express or implied. See the License for the specific language governing
# permissions and limitations under the License.

# Confirms that BLEU scores computed by sacreBLEU are the same as Moses' mteval-v13a.pl.
# Note that this doesn't work if you lowercase the data (remove -c to mteval-v13a.pl,
# or add "-lc" to sacreBLEU) because mteval-v13a.pl does not lowercase properly: it uses
# tr/[A-Z]/[a-z], which doesn't cover uppercase letters with diacritics. Also, the
# Chinese preprocessing was applied to all zh sources, references, and system outputs
# (http://statmt.org/wmt17/tokenizeChinese.py), as was done for WMT17.

set -u

export SACREBLEU=$(pwd)/.sacrebleu

# TEST 1: download and process WMT17 data
[[ -d $SACREBLEU/wmt17 ]] && rm -f $SACREBLEU/wmt17/{en-*,*-en*}
./sacrebleu.py --echo src -t wmt17 -l cs-en > /dev/null

# Test loading via file instead of STDIN
./sacrebleu.py -t wmt17 -l en-de --echo ref > .wmt17.en-de.de.tmp
score=$(./sacrebleu.py -t wmt17 -l en-de -i .wmt17.en-de.de.tmp -b)
if [[ $score != '100.00' ]]; then
    echo "File test failed."
    exit 1
fi

[[ ! -d data ]] && mkdir data
cd data

if [[ ! -d wmt17-submitted-data ]]; then
   echo "Downloading and unpacking WMT'17 system submissions (46 MB)..."
   wget -q http://data.statmt.org/wmt17/translation-task/wmt17-submitted-data-v1.0.tgz
   tar xzf wmt17-submitted-data-v1.0.tgz
fi

<<<<<<< HEAD
=======
# Test echoing of source, reference, and both
../sacrebleu.py -t wmt17/ms -l zh-en --echo src > .tmp.echo
diff .tmp.echo $SACREBLEU/wmt17/ms/zh-en.zh
if [[ $? -ne 0 ]]; then
    echo "Source echo failed."
    exit 1
fi
../sacrebleu.py -t wmt17/ms -l zh-en --echo ref | cut -f3 > .tmp.echo
diff .tmp.echo $SACREBLEU/wmt17/ms/zh-en.en.2
if [[ $? -ne 0 ]]; then
    echo "Source echo failed."
    exit 1
fi

>>>>>>> ad74b9cb
export LC_ALL=C

# Pre-computed results from Moses' mteval-v13a.pl
declare -a MTEVAL=(23.15 25.12 27.45 30.95 28.98 34.56 30.1 33.12 33.17 28.09 32.48 32.97 17.67 26.04 35.12 20.51 19.95 20.2 16.18 20.22 16.55 20.12 14.18 14.69 13.69 13.79 12.64 13.06 15.25 22.8 22.67 26.33 26.08 26.6 27.11 26.56 16.61 26.02 26.71 21.24 20.8 26.65 15.45 18.16 28.3 26.69 17.15 20.28 9.33 20.72 15.87 11.47 1.05 15.96 14.46 13.72 22.04 15.51 13.64 16.76 18.31 16.19 17.01 10.15 18.63 14.35 16.63 10.84 17.91 20.14 20.79 21.05 16.93 17.48 17.99 22.3 25.37 25.32 23.83 32.05 10.08 27.11 28.41 29.79 9.98 16.03 10.37 9.81 11.62 19.93 13.93 16.43 30.52 25.93 34.87 23.92 31.05 29.02 32.07 18.58 21.31 36.28 35.84 19.96 16.13 6.13 21.13 27.62 22.48 14.31 16.23 12.42 16.79 15.72 22.02 20.0 21.92 18.98 33.88 33.95 34.71 31.47 31.18 36.94 15.9 34.51 30.77 12.42 17.91 13.52 17.54 18.05 12.64 22.18 25.62 16.38 20.08 22.32 18.98 25.78 18.51 16.47 20.76 26.38 15.94 21.28 20.48 24.51 33.23 11.39 15.5 25.7 26.0)
declare -i i=0
for pair in cs-en de-en en-cs en-de en-fi en-lv en-ru en-tr en-zh fi-en lv-en ru-en tr-en zh-en; do
    tokenizer=13a
    if [[ $pair == "en-zh" ]]; then
        tokenizer=zh
    fi
    source=$(echo $pair | cut -d- -f1)
    target=$(echo $pair | cut -d- -f2)
    for sgm in wmt17-submitted-data/sgm/system-outputs/newstest2017/$pair/*.sgm; do
        sys=$(basename $sgm .sgm | perl -pe 's/newstest2017\.//')
        txt=$(dirname $sgm | perl -pe 's/sgm/txt/')/$(basename $sgm .sgm)
        src=wmt17-submitted-data/sgm/sources/newstest2017-$source$target-src.$source.sgm
        ref=wmt17-submitted-data/sgm/references/newstest2017-$source$target-ref.$target.sgm

        # mteval=$($MOSES/scripts/generic/mteval-v13a.pl -c -s $src -r $ref -t $sgm 2> /dev/null | grep "BLEU score" | cut -d' ' -f9)
        # mteval=$(echo "print($bleu1 * 100)" | python)
        score=$(cat $txt | PYTHONIOENCODING=ascii ../sacrebleu.py -t wmt17 -l $source-$target --tok $tokenizer -b)

        echo "import sys; sys.exit(1 if abs($score-${MTEVAL[$i]}) > 0.04 else 0)" | python

        if [[ $? -eq 1 ]]; then
            echo "Failed test $pair/$sys ($score ${MTEVAL[$i]})"
            exit 1
        fi
#        echo "$source-$target $sys mteval: ${MTEVAL[$i]} sacreBLEU: $score mteval-v13a.pl"

        let i++
    done
done

echo "Tests passed."
exit 0<|MERGE_RESOLUTION|>--- conflicted
+++ resolved
@@ -45,8 +45,6 @@
    tar xzf wmt17-submitted-data-v1.0.tgz
 fi
 
-<<<<<<< HEAD
-=======
 # Test echoing of source, reference, and both
 ../sacrebleu.py -t wmt17/ms -l zh-en --echo src > .tmp.echo
 diff .tmp.echo $SACREBLEU/wmt17/ms/zh-en.zh
@@ -61,7 +59,6 @@
     exit 1
 fi
 
->>>>>>> ad74b9cb
 export LC_ALL=C
 
 # Pre-computed results from Moses' mteval-v13a.pl
