#!/usr/bin/env python3

# Copyright 2017 Amazon.com, Inc. or its affiliates. All Rights Reserved.
#
# Licensed under the Apache License, Version 2.0 (the "License"). You may not
# use this file except in compliance with the License. A copy of the License
# is located at
#
#     http://aws.amazon.com/apache2.0/
#
# or in the "license" file accompanying this file. This file is distributed on
# an "AS IS" BASIS, WITHOUT WARRANTIES OR CONDITIONS OF ANY KIND, either
# express or implied. See the License for the specific language governing
# permissions and limitations under the License.

VERSION = '1.1.7'

"""
SacréBLEU provides hassle-free computation of shareable, comparable, and reproducible BLEU scores.
Inspired by Rico Sennrich's `multi-bleu-detok.perl`, it produces the official WMT scores but works with plain text.
It also knows all the standard test sets and handles downloading, processing, and tokenization for you.

Why use this version of BLEU?
- It automatically downloads common WMT test sets and processes them to plain text
- It produces a short version string that facilitates cross-paper comparisons
- It properly computes scores on detokenized outputs, using WMT ([Conference on Machine Translation](http://statmt.org/wmt17)) standard tokenization
- It produces the same values as official script (`mteval-v13a.pl`) used by WMT
- It outputs the BLEU score without the comma, so you don't have to remove it with `sed` (Looking at you, `multi-bleu.perl`)

# QUICK START

Install the Python module (Python 3 only)

    pip3 install sacrebleu

This installs a shell script, `sacrebleu`.
(You can also directly run the shell script `sacrebleu.py` in the source repository).

Get a list of available test sets:

    sacrebleu

Download the source for one of the pre-defined test sets:

    sacrebleu -t wmt14 -l de-en --echo src > wmt14-de-en.src

(you can also use long parameter names for readability):

    sacrebleu --test-set wmt14 --langpair de-en --echo src > wmt14-de-en.src

After tokenizing, translating, and detokenizing it, you can score your decoder output easily:

    cat output.detok.txt | sacrebleu -t wmt14 -l de-en

SacréBLEU knows about common WMT test sets, but you can also use it to score system outputs with arbitrary references.
It also works in backwards compatible model where you manually specify the reference(s), similar to the format of `multi-bleu.txt`:

    cat output.detok.txt | sacrebleu REF1 [REF2 ...]

Note that the system output and references will all be tokenized internally.

SacréBLEU generates version strings like the following.
Put them in a footnote in your paper!
Use `--short` for a shorter hash if you like.

    BLEU+case.mixed+lang.de-en+test.wmt17 = 32.97 66.1/40.2/26.6/18.1 (BP = 0.980 ratio = 0.980 hyp_len = 63134 ref_len = 64399)

# MOTIVATION

Comparing BLEU scores is harder than it should be.
Every decoder has its own implementation, often borrowed from Moses, but maybe with subtle changes.
Moses itself has a number of implementations as standalone scripts, with little indication of how they differ (note: they mostly don't, but `multi-bleu.pl` expects tokenized input).
Different flags passed to each of these scripts can produce wide swings in the final score.
All of these may handle tokenization in different ways.
On top of this, downloading and managing test sets is a moderate annoyance.
Sacré bleu!
What a mess.

SacréBLEU aims to solve these problems by wrapping the original Papineni reference implementation together with other useful features.
The defaults are set the way that BLEU should be computed, and furthermore, the script outputs a short version string that allows others to know exactly what you did.
As an added bonus, it automatically downloads and manages test sets for you, so that you can simply tell it to score against 'wmt14', without having to hunt down a path on your local file system.
It is all designed to take BLEU a little more seriously.
After all, even with all its problems, BLEU is the default and---admit it---well-loved metric of our entire research community.
Sacré BLEU.

# VERSION HISTORY

- 1.1.7 (27 November 2017)
   - thanks to Martin Popel for:
      - small bugfix in tokenization_13a (not affecting WMT references)
      - adding `--tok intl` (international tokenization)
   - added wmt17/dev and wmt17/dev sets (for languages intro'd those years)

- 1.1.6 (15 November 2017)
   - bugfix for tokenization warning

- 1.1.5 (12 November 2017)
   - added -b option (only output the BLEU score)
   - removed fi-en from list of WMT16/17 systems with more than one reference
   - added WMT16/tworefs and WMT17/tworefs for scoring with both en-fi references

- 1.1.4 (10 November 2017)
   - added effective order for sentence-level BLEU computation
   - added unit tests from sockeye

- 1.1.3 (8 November 2017).
   - Factored code a bit to facilitate API:
      - compute_bleu: works from raw stats
      - corpus_bleu for use from the command line
      - raw_corpus_bleu: turns off tokenization, command-line sanity checks, floor smoothing
   - Smoothing (type 'exp', now the default) fixed to produce mteval-v13a.pl results
   - Added 'floor' smoothing (adds 0.01 to 0 counts, more versatile via API), 'none' smoothing (via API)
   - Small bugfixes, windows compatibility (H/T Christian Federmann)

- 1.0.3 (4 November 2017).
   - Contributions from Christian Federmann:
<<<<<<< HEAD
      - Added explicit support for encoding  
      - Fixed Windows support
      - Bugfix in handling reference length with multiple refs
=======
   - Added explicit support for encoding
   - Fixed Windows support
   - Bugfix in handling reference length with multiple refs
>>>>>>> 41c738df

- version 1.0.1 (1 November 2017).
   - Small bugfix affecting some versions of Python.
   - Code reformatting due to Ozan Çağlayan.

- version 1.0 (23 October 2017).
   - Support for WMT 2008--2017.
   - Single tokenization (v13a) with lowercase fix (proper lower() instead of just A-Z).
   - Chinese tokenization.
   - Tested to match all WMT17 scores on all arcs.

# LICENSE

SacréBLEU is licensed under the Apache 2.0 License.

# CREDITS

This was all Rico Sennrich's idea.
Originally written by Matt Post.
The official version can be found at github.com/awslabs/sockeye, under `contrib/sacrebleu`.
"""

import re
import os
import sys
import math
import gzip
import tarfile
import logging
import urllib.request
import urllib.parse
import argparse
import unicodedata

from collections import Counter, namedtuple
from typing import List

try:
    # SIGPIPE is not available on Windows machines, throwing an exception.
    from signal import SIGPIPE

    # If SIGPIPE is available, change behaviour to default instead of ignore.
    from signal import signal, SIG_DFL
    signal(SIGPIPE, SIG_DFL)

except ImportError:
    logging.warning('Could not import signal.SIGPIPE (this is expected on Windows machines)')

# Where to store downloaded test sets.
# Define the environment variable $SACREBLEU, or use the default of ~/.sacrebleu.
#
# Querying for a HOME environment variable can result in None (e.g., on Windows)
# in which case the os.path.join() throws a TypeError. Using expanduser() is
# a safe way to get the user's home folder.
from os.path import expanduser
USERHOME = expanduser("~")
SACREBLEU = os.environ.get('SACREBLEU', os.path.join(USERHOME, '.sacrebleu'))

# n-gram order. Don't change this.
NGRAM_ORDER = 4

# This defines data locations.
# At the top level are test sets.
# Beneath each test set, we define the location to download the test data.
# The other keys are each language pair contained in the tarball, and the respective locations of the source and reference data within each.
# Many of these are *.sgm files, which are processed to produced plain text that can be used by this script.
# The canonical location of unpacked, processed data is $SACREBLEU/$TEST/$SOURCE-$TARGET.{$SOURCE,$TARGET}
data = {
    'wmt17': {
        'data': 'http://data.statmt.org/wmt17/translation-task/test.tgz',
        'description': 'Official evaluation data.',
        'cs-en': ['test/newstest2017-csen-src.cs.sgm', 'test/newstest2017-csen-ref.en.sgm'],
        'de-en': ['test/newstest2017-deen-src.de.sgm', 'test/newstest2017-deen-ref.en.sgm'],
        'en-cs': ['test/newstest2017-encs-src.en.sgm', 'test/newstest2017-encs-ref.cs.sgm'],
        'en-de': ['test/newstest2017-ende-src.en.sgm', 'test/newstest2017-ende-ref.de.sgm'],
        'en-fi': ['test/newstest2017-enfi-src.en.sgm', 'test/newstest2017-enfi-ref.fi.sgm'],
        'en-lv': ['test/newstest2017-enlv-src.en.sgm', 'test/newstest2017-enlv-ref.lv.sgm'],
        'en-ru': ['test/newstest2017-enru-src.en.sgm', 'test/newstest2017-enru-ref.ru.sgm'],
        'en-tr': ['test/newstest2017-entr-src.en.sgm', 'test/newstest2017-entr-ref.tr.sgm'],
        'en-zh': ['test/newstest2017-enzh-src.en.sgm', 'test/newstest2017-enzh-ref.zh.sgm'],
        'fi-en': ['test/newstest2017-fien-src.fi.sgm', 'test/newstest2017-fien-ref.en.sgm'],
        'lv-en': ['test/newstest2017-lven-src.lv.sgm', 'test/newstest2017-lven-ref.en.sgm'],
        'ru-en': ['test/newstest2017-ruen-src.ru.sgm', 'test/newstest2017-ruen-ref.en.sgm'],
        'tr-en': ['test/newstest2017-tren-src.tr.sgm', 'test/newstest2017-tren-ref.en.sgm'],
        'zh-en': ['test/newstest2017-zhen-src.zh.sgm', 'test/newstest2017-zhen-ref.en.sgm'],
    },
    'wmt17/B': {
        'data': 'http://data.statmt.org/wmt17/translation-task/test.tgz',
        'description': 'Additional reference for EN-FI and FI-EN.',
        'en-fi': ['test/newstestB2017-enfi-src.en.sgm', 'test/newstestB2017-enfi-ref.fi.sgm'],
    },
    'wmt17/tworefs': {
        'data': 'http://data.statmt.org/wmt17/translation-task/test.tgz',
        'description': 'Systems with two references.',
        'en-fi': ['test/newstest2017-enfi-src.en.sgm', 'test/newstest2017-enfi-ref.fi.sgm', 'test/newstestB2017-enfi-ref.fi.sgm'],
    },
    'wmt17/improved': {
        'data': 'http://data.statmt.org/wmt17/translation-task/test-update-1.tgz',
        'description': 'Improved zh-en and en-zh translations.',
        'en-zh': ['newstest2017-enzh-src.en.sgm', 'newstest2017-enzh-ref.zh.sgm'],
        'zh-en': ['newstest2017-zhen-src.zh.sgm', 'newstest2017-zhen-ref.en.sgm'],
    },
    'wmt17/dev': {
        'data': 'http://data.statmt.org/wmt17/translation-task/dev.tgz',
        'description': 'Development sets released for new languages in 2017.',
        'en-lv': ['dev/newsdev2017-enlv-src.en.sgm', 'dev/newsdev2017-enlv-ref.lv.sgm'], 
        'en-zh': ['dev/newsdev2017-enzh-src.en.sgm', 'dev/newsdev2017-enzh-ref.zh.sgm'],
        'lv-en': ['dev/newsdev2017-lven-src.lv.sgm', 'dev/newsdev2017-lven-ref.en.sgm'],
        'zh-en': ['dev/newsdev2017-zhen-src.zh.sgm', 'dev/newsdev2017-zhen-ref.en.sgm'],
    },
    'wmt16': {
        'data': 'http://data.statmt.org/wmt16/translation-task/test.tgz',
        'description': 'Official evaluation data.',
        'cs-en': ['test/newstest2016-csen-src.cs.sgm', 'test/newstest2016-csen-ref.en.sgm'],
        'de-en': ['test/newstest2016-deen-src.de.sgm', 'test/newstest2016-deen-ref.en.sgm'],
        'en-cs': ['test/newstest2016-encs-src.en.sgm', 'test/newstest2016-encs-ref.cs.sgm'],
        'en-de': ['test/newstest2016-ende-src.en.sgm', 'test/newstest2016-ende-ref.de.sgm'],
        'en-fi': ['test/newstest2016-enfi-src.en.sgm', 'test/newstest2016-enfi-ref.fi.sgm'],
        'en-ro': ['test/newstest2016-enro-src.en.sgm', 'test/newstest2016-enro-ref.ro.sgm'],
        'en-ru': ['test/newstest2016-enru-src.en.sgm', 'test/newstest2016-enru-ref.ru.sgm'],
        'en-tr': ['test/newstest2016-entr-src.en.sgm', 'test/newstest2016-entr-ref.tr.sgm'],
        'fi-en': ['test/newstest2016-fien-src.fi.sgm', 'test/newstest2016-fien-ref.en.sgm'],
        'ro-en': ['test/newstest2016-roen-src.ro.sgm', 'test/newstest2016-roen-ref.en.sgm'],
        'ru-en': ['test/newstest2016-ruen-src.ru.sgm', 'test/newstest2016-ruen-ref.en.sgm'],
        'tr-en': ['test/newstest2016-tren-src.tr.sgm', 'test/newstest2016-tren-ref.en.sgm'],
    },
    'wmt16/B': {
        'data': 'http://data.statmt.org/wmt16/translation-task/test.tgz',
        'description': 'Additional reference for EN-FI.',
        'en-fi': ['test/newstest2016-enfi-src.en.sgm', 'test/newstestB2016-enfi-ref.fi.sgm'],
    },
    'wmt16/tworefs': {
        'data': 'http://data.statmt.org/wmt16/translation-task/test.tgz',
        'description': 'EN-FI with two references.',
        'en-fi': ['test/newstest2016-enfi-src.en.sgm', 'test/newstest2016-enfi-ref.fi.sgm', 'test/newstestB2016-enfi-ref.fi.sgm'],
    },
    'wmt16/dev': {
        'data': 'http://data.statmt.org/wmt16/translation-task/dev.tgz',
        'description': 'Development sets released for new languages in 2016.',
        'en-ro': ['dev/newsdev2016-enro-src.en.sgm', 'dev/newsdev2016-enro-ref.ro.sgm'],
        'en-tr': ['dev/newsdev2016-entr-src.en.sgm', 'dev/newsdev2016-entr-ref.tr.sgm'],
        'ro-en': ['dev/newsdev2016-roen-src.ro.sgm', 'dev/newsdev2016-roen-ref.en.sgm'],
        'tr-en': ['dev/newsdev2016-tren-src.tr.sgm', 'dev/newsdev2016-tren-ref.en.sgm']
    },
    'wmt15': {
        'data': 'http://statmt.org/wmt15/test.tgz',
        'description': 'Official evaluation data.',
        'en-fr': ['test/newsdiscusstest2015-enfr-src.en.sgm', 'test/newsdiscusstest2015-enfr-ref.fr.sgm'],
        'fr-en': ['test/newsdiscusstest2015-fren-src.fr.sgm', 'test/newsdiscusstest2015-fren-ref.en.sgm'],
        'cs-en': ['test/newstest2015-csen-src.cs.sgm', 'test/newstest2015-csen-ref.en.sgm'],
        'de-en': ['test/newstest2015-deen-src.de.sgm', 'test/newstest2015-deen-ref.en.sgm'],
        'en-cs': ['test/newstest2015-encs-src.en.sgm', 'test/newstest2015-encs-ref.cs.sgm'],
        'en-de': ['test/newstest2015-ende-src.en.sgm', 'test/newstest2015-ende-ref.de.sgm'],
        'en-fi': ['test/newstest2015-enfi-src.en.sgm', 'test/newstest2015-enfi-ref.fi.sgm'],
        'en-ru': ['test/newstest2015-enru-src.en.sgm', 'test/newstest2015-enru-ref.ru.sgm'],
        'fi-en': ['test/newstest2015-fien-src.fi.sgm', 'test/newstest2015-fien-ref.en.sgm'],
        'ru-en': ['test/newstest2015-ruen-src.ru.sgm', 'test/newstest2015-ruen-ref.en.sgm']
    },
    'wmt14': {
        'data': 'http://statmt.org/wmt14/test-filtered.tgz',
        'description': 'Official evaluation data.',
        'cs-en': ['test/newstest2014-csen-src.cs.sgm', 'test/newstest2014-csen-ref.en.sgm'],
        'en-cs': ['test/newstest2014-csen-src.en.sgm', 'test/newstest2014-csen-ref.cs.sgm'],
        'de-en': ['test/newstest2014-deen-src.de.sgm', 'test/newstest2014-deen-ref.en.sgm'],
        'en-de': ['test/newstest2014-deen-src.en.sgm', 'test/newstest2014-deen-ref.de.sgm'],
        'en-fr': ['test/newstest2014-fren-src.en.sgm', 'test/newstest2014-fren-ref.fr.sgm'],
        'fr-en': ['test/newstest2014-fren-src.fr.sgm', 'test/newstest2014-fren-ref.en.sgm'],
        'en-hi': ['test/newstest2014-hien-src.en.sgm', 'test/newstest2014-hien-ref.hi.sgm'],
        'hi-en': ['test/newstest2014-hien-src.hi.sgm', 'test/newstest2014-hien-ref.en.sgm'],
        'en-ru': ['test/newstest2014-ruen-src.en.sgm', 'test/newstest2014-ruen-ref.ru.sgm'],
        'ru-en': ['test/newstest2014-ruen-src.ru.sgm', 'test/newstest2014-ruen-ref.en.sgm']
    },
    'wmt14/full': {
        'data': 'http://statmt.org/wmt14/test-full.tgz',
        'description': 'Evaluation data released after official evaluation for further research.',
        'cs-en': ['test-full/newstest2014-csen-src.cs.sgm', 'test-full/newstest2014-csen-ref.en.sgm'],
        'en-cs': ['test-full/newstest2014-csen-src.en.sgm', 'test-full/newstest2014-csen-ref.cs.sgm'],
        'de-en': ['test-full/newstest2014-deen-src.de.sgm', 'test-full/newstest2014-deen-ref.en.sgm'],
        'en-de': ['test-full/newstest2014-deen-src.en.sgm', 'test-full/newstest2014-deen-ref.de.sgm'],
        'en-fr': ['test-full/newstest2014-fren-src.en.sgm', 'test-full/newstest2014-fren-ref.fr.sgm'],
        'fr-en': ['test-full/newstest2014-fren-src.fr.sgm', 'test-full/newstest2014-fren-ref.en.sgm'],
        'en-hi': ['test-full/newstest2014-hien-src.en.sgm', 'test-full/newstest2014-hien-ref.hi.sgm'],
        'hi-en': ['test-full/newstest2014-hien-src.hi.sgm', 'test-full/newstest2014-hien-ref.en.sgm'],
        'en-ru': ['test-full/newstest2014-ruen-src.en.sgm', 'test-full/newstest2014-ruen-ref.ru.sgm'],
        'ru-en': ['test-full/newstest2014-ruen-src.ru.sgm', 'test-full/newstest2014-ruen-ref.en.sgm']
    },
    'wmt13': {
        'data': 'http://statmt.org/wmt13/test.tgz',
        'description': 'Official evaluation data.',
        'cs-en': ['test/newstest2013-src.cs.sgm', 'test/newstest2013-src.en.sgm'],
        'en-cs': ['test/newstest2013-src.en.sgm', 'test/newstest2013-src.cs.sgm'],
        'de-en': ['test/newstest2013-src.de.sgm', 'test/newstest2013-src.en.sgm'],
        'en-de': ['test/newstest2013-src.en.sgm', 'test/newstest2013-src.de.sgm'],
        'es-en': ['test/newstest2013-src.es.sgm', 'test/newstest2013-src.en.sgm'],
        'en-es': ['test/newstest2013-src.en.sgm', 'test/newstest2013-src.es.sgm'],
        'fr-en': ['test/newstest2013-src.fr.sgm', 'test/newstest2013-src.en.sgm'],
        'en-fr': ['test/newstest2013-src.en.sgm', 'test/newstest2013-src.fr.sgm'],
        'ru-en': ['test/newstest2013-src.ru.sgm', 'test/newstest2013-src.en.sgm'],
        'en-ru': ['test/newstest2013-src.en.sgm', 'test/newstest2013-src.ru.sgm']
    },
    'wmt12': {
        'data': 'http://statmt.org/wmt12/test.tgz',
        'description': 'Official evaluation data.',
        'cs-en': ['test/newstest2012-src.cs.sgm', 'test/newstest2012-src.en.sgm'],
        'en-cs': ['test/newstest2012-src.en.sgm', 'test/newstest2012-src.cs.sgm'],
        'de-en': ['test/newstest2012-src.de.sgm', 'test/newstest2012-src.en.sgm'],
        'en-de': ['test/newstest2012-src.en.sgm', 'test/newstest2012-src.de.sgm'],
        'es-en': ['test/newstest2012-src.es.sgm', 'test/newstest2012-src.en.sgm'],
        'en-es': ['test/newstest2012-src.en.sgm', 'test/newstest2012-src.es.sgm'],
        'fr-en': ['test/newstest2012-src.fr.sgm', 'test/newstest2012-src.en.sgm'],
        'en-fr': ['test/newstest2012-src.en.sgm', 'test/newstest2012-src.fr.sgm']
    },
    'wmt11': {
        'data': 'http://statmt.org/wmt11/test.tgz',
        'description': 'Official evaluation data.',
        'cs-en': ['newstest2011-src.cs.sgm', 'newstest2011-src.en.sgm'],
        'en-cs': ['newstest2011-src.en.sgm', 'newstest2011-src.cs.sgm'],
        'de-en': ['newstest2011-src.de.sgm', 'newstest2011-src.en.sgm'],
        'en-de': ['newstest2011-src.en.sgm', 'newstest2011-src.de.sgm'],
        'fr-en': ['newstest2011-src.fr.sgm', 'newstest2011-src.en.sgm'],
        'en-fr': ['newstest2011-src.en.sgm', 'newstest2011-src.fr.sgm'],
        'es-en': ['newstest2011-src.es.sgm', 'newstest2011-src.en.sgm'],
        'en-es': ['newstest2011-src.en.sgm', 'newstest2011-src.es.sgm']
    },
    'wmt10': {
        'data': 'http://statmt.org/wmt10/test.tgz',
        'description': 'Official evaluation data.',
        'cs-en': ['test/newstest2010-src.cz.sgm', 'test/newstest2010-src.en.sgm'],
        'en-cs': ['test/newstest2010-src.en.sgm', 'test/newstest2010-src.cz.sgm'],
        'de-en': ['test/newstest2010-src.de.sgm', 'test/newstest2010-src.en.sgm'],
        'en-de': ['test/newstest2010-src.en.sgm', 'test/newstest2010-src.de.sgm'],
        'es-en': ['test/newstest2010-src.es.sgm', 'test/newstest2010-src.en.sgm'],
        'en-es': ['test/newstest2010-src.en.sgm', 'test/newstest2010-src.es.sgm'],
        'fr-en': ['test/newstest2010-src.fr.sgm', 'test/newstest2010-src.en.sgm'],
        'en-fr': ['test/newstest2010-src.en.sgm', 'test/newstest2010-src.fr.sgm']
    },
    'wmt09': {
        'data': 'http://statmt.org/wmt09/test.tgz',
        'description': 'Official evaluation data.',
        'cs-en': ['test/newstest2009-src.cz.sgm', 'test/newstest2009-src.en.sgm'],
        'en-cs': ['test/newstest2009-src.en.sgm', 'test/newstest2009-src.cz.sgm'],
        'de-en': ['test/newstest2009-src.de.sgm', 'test/newstest2009-src.en.sgm'],
        'en-de': ['test/newstest2009-src.en.sgm', 'test/newstest2009-src.de.sgm'],
        'es-en': ['test/newstest2009-src.es.sgm', 'test/newstest2009-src.en.sgm'],
        'en-es': ['test/newstest2009-src.en.sgm', 'test/newstest2009-src.es.sgm'],
        'fr-en': ['test/newstest2009-src.fr.sgm', 'test/newstest2009-src.en.sgm'],
        'en-fr': ['test/newstest2009-src.en.sgm', 'test/newstest2009-src.fr.sgm'],
        'hu-en': ['test/newstest2009-src.hu.sgm', 'test/newstest2009-src.en.sgm'],
        'en-hu': ['test/newstest2009-src.en.sgm', 'test/newstest2009-src.hu.sgm'],
        'it-en': ['test/newstest2009-src.it.sgm', 'test/newstest2009-src.en.sgm'],
        'en-it': ['test/newstest2009-src.en.sgm', 'test/newstest2009-src.it.sgm']
    },
    'wmt08': {
        'data': 'http://statmt.org/wmt08/test.tgz',
        'description': 'Official evaluation data.',
        'cs-en': ['test/newstest2008-src.cz.sgm', 'test/newstest2008-src.en.sgm'],
        'en-cs': ['test/newstest2008-src.en.sgm', 'test/newstest2008-src.cz.sgm'],
        'de-en': ['test/newstest2008-src.de.sgm', 'test/newstest2008-src.en.sgm'],
        'en-de': ['test/newstest2008-src.en.sgm', 'test/newstest2008-src.de.sgm'],
        'es-en': ['test/newstest2008-src.es.sgm', 'test/newstest2008-src.en.sgm'],
        'en-es': ['test/newstest2008-src.en.sgm', 'test/newstest2008-src.es.sgm'],
        'fr-en': ['test/newstest2008-src.fr.sgm', 'test/newstest2008-src.en.sgm'],
        'en-fr': ['test/newstest2008-src.en.sgm', 'test/newstest2008-src.fr.sgm'],
        'hu-en': ['test/newstest2008-src.hu.sgm', 'test/newstest2008-src.en.sgm'],
        'en-hu': ['test/newstest2008-src.en.sgm', 'test/newstest2008-src.hu.sgm']
    },
    'wmt08/nc': {
        'data': 'http://statmt.org/wmt08/test.tgz',
        'description': 'Official evaluation data (news commentary).',
        'cs-en': ['test/nc-test2008-src.cz.sgm', 'test/nc-test2008-src.en.sgm'],
        'en-cs': ['test/nc-test2008-src.en.sgm', 'test/nc-test2008-src.cz.sgm']
    },
    'wmt08/europarl': {
        'data': 'http://statmt.org/wmt08/test.tgz',
        'description': 'Official evaluation data (Europarl).',
        'de-en': ['test/test2008-src.de.sgm', 'test/test2008-src.en.sgm'],
        'en-de': ['test/test2008-src.en.sgm', 'test/test2008-src.de.sgm'],
        'es-en': ['test/test2008-src.es.sgm', 'test/test2008-src.en.sgm'],
        'en-es': ['test/test2008-src.en.sgm', 'test/test2008-src.es.sgm'],
        'fr-en': ['test/test2008-src.fr.sgm', 'test/test2008-src.en.sgm'],
        'en-fr': ['test/test2008-src.en.sgm', 'test/test2008-src.fr.sgm']
    },
}


def tokenize_13a(line):
    """
    Tokenizes an input line using a relatively minimal tokenization that is however equivalent to mteval-v13a, used by WMT.

    :param line: a segment to tokenize
    :return: the tokenized line
    """

    norm = line

    # language-independent part:
    norm = norm.replace('<skipped>', '')
    norm = norm.replace('-\n', '')
    norm = norm.replace('\n', ' ')
    norm = norm.replace('&quot;', '"')
    norm = norm.replace('&amp;', '&')
    norm = norm.replace('&lt;', '<')
    norm = norm.replace('&gt;', '>')

    # language-dependent part (assuming Western languages):
    norm = " {} ".format(norm)
    norm = re.sub(r'([\{-\~\[-\` -\&\(-\+\:-\@\/])', ' \\1 ', norm)
    norm = re.sub(r'([^0-9])([\.,])', '\\1 \\2 ', norm)  # tokenize period and comma unless preceded by a digit
    norm = re.sub(r'([\.,])([^0-9])', ' \\1 \\2', norm)  # tokenize period and comma unless followed by a digit
    norm = re.sub(r'([0-9])(-)', '\\1 \\2 ', norm)  # tokenize dash when preceded by a digit
    norm = re.sub(r'\s+', ' ', norm)  # one space only between words
    norm = re.sub(r'^\s+', '', norm)  # no leading space
    norm = re.sub(r'\s+$', '', norm)  # no trailing space

    return norm


class UnicodeRegex:
    """Ad-hoc hack to recognize all punctuation and symbols.

    without dependening on https://pypi.python.org/pypi/regex/."""
    def _property_chars(prefix):
        return ''.join(chr(x) for x in range(sys.maxunicode)
                       if unicodedata.category(chr(x)).startswith(prefix))
    punctuation = _property_chars('P')
    nondigit_punct_re = re.compile(r'([^\d])([' + punctuation + r'])')
    punct_nondigit_re = re.compile(r'([' + punctuation + r'])([^\d])')
    symbol_re = re.compile('([' + _property_chars('S') + '])')


def tokenize_v14_international(string):
    r"""Tokenize a string following the official BLEU implementation.

    See https://github.com/moses-smt/mosesdecoder/blob/master/scripts/generic/mteval-v14.pl#L954-L983
    In our case, the input string is expected to be just one line
    and no HTML entities de-escaping is needed.
    So we just tokenize on punctuation and symbols,
    except when a punctuation is preceded and followed by a digit
    (e.g. a comma/dot as a thousand/decimal separator).

    Note that a numer (e.g. a year) followed by a dot at the end of sentence is NOT tokenized,
    i.e. the dot stays with the number because `s/(\p{P})(\P{N})/ $1 $2/g`
    does not match this case (unless we add a space after each sentence).
    However, this error is already in the original mteval-v14.pl
    and we want to be consistent with it.
    The error is not present in the non-international version,
    which uses `$norm_text = " $norm_text "` (or `norm = " {} ".format(norm)` in Python).

    Args:
    string: the input string

    Returns:
    a list of tokens
    """
    string = UnicodeRegex.nondigit_punct_re.sub(r'\1 \2 ', string)
    string = UnicodeRegex.punct_nondigit_re.sub(r' \1 \2', string)
    string = UnicodeRegex.symbol_re.sub(r' \1 ', string)
    return string.strip()


def tokenize_zh(sentence):
    """MIT License
    Copyright (c) 2017 - Shujian Huang <huangsj@nju.edu.cn>

    Permission is hereby granted, free of charge, to any person obtaining a copy
    of this software and associated documentation files (the "Software"), to deal
    in the Software without restriction, including without limitation the rights
    to use, copy, modify, merge, publish, distribute, sublicense, and/or sell
    copies of the Software, and to permit persons to whom the Software is
    furnished to do so, subject to the following conditions:

    The above copyright notice and this permission notice shall be included in all
    copies or substantial portions of the Software.

    THE SOFTWARE IS PROVIDED "AS IS", WITHOUT WARRANTY OF ANY KIND, EXPRESS OR
    IMPLIED, INCLUDING BUT NOT LIMITED TO THE WARRANTIES OF MERCHANTABILITY,
    FITNESS FOR A PARTICULAR PURPOSE AND NONINFRINGEMENT. IN NO EVENT SHALL THE
    AUTHORS OR COPYRIGHT HOLDERS BE LIABLE FOR ANY CLAIM, DAMAGES OR OTHER
    LIABILITY, WHETHER IN AN ACTION OF CONTRACT, TORT OR OTHERWISE, ARISING FROM,
    OUT OF OR IN CONNECTION WITH THE SOFTWARE OR THE USE OR OTHER DEALINGS IN THE
    SOFTWARE.

    The tokenization of Chinese text in this script contains two steps: separate each Chinese
    characters (by utf-8 encoding); tokenize the non Chinese part (following the mteval script).
    Author: Shujian Huang huangsj@nju.edu.cn

    :param sentence: input sentence
    :return: tokenized sentence
    """

    def isChineseChar(uchar):
        """
        :param uchar: input char in unicode
        :return: whether the input char is a Chinese character.
        """
        if uchar >= u'\u3400' and uchar <= u'\u4db5':  # CJK Unified Ideographs Extension A, release 3.0
            return True
        elif uchar >= u'\u4e00' and uchar <= u'\u9fa5':  # CJK Unified Ideographs, release 1.1
            return True
        elif uchar >= u'\u9fa6' and uchar <= u'\u9fbb':  # CJK Unified Ideographs, release 4.1
            return True
        elif uchar >= u'\uf900' and uchar <= u'\ufa2d':  # CJK Compatibility Ideographs, release 1.1
            return True
        elif uchar >= u'\ufa30' and uchar <= u'\ufa6a':  # CJK Compatibility Ideographs, release 3.2
            return True
        elif uchar >= u'\ufa70' and uchar <= u'\ufad9':  # CJK Compatibility Ideographs, release 4.1
            return True
        elif uchar >= u'\u20000' and uchar <= u'\u2a6d6':  # CJK Unified Ideographs Extension B, release 3.1
            return True
        elif uchar >= u'\u2f800' and uchar <= u'\u2fa1d':  # CJK Compatibility Supplement, release 3.1
            return True
        elif uchar >= u'\uff00' and uchar <= u'\uffef':  # Full width ASCII, full width of English punctuation, half width Katakana, half wide half width kana, Korean alphabet
            return True
        elif uchar >= u'\u2e80' and uchar <= u'\u2eff':  # CJK Radicals Supplement
            return True
        elif uchar >= u'\u3000' and uchar <= u'\u303f':  # CJK punctuation mark
            return True
        elif uchar >= u'\u31c0' and uchar <= u'\u31ef':  # CJK stroke
            return True
        elif uchar >= u'\u2f00' and uchar <= u'\u2fdf':  # Kangxi Radicals
            return True
        elif uchar >= u'\u2ff0' and uchar <= u'\u2fff':  # Chinese character structure
            return True
        elif uchar >= u'\u3100' and uchar <= u'\u312f':  # Phonetic symbols
            return True
        elif uchar >= u'\u31a0' and uchar <= u'\u31bf':  # Phonetic symbols (Taiwanese and Hakka expansion)
            return True
        elif uchar >= u'\ufe10' and uchar <= u'\ufe1f':
            return True
        elif uchar >= u'\ufe30' and uchar <= u'\ufe4f':
            return True
        elif uchar >= u'\u2600' and uchar <= u'\u26ff':
            return True
        elif uchar >= u'\u2700' and uchar <= u'\u27bf':
            return True
        elif uchar >= u'\u3200' and uchar <= u'\u32ff':
            return True
        elif uchar >= u'\u3300' and uchar <= u'\u33ff':
            return True
        else:
            return False

    sentence = sentence.strip()
    sentence_in_chars = ""
    for c in sentence:
        if isChineseChar(c):
            sentence_in_chars += " "
            sentence_in_chars += c
            sentence_in_chars += " "
        else:
            sentence_in_chars += c
    sentence = sentence_in_chars

    # tokenize punctuation
    sentence = re.sub(r'([\{-\~\[-\` -\&\(-\+\:-\@\/])', r' \1 ', sentence)

    # tokenize period and comma unless preceded by a digit
    sentence = re.sub(r'([^0-9])([\.,])', r'\1 \2 ', sentence)

    # tokenize period and comma unless followed by a digit
    sentence = re.sub(r'([\.,])([^0-9])', r' \1 \2', sentence)

    # tokenize dash when preceded by a digit
    sentence = re.sub(r'([0-9])(-)', r'\1 \2 ', sentence)

    # one space only between words
    sentence = re.sub(r'\s+', r' ', sentence)

    # no leading space
    sentence = re.sub(r'^\s+', r'', sentence)

    # no trailing space
    sentence = re.sub(r'\s+$', r'', sentence)

    return sentence


tokenizers = {
    '13a': tokenize_13a,
    'intl': tokenize_v14_international,
    'zh': tokenize_zh,
    'none': lambda x: x,
}
DEFAULT_TOKENIZER = '13a'

def _read(file, encoding='utf-8'):
    """Convenience function for reading compressed or plain text files.
    :param file: The file to read.
    :param encoding: The file encoding.
    """
    if file.endswith('.gz'):
        return gzip.open(file, 'rt', encoding=encoding)
    return open(file, 'rt', encoding=encoding)


def my_log(num):
    """
    Floors the log function

    :param num: the number
    :return: log(num) floored to a very low number
    """

    if num == 0.0:
        return -9999999999
    return math.log(num)


def build_signature(args, numrefs):
    """
    Builds a signature that uniquely identifies the scoring parameters used.
    :param args: the arguments passed into the script
    :return: the signature
    """

    # Abbreviations for the signature
    abbr = {
        'test': 't',
        'lang': 'l',
        'smooth': 's',
        'case': 'c',
        'tok': 'tok',
        'numrefs': '#',
        'version': 'v'
    }

    data = {'tok': args.tokenize,
            'version': VERSION,
            'smooth': args.smooth,
            'numrefs': numrefs,
            'case': 'lc' if args.lc else 'mixed'}

    if args.test_set is not None:
        data['test'] = args.test_set

    if args.langpair is not None:
        data['lang'] = args.langpair

    sigstr = '+'.join(['{}.{}'.format(abbr[x] if args.short else x, data[x]) for x in sorted(data.keys())])

    return sigstr


def extract_ngrams(line, max=NGRAM_ORDER):
    """Extracts all the ngrams (1 <= n <= NGRAM_ORDER) from a sequence of tokens.

    :param line: a segment containing a sequence of words
    :param max: collect n-grams from 1<=n<=max
    :return: a dictionary containing ngrams and counts
    """

    ngrams = Counter()
    tokens = line.split()
    for n in range(1, max + 1):
        for i in range(0, len(tokens) - n + 1):
            ngram = ' '.join(tokens[i: i + n])
            ngrams[ngram] += 1

    return ngrams


def ref_stats(output, refs):
    ngrams = Counter()
    closest_diff = None
    closest_len = None
    for ref in refs:
        tokens = ref.split()
        reflen = len(tokens)
        diff = abs(len(output.split()) - reflen)
        if closest_diff is None or diff < closest_diff:
            closest_diff = diff
            closest_len = reflen
        elif diff == closest_diff:
            if reflen < closest_len:
                closest_len = reflen

        ngrams_ref = extract_ngrams(ref)
        for ngram in ngrams_ref.keys():
            ngrams[ngram] = max(ngrams[ngram], ngrams_ref[ngram])

    return ngrams, closest_diff, closest_len


def process_to_text(rawfile, txtfile):
    """Processes raw files to plain text files.
    :param rawfile: the input file (possibly SGML)
    :param txtfile: the plaintext file
    """

    if not os.path.exists(txtfile):
        if rawfile.endswith('.sgm') or rawfile.endswith('.sgml'):
            logging.info("Processing {} to {}".format(rawfile, txtfile))
            with _read(rawfile) as fin, open(txtfile, 'wt') as fout:
                for line in fin:
                    if line.startswith('<seg '):
                        fout.write(re.sub(r'<seg.*?>(.*)</seg>.*?', '\\1', line))


def print_test_set(test_set, langpair, side):
    """Prints to STDOUT the specified side of the specified test set
    :param test_set: the test set to print
    :param langpair: the language pair
    :param side: 'src' for source, 'ref' for reference
    """

    where = download_test_set(test_set, langpair)
    infile = where[0] if side == 'src' else where[1]
    with open(infile) as fin:
        for line in fin:
            print(line.rstrip())


def download_test_set(test_set, langpair=None):
    """Downloads the specified test to the system location specified by the SACREBLEU environment variable.
    :param test_set: the test set to download
    :param langpair: the language pair (needed for some datasets)
    :return: the set of processed files
    """

    # if not data.has_key(test_set):
    #     return None

    dataset = data[test_set]['data']
    outdir = os.path.join(SACREBLEU, test_set)
    if not os.path.exists(outdir):
        logging.info('Creating {}'.format(outdir))
        os.makedirs(outdir)

    tarball = os.path.join(outdir, os.path.basename(dataset))
    rawdir = os.path.join(outdir, 'raw')
    if not os.path.exists(tarball):
        # TODO: check MD5sum
        logging.info("Downloading {} to {}".format(dataset, tarball))
        with urllib.request.urlopen(dataset) as f, open(tarball, 'wb') as out:
            out.write(f.read())

        # Extract the tarball
        logging.info('Extracting {}'.format(tarball))
        tar = tarfile.open(tarball)
        tar.extractall(path=rawdir)

    found = []

    # Process the files into plain text
    languages = data[test_set].keys() if langpair is None else [langpair]
    for pair in languages:
        if '-' not in pair:
            continue
        src, tgt = pair.split('-')
        rawfile = os.path.join(rawdir, data[test_set][pair][0])
        outfile = os.path.join(outdir, '{}.{}'.format(pair, src))
        process_to_text(rawfile, outfile)
        found.append(outfile)

        for i, ref in enumerate(data[test_set][pair][1:]):
            rawfile = os.path.join(rawdir, ref)
            if len(data[test_set][pair][1:]) >= 2:
                outfile = os.path.join(outdir, '{}.{}.{}'.format(pair, tgt, i))
            else:
                outfile = os.path.join(outdir, '{}.{}'.format(pair, tgt))
            process_to_text(rawfile, outfile)
            found.append(outfile)

    return found


BLEU = namedtuple('BLEU', 'score, counts, totals, precisions, bp, sys_len, ref_len')


def compute_bleu(correct: List[int], total: List[int], sys_len: int, ref_len: int, smooth = 'none', smooth_floor = 0.01,
                 use_effective_order = False) -> BLEU:
    """Computes BLEU score from its sufficient statistics. Adds smoothing.

    :param correct: List of counts of correct ngrams, 1 <= n <= NGRAM_ORDER
    :param total: List of counts of total ngrams, 1 <= n <= NGRAM_ORDER
    :param sys_len: The cumulative system length
    :param ref_len: The cumulative reference length
    :param smooth: The smoothing method to use
    :param smooth_floor: The smoothing value added, if smooth method 'floor' is used
    :param use_effective_order: Use effective order.
    :return: A BLEU object with the score (100-based) and other statistics.
    """

    precisions = [0 for x in range(NGRAM_ORDER)]

    smooth_mteval = 1
    effective_order = NGRAM_ORDER
    for n in range(NGRAM_ORDER):
        if total[n] == 0:
            break

        if use_effective_order:
            effective_order = n + 1

        if correct[n] == 0:
            if smooth == 'exp':
                smooth_mteval *= 2
                precisions[n] = 100. / (smooth_mteval * total[n])
            elif smooth == 'floor':
                precisions[n] = 100. * smooth_floor / total[n]
        else:
            precisions[n] = 100. * correct[n] / total[n]

    # If the system guesses no i-grams, 1 <= i <= NGRAM_ORDER, the BLEU score is 0 (technically undefined).
    # This is a problem for sentence-level BLEU or a corpus of short sentences, where systems will get no credit
    # if sentence lengths fall under the NGRAM_ORDER threshold. This fix scales NGRAM_ORDER to the observed
    # maximum order. It is only available through the API and off by default

    brevity_penalty = 1.0
    if sys_len < ref_len:
        brevity_penalty = math.exp(1 - ref_len / sys_len) if sys_len > 0 else 0.0

    bleu = brevity_penalty * math.exp(sum(map(my_log, precisions[:effective_order])) / effective_order)

    return BLEU._make([bleu, correct, total, precisions, brevity_penalty, sys_len, ref_len])


def corpus_bleu(sys_stream, ref_streams, smooth='exp', smooth_floor=0.0, force=False, lc=False, tokenize=DEFAULT_TOKENIZER, use_effective_order=False) -> BLEU:
    """Produces BLEU scores along with its sufficient statistics from a source against one or more references.

    :param sys_stream: The system stream (a sequence of segments)
    :param ref_streams: A list of one or more reference streams (each a sequence of segments)
    :param smooth: The smoothing method to use
    :param smooth_floor: For 'floor' smoothing, the floor to use
    :param force: Ignore data that looks already tokenized
    :param lc: Lowercase the data
    :param tokenize: The tokenizer to use
    :return: a BLEU object containing everything you'd want
    """

    # Add some robustness to the input arguments
    if isinstance(sys_stream, str):
        sys_stream = [sys_stream]
    if isinstance(ref_streams, str):
        ref_streams = [[ref_streams]]

    sys_len = 0
    ref_len = 0

    correct = [0 for n in range(NGRAM_ORDER)]
    total = [0 for n in range(NGRAM_ORDER)]

    # look for already-tokenized sentences
    tokenized_count = 0

    fhs = [sys_stream] + ref_streams
    for sentno, lines in enumerate(zip(*fhs)):
        if lc:
            lines = [x.lower() for x in lines]

        if (not force or tokenize != 'none') and lines[0].rstrip().endswith(' .'):
            tokenized_count += 1

            if tokenized_count == 100:
                logging.warning('That\'s > 100 lines that end in a tokenized period (\'.\')')
                logging.warning('It looks like you forgot to detokenize your test data, which may hurt your score.')
                logging.warning('If you insist your data is tokenized, you can suppress this message with \'--force\'.')

        output, *refs = [tokenizers[tokenize](x.rstrip()) for x in lines]

        ref_ngrams, closest_diff, closest_len = ref_stats(output, refs)

        sys_len += len(output.split())
        ref_len += closest_len

        sys_ngrams = extract_ngrams(output)
        for ngram in sys_ngrams.keys():
            n = len(ngram.split())

            correct[n-1] += min(sys_ngrams[ngram], ref_ngrams.get(ngram, 0))
            total[n-1] += sys_ngrams[ngram]

    return compute_bleu(correct, total, sys_len, ref_len, smooth, smooth_floor, use_effective_order)


def raw_corpus_bleu(sys_stream, ref_streams, smooth_floor=0.01) -> BLEU:
    """Convenience function that wraps corpus_bleu().
    This is convenient if you're using sacrebleu as a library, say for scoring on dev.
    It uses no tokenization and 'floor' smoothing, with the floor default to 0 (no smoothing).

    :param sys_stream: the system stream (a sequence of segments)
    :param ref_streams: a list of one or more reference streams (each a sequence of segments)
    """
    return corpus_bleu(sys_stream, ref_streams, smooth='floor', smooth_floor=smooth_floor, force=True, tokenize='none', use_effective_order=True)


def main():
    arg_parser = argparse.ArgumentParser(description='sacréBLEU: Hassle-free computation of shareable BLEU scores.'
                                         'Quick usage: score your detokenized output against WMT\'14 EN-DE:'
                                         '    cat output.detok.de | ./sacreBLEU -t wmt14 -l en-de')
    arg_parser.add_argument('--test-set', '-t', type=str, default=None,
                            choices=data.keys(),
                            help='the test set to use')
    arg_parser.add_argument('-lc', action='store_true', default=False,
                            help='use case-insensitive BLEU (default: actual case)')
    arg_parser.add_argument('--smooth', '-s', choices=['exp', 'floor', 'none'], default='exp',
                            help='smoothing method: exponential decay (default), floor (0 count -> 0.01), or none')
    arg_parser.add_argument('--tokenize', '-tok', choices=['13a', 'intl', 'zh'], default='13a',
                            help='tokenization method to use')
    arg_parser.add_argument('--language-pair', '-l', dest='langpair', default=None,
                            help='source-target language pair (2-char ISO639-1 codes)')
    arg_parser.add_argument('--download', type=str, default=None,
                            help='download a test set and quit')
    arg_parser.add_argument('--echo', choices=['src', 'ref'], type=str, default=None,
                            help='output the source or reference to STDOUT and quit')
    arg_parser.add_argument('refs', nargs='*', default=[],
                            help='optional list of references (for backwards-compatibility with older scripts)')
    arg_parser.add_argument('--short', default=False, action='store_true',
                            help='produce a shorter (less human readable) signature')
    arg_parser.add_argument('--score-only', '-b', default=False, action='store_true',
                            help='output only the BLEU score')
    arg_parser.add_argument('--force', default=False, action='store_true',
                            help='insist that your tokenized input is actually detokenized')
    arg_parser.add_argument('--quiet', '-q', default=False, action='store_true',
                            help='suppress informative output')
    arg_parser.add_argument('--encoding', '-e', type=str, default='utf-8',
                            help='open text files with specified encoding (default: %(default)s)')
    arg_parser.add_argument('-V', '--version', action='version',
                            version='%(prog)s {}'.format(VERSION))
    args = arg_parser.parse_args()

    if not args.quiet:
        logging.basicConfig(level=logging.INFO, format='sacréBLEU: %(message)s')

    if args.download:
        download_test_set(args.download, args.langpair)
        sys.exit(0)

    if args.test_set is not None and args.test_set not in data:
        logging.error('The available test sets are: ')
        for ts in sorted(data.keys(), reverse=True):
            logging.error('  {}: {}'.format(ts, data[ts].get('description', '')))
        sys.exit(1)

    if args.test_set and (args.langpair is None or args.langpair not in data[args.test_set]):
        if args.langpair is None:
            logging.error('I need a language pair (-l).')
        elif args.langpair not in data[args.test_set]:
            logging.error('No such language pair "%s"', args.langpair)
        logging.error('Available language pairs for test set "{}": {}'.format(args.test_set, ', '.join(filter(lambda x: '-' in x, data[args.test_set].keys()))))
        sys.exit(1)

    if args.echo:
        if args.langpair is None or args.test_set is None:
            logging.warn("--echo requires a test set (--t) and a language pair (-l)")
            sys.exit(1)
        print_test_set(args.test_set, args.langpair, args.echo)
        sys.exit(0)

    if args.test_set is None and len(args.refs) == 0:
        logging.error('I need either a predefined test set (-t) or a list of references')
        logging.error('The available test sets are: ')
        for ts in sorted(data.keys(), reverse=True):
            logging.error('  {}: {}'.format(ts, data[ts].get('description', '')))
        sys.exit(1)
    elif args.test_set is not None and len(args.refs) > 0:
        logging.error('I need exactly one of (a) a predefined test set (-t) or (b) a list of references')
        sys.exit(1)

    if args.test_set:
        src, *refs = download_test_set(args.test_set, args.langpair)
    else:
        refs = args.refs

    # Read references
    refs = [_read(x, args.encoding) for x in refs]

    if args.langpair is not None:
        source, target = args.langpair.split('-')
        if target == 'zh' and args.tokenize != 'zh':
            logging.warn('You should also pass "--tok zh" when scoring Chinese...')

    bleu = corpus_bleu(sys.stdin, refs, smooth=args.smooth, force=args.force, lc=args.lc, tokenize=args.tokenize)

    version_str = build_signature(args, len(refs))

    if args.score_only:
        print('{:.2f}'.format(bleu.score))
    else:
        print('BLEU+{} = {:.2f} {:.1f}/{:.1f}/{:.1f}/{:.1f} (BP = {:.3f} ratio = {:.3f} hyp_len = {:d} ref_len = {:d})'.format(version_str, bleu.score, bleu.precisions[0], bleu.precisions[1], bleu.precisions[2], bleu.precisions[3], bleu.bp, bleu.sys_len / bleu.ref_len, bleu.sys_len, bleu.ref_len))


if __name__ == '__main__':
    main()<|MERGE_RESOLUTION|>--- conflicted
+++ resolved
@@ -114,15 +114,9 @@
 
 - 1.0.3 (4 November 2017).
    - Contributions from Christian Federmann:
-<<<<<<< HEAD
       - Added explicit support for encoding  
       - Fixed Windows support
       - Bugfix in handling reference length with multiple refs
-=======
-   - Added explicit support for encoding
-   - Fixed Windows support
-   - Bugfix in handling reference length with multiple refs
->>>>>>> 41c738df
 
 - version 1.0.1 (1 November 2017).
    - Small bugfix affecting some versions of Python.
@@ -463,7 +457,7 @@
     except when a punctuation is preceded and followed by a digit
     (e.g. a comma/dot as a thousand/decimal separator).
 
-    Note that a numer (e.g. a year) followed by a dot at the end of sentence is NOT tokenized,
+    Note that a number (e.g., a year) followed by a dot at the end of sentence is NOT tokenized,
     i.e. the dot stays with the number because `s/(\p{P})(\P{N})/ $1 $2/g`
     does not match this case (unless we add a space after each sentence).
     However, this error is already in the original mteval-v14.pl
@@ -471,11 +465,8 @@
     The error is not present in the non-international version,
     which uses `$norm_text = " $norm_text "` (or `norm = " {} ".format(norm)` in Python).
 
-    Args:
-    string: the input string
-
-    Returns:
-    a list of tokens
+    :param string: the input string
+    :return: a list of tokens
     """
     string = UnicodeRegex.nondigit_punct_re.sub(r'\1 \2 ', string)
     string = UnicodeRegex.punct_nondigit_re.sub(r' \1 \2', string)
@@ -920,7 +911,7 @@
                             help='use case-insensitive BLEU (default: actual case)')
     arg_parser.add_argument('--smooth', '-s', choices=['exp', 'floor', 'none'], default='exp',
                             help='smoothing method: exponential decay (default), floor (0 count -> 0.01), or none')
-    arg_parser.add_argument('--tokenize', '-tok', choices=['13a', 'intl', 'zh'], default='13a',
+    arg_parser.add_argument('--tokenize', '-tok', choices=list(filter(lambda x: x != 'none', tokenizers.keys())), default='13a',
                             help='tokenization method to use')
     arg_parser.add_argument('--language-pair', '-l', dest='langpair', default=None,
                             help='source-target language pair (2-char ISO639-1 codes)')
