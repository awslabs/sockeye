# Copyright 2017 Amazon.com, Inc. or its affiliates. All Rights Reserved.
#
# Licensed under the Apache License, Version 2.0 (the "License"). You may not
# use this file except in compliance with the License. A copy of the License
# is located at
#
#     http://aws.amazon.com/apache2.0/
#
# or in the "license" file accompanying this file. This file is distributed on
# an "AS IS" BASIS, WITHOUT WARRANTIES OR CONDITIONS OF ANY KIND, either
# express or implied. See the License for the specific language governing
# permissions and limitations under the License.

"""
Code for training
"""
import logging
import os
import pickle
import random
import shutil
import time
from functools import reduce
from typing import Any, Dict, List, Optional, Tuple, Union, Callable

import mxnet as mx
import numpy as np
from math import sqrt

from . import checkpoint_decoder
from . import constants as C
from . import data_io
from . import loss
from . import lr_scheduler
from . import model
from . import utils
from . import vocab
from .encoder import EmptyEncoderConfig, RecurrentEncoderConfig
from .decoder import RecurrentDecoderConfig
from .optimizers import BatchState, CheckpointState, SockeyeOptimizer, OptimizerConfig
import multiprocessing
import sockeye.multiprocessing_utils as mp_utils

logger = logging.getLogger(__name__)


class TrainingModel(model.SockeyeModel):
    """
    TrainingModel is a SockeyeModel that fully unrolls over source and target sequences.

    :param config: Configuration object holding details about the model.
    :param context: The context(s) that MXNet will be run in (GPU(s)/CPU).
    :param output_dir: Directory where this model is stored.
    :param provide_data: List of input data descriptions.
    :param provide_label: List of label descriptions.
    :param default_bucket_key: Default bucket key.
    :param bucketing: If True bucketing will be used, if False the computation graph will always be
            unrolled to the full length.
    :param gradient_compression_params: Optional dictionary of gradient compression parameters.
    :param gradient_accumulation: Whether to accumulate gradients over batches. Default: False.
    :param fixed_param_names: Optional list of params to fix during training (i.e. their values will not be trained).
    :param fixed_param_strategy: Optional string indicating a named strategy for fixing parameters.
    """

    def __init__(self,
                 config: model.ModelConfig,
                 context: List[mx.context.Context],
                 output_dir: str,
                 provide_data: List[mx.io.DataDesc],
                 provide_label: List[mx.io.DataDesc],
                 default_bucket_key: Tuple[int, int],
                 bucketing: bool,
                 gradient_compression_params: Optional[Dict[str, Any]] = None,
                 gradient_accumulation: bool = False,
                 fixed_param_names: Optional[List[str]] = None,
                 fixed_param_strategy: Optional[str] = None) -> None:
        super().__init__(config)
        self.context = context
        self.output_dir = output_dir
        self.fixed_param_names = fixed_param_names
        self.fixed_param_strategy = fixed_param_strategy
        self._bucketing = bucketing
        self._gradient_compression_params = gradient_compression_params
        self._gradient_accumulation = gradient_accumulation
        self._initialize(provide_data, provide_label, default_bucket_key)
        self._monitor = None  # type: Optional[mx.monitor.Monitor]

    def _initialize(self,
                    provide_data: List[mx.io.DataDesc],
                    provide_label: List[mx.io.DataDesc],
                    default_bucket_key: Tuple[int, int]):
        """
        Initializes model components, creates training symbol and module, and binds it.
        """
        source = mx.sym.Variable(C.SOURCE_NAME)
        source_words = source.split(num_outputs=self.config.config_embed_source.num_factors,
                                    axis=2, squeeze_axis=True)[0]
        source_length = utils.compute_lengths(source_words)
        target = mx.sym.Variable(C.TARGET_NAME)
        target_length = utils.compute_lengths(target)
        labels = mx.sym.reshape(data=mx.sym.Variable(C.TARGET_LABEL_NAME), shape=(-1,))

        self.model_loss = loss.get_loss(self.config.config_loss)
        logger.info("Using model loss: %s", self.model_loss)
        if self.config.config_length_task_loss is not None:
            self.length_task_loss = loss.get_length_task_loss(self.config.config_length_task_loss)
            logger.info("Using length task loss: %s", self.length_task_loss)
        else:
            self.length_task_loss = None

        data_names = [C.SOURCE_NAME, C.TARGET_NAME]
        label_names = [C.TARGET_LABEL_NAME]

        # length_ratio: (batch_size, ). Will be pruned if not used
        length_ratio = mx.sym.broadcast_div(target_length, source_length, name=C.LENRATIO_LABEL_NAME)

        # check provide_{data,label} names
        provide_data_names = [d[0] for d in provide_data]
        utils.check_condition(provide_data_names == data_names,
                              "incompatible provide_data: %s, names should be %s" % (provide_data_names, data_names))
        provide_label_names = [d[0] for d in provide_label]
        utils.check_condition(provide_label_names == label_names,
                              "incompatible provide_label: %s, names should be %s" % (provide_label_names, label_names))

        def sym_gen(seq_lens):
            """
            Returns a (grouped) loss symbol given source & target input lengths.
            Also returns data and label names for the BucketingModule.
            """
            source_seq_len, target_seq_len = seq_lens

            # source embedding
            (source_embed,
             source_embed_length,
             source_embed_seq_len) = self.embedding_source.encode(source, source_length, source_seq_len)

            # target embedding
            (target_embed,
             target_embed_length,
             target_embed_seq_len) = self.embedding_target.encode(target, target_length, target_seq_len)

            # encoder
            # source_encoded: (batch_size, source_encoded_length, encoder_depth)
            (source_encoded,
             source_encoded_length,
             source_encoded_seq_len) = self.encoder.encode(source_embed,
                                                           source_embed_length,
                                                           source_embed_seq_len)
            # decoder
            # target_decoded: (batch-size, target_len, decoder_depth)
            # pointer_scores: (batch-size, target_seq_len, source_seq_len)
            target_decoded, pointer_scores = self.decoder.decode_sequence(source_encoded, source_encoded_length, source_encoded_seq_len,
                                                          target_embed, target_embed_length, target_embed_seq_len)

            # target_decoded: (batch_size * target_seq_len, decoder_depth)
            target_decoded = mx.sym.reshape(data=target_decoded, shape=(-3, 0))

            # output layer
            # logits: (batch_size * target_seq_len, target_vocab_size)
            logits = self.output_layer(target_decoded)
            
            if self.config.num_pointers:
                # pointer_scores: (batch-size * target_seq_len, source_seq_len)
                pointer_scores = mx.sym.reshape(data=pointer_scores, shape=(-3, 0))
                
                # Concatenate the output vocabulary logits to the pointer scores
                logits = mx.sym.concat(logits, pointer_scores, dim=1)
            
            # 1) standard cross-entropy loss
            net_outputs = [self.model_loss.get_loss(logits, labels)]
            # 2) length task losses
            if self.length_task_loss is not None:
                # predicted_length_ratios: (batch_size, 1)
                predicted_length_ratio = self.length_ratio(source_encoded, source_encoded_length)
                if isinstance(self.length_task_loss, loss.MSELoss):
                    loss_symbol = self.length_task_loss.get_loss(predicted_length_ratio, length_ratio)
                elif isinstance(self.length_task_loss, loss.PoissonLoss):
                    # convert ratios to (expected) length estimations for the Poisson loss
                    predicted_reference_length = predicted_length_ratio * source_encoded_length.reshape((-1, 1))
                    loss_symbol = self.length_task_loss.get_loss(predicted_reference_length, target_length)
                # return both the loss symbol, prediction and the computed length_ratio to be used in metrics
                net_outputs.extend([loss_symbol,
                                    mx.sym.BlockGrad(predicted_length_ratio, name=C.LENRATIO_NAME),
                                    mx.sym.BlockGrad(length_ratio, name=C.LENRATIO_LABEL_NAME)])

            return mx.sym.Group(net_outputs), data_names, label_names

        # Fix model parameters as needed for different training options.
        utils.check_condition(not self.config.lhuc or self.fixed_param_strategy is None,
                "LHUC fixes all other parameters and is thus not compatible with other fixing strategies.")
        if self.config.lhuc:
            arguments = sym_gen(default_bucket_key)[0].list_arguments()
            fixed_param_names = [a for a in arguments if not a.endswith(C.LHUC_NAME)]
        elif self.fixed_param_strategy is not None:
            arguments = sym_gen(default_bucket_key)[0].list_arguments()
            fixed_param_names = self._generate_fixed_param_names(arguments, self.fixed_param_strategy)
        else:
            fixed_param_names = self.fixed_param_names

        if self._bucketing:
            logger.info("Using bucketing. Default max_seq_len=%s", default_bucket_key)
            self.module = mx.mod.BucketingModule(sym_gen=sym_gen,
                                                 logger=logger,
                                                 default_bucket_key=default_bucket_key,
                                                 context=self.context,
                                                 compression_params=self._gradient_compression_params,
                                                 fixed_param_names=fixed_param_names)
        else:
            logger.info("No bucketing. Unrolled to (%d,%d)",
                        self.config.config_data.max_seq_len_source, self.config.config_data.max_seq_len_target)
            symbol, _, __ = sym_gen(default_bucket_key)
            self.module = mx.mod.Module(symbol=symbol,
                                        data_names=data_names,
                                        label_names=label_names,
                                        logger=logger,
                                        context=self.context,
                                        compression_params=self._gradient_compression_params,
                                        fixed_param_names=fixed_param_names)

        self.module.bind(data_shapes=provide_data,
                         label_shapes=provide_label,
                         for_training=True,
                         force_rebind=True,
                         grad_req='add' if self._gradient_accumulation else 'write')

        self.module.symbol.save(os.path.join(self.output_dir, C.SYMBOL_NAME))

        self.save_version(self.output_dir)
        self.save_config(self.output_dir)

    def _generate_fixed_param_names(self, param_names: List[str], strategy: str) -> List[str]:
        """
        Generate a fixed parameter list given a list of all parameter names and
        a strategy.
        """
        # Number of encoder/decoder layers in model.
        if isinstance(self.config.config_encoder, EmptyEncoderConfig):
            num_encoder_layers = 1
        elif isinstance(self.config.config_encoder, RecurrentEncoderConfig):
            num_encoder_layers = self.config.config_encoder.rnn_config.num_layers
        else:
            num_encoder_layers = self.config.config_encoder.num_layers
        if isinstance(self.config.config_decoder, RecurrentDecoderConfig):
            num_decoder_layers = self.config.config_decoder.rnn_config.num_layers
        else:
            num_decoder_layers = self.config.config_decoder.num_layers

        def is_fixed(name: str) -> bool:
            if strategy == C.FIXED_PARAM_STRATEGY_ALL_EXCEPT_DECODER:
                # Any decoder layer.
                return not name.startswith(C.DECODER_PREFIX)
            if strategy == C.FIXED_PARAM_STRATEGY_ALL_EXCEPT_OUTER_LAYERS:
                # First and last encoder and decoder layers for RNN,
                # Transformer, and CNN models.
                return not (name.startswith("{}{}l{}".format(C.BIDIRECTIONALRNN_PREFIX, C.FORWARD_PREFIX, 0)) or
                            name.startswith("{}{}l{}".format(C.BIDIRECTIONALRNN_PREFIX, C.REVERSE_PREFIX, 0)) or
                            name.startswith("{}l{}".format(C.STACKEDRNN_PREFIX, num_encoder_layers - 2)) or
                            name.startswith("{}l{}".format(C.RNN_DECODER_PREFIX, 0)) or
                            name.startswith("{}l{}".format(C.RNN_DECODER_PREFIX, num_decoder_layers - 1)) or
                            name.startswith("{}{}".format(C.TRANSFORMER_ENCODER_PREFIX, 0)) or
                            name.startswith("{}{}".format(C.TRANSFORMER_ENCODER_PREFIX, num_encoder_layers - 1)) or
                            name.startswith("{}{}".format(C.TRANSFORMER_DECODER_PREFIX, 0)) or
                            name.startswith("{}{}".format(C.TRANSFORMER_DECODER_PREFIX, num_decoder_layers - 1)) or
                            name.startswith("{}{}".format(C.CNN_ENCODER_PREFIX, 0)) or
                            name.startswith("{}{}".format(C.CNN_ENCODER_PREFIX, num_encoder_layers - 1)) or
                            name.startswith("{}{}".format(C.CNN_DECODER_PREFIX, 0)) or
                            name.startswith("{}{}".format(C.CNN_DECODER_PREFIX, num_decoder_layers - 1)))
            if strategy == C.FIXED_PARAM_STRATEGY_ALL_EXCEPT_EMBEDDINGS:
                # Any type of learned embedding.
                return not (name.startswith(C.SOURCE_EMBEDDING_PREFIX) or
                            name.startswith(C.SOURCE_POSITIONAL_EMBEDDING_PREFIX) or
                            name.startswith(C.TARGET_EMBEDDING_PREFIX) or
                            name.startswith(C.TARGET_POSITIONAL_EMBEDDING_PREFIX) or
                            name.startswith(C.SHARED_EMBEDDING_PREFIX))
            if strategy == C.FIXED_PARAM_STRATEGY_ALL_EXCEPT_OUTPUT_PROJ:
                # Target output projection.
                return not name.startswith(C.DEFAULT_OUTPUT_LAYER_PREFIX)
            raise ValueError("Unknown fixed parameter strategy: %s" % strategy)

        return [name for name in param_names if is_fixed(name)]

    def run_forward_backward(self, batch: mx.io.DataBatch, metric: mx.metric.EvalMetric):
        """
        Runs forward/backward pass and updates training metric(s).
        """
        self.module.forward_backward(batch)
        self.module.update_metric(metric, batch.label)

    def update(self):
        """
        Updates parameters of the module.
        """
        self.module.update()

    def get_gradients(self) -> Dict[str, List[mx.nd.NDArray]]:
        """
        Returns a mapping of parameters names to gradient arrays. Parameter names are prefixed with the device.
        """
        # We may have None if not all parameters are optimized
        return {"dev_%d_%s" % (i, name): exe.grad_arrays[j] for i, exe in enumerate(self.executors) for j, name in
                enumerate(self.executor_group.arg_names)
                if name in self.executor_group.param_names and self.executors[0].grad_arrays[j] is not None}

    def get_global_gradient_norm(self) -> float:
        """
        Returns global gradient norm.
        """
        # average norm across executors:
        exec_norms = [global_norm([arr for arr in exe.grad_arrays if arr is not None]) for exe in self.executors]
        norm_val = sum(exec_norms) / float(len(exec_norms))
        norm_val *= self.optimizer.rescale_grad
        return norm_val

    def rescale_gradients(self, scale: float):
        """
        Rescales gradient arrays of executors by scale.
        """
        for exe in self.executors:
            for arr in exe.grad_arrays:
                if arr is None:
                    continue
                arr *= scale

    def zero_gradients(self):
        """
        Sets all gradients to zero.
        """
        self.rescale_gradients(0.)

    def prepare_batch(self, batch: mx.io.DataBatch):
        """
        Pre-fetches the next mini-batch.

        :param batch: The mini-batch to prepare.
        """
        self.module.prepare(batch)

    def evaluate(self, eval_iter: data_io.BaseParallelSampleIter, eval_metric: mx.metric.EvalMetric):
        """
        Resets and recomputes evaluation metric on given data iterator.
        """
        for eval_batch in eval_iter:
            self.module.forward(eval_batch, is_train=False)
            self.module.update_metric(eval_metric, eval_batch.label)

    @property
    def current_module(self) -> mx.module.Module:
        # As the BucketingModule does not expose all methods of the underlying Module we need to directly access
        # the currently active module, when we use bucketing.
        return self.module._curr_module if self._bucketing else self.module

    @property
    def executor_group(self):
        return self.current_module._exec_group

    @property
    def executors(self):
        return self.executor_group.execs

    @property
    def loss(self):
        return [self.model_loss] + [self.length_task_loss] if self.length_task_loss is not None else []

    @property
    def optimizer(self) -> Union[mx.optimizer.Optimizer, SockeyeOptimizer]:
        """
        Returns the optimizer of the underlying module.
        """
        # TODO: Push update to MXNet to expose the optimizer (Module should have a get_optimizer method)
        return self.current_module._optimizer

    def initialize_optimizer(self, config: OptimizerConfig):
        """
        Initializes the optimizer of the underlying module with an optimizer config.
        """
        self.module.init_optimizer(kvstore=config.kvstore,
                                   optimizer=config.name,
                                   optimizer_params=config.params,
                                   force_init=True)  # force init for training resumption use case

    def save_optimizer_states(self, fname: str):
        """
        Saves optimizer states to a file.

        :param fname: File name to save optimizer states to.
        """
        self.current_module.save_optimizer_states(fname)

    def load_optimizer_states(self, fname: str):
        """
        Loads optimizer states from file.

        :param fname: File name to load optimizer states from.
        """
        self.current_module.load_optimizer_states(fname)

    def initialize_parameters(self, initializer: mx.init.Initializer, allow_missing_params: bool):
        """
        Initializes the parameters of the underlying module.

        :param initializer: Parameter initializer.
        :param allow_missing_params: Whether to allow missing parameters.
        """
        self.module.init_params(initializer=initializer,
                                arg_params=self.params,
                                aux_params=self.aux_params,
                                allow_missing=allow_missing_params,
                                force_init=False)

    def log_parameters(self):
        """
        Logs information about model parameters.
        """
        arg_params, aux_params = self.module.get_params()
        total_parameters = 0
        fixed_parameters = 0
        learned_parameters = 0
        info = []  # type: List[str]
        for name, array in sorted(arg_params.items()):
            info.append("%s: %s" % (name, array.shape))
            num_parameters = reduce(lambda x, y: x * y, array.shape)
            total_parameters += num_parameters
            if name in self.module._fixed_param_names:
                fixed_parameters += num_parameters
            else:
                learned_parameters += num_parameters
        percent_fixed = 100 * (fixed_parameters / max(1, total_parameters))
        percent_learned = 100 * (learned_parameters / max(1, total_parameters))
        logger.info("Model parameters: %s", ", ".join(info))
        logger.info("Fixed model parameters: %s", ", ".join(self.module._fixed_param_names))
        logger.info("Fixing %d parameters (%0.2f%%)", fixed_parameters, percent_fixed)
        logger.info("Learning %d parameters (%0.2f%%)", learned_parameters, percent_learned)
        logger.info("Total # of parameters: %d", total_parameters)

    def save_params_to_file(self, fname: str):
        """
        Synchronizes parameters across devices, saves the parameters to disk, and updates self.params
        and self.aux_params.

        :param fname: Filename to write parameters to.
        """
        arg_params, aux_params = self.module.get_params()
        self.module.set_params(arg_params, aux_params)
        self.params = arg_params
        self.aux_params = aux_params
        super().save_params_to_file(fname)

    def load_params_from_file(self, fname: str, allow_missing_params: bool = False):
        """
        Loads parameters from a file and sets the parameters of the underlying module and this model instance.

        :param fname: File name to load parameters from.
        :param allow_missing_params: If set, the given parameters are allowed to be a subset of the Module parameters.
        """
        super().load_params_from_file(fname)  # sets self.params & self.aux_params
        self.module.set_params(arg_params=self.params,
                               aux_params=self.aux_params,
                               allow_missing=allow_missing_params)

    def install_monitor(self, monitor_pattern: str, monitor_stat_func_name: str):
        """
        Installs an MXNet monitor onto the underlying module.

        :param monitor_pattern: Pattern string.
        :param monitor_stat_func_name: Name of monitor statistics function.
        """
        self._monitor = mx.monitor.Monitor(interval=C.MEASURE_SPEED_EVERY,
                                           stat_func=C.MONITOR_STAT_FUNCS.get(monitor_stat_func_name),
                                           pattern=monitor_pattern,
                                           sort=True)
        self.module.install_monitor(self._monitor)
        logger.info("Installed MXNet monitor; pattern='%s'; statistics_func='%s'",
                    monitor_pattern, monitor_stat_func_name)

    @property
    def monitor(self) -> Optional[mx.monitor.Monitor]:
        return self._monitor


def global_norm(ndarrays: List[mx.nd.NDArray]) -> float:
    # accumulate in a list, as asscalar is blocking and this way we can run the norm calculation in parallel.
    norms = [mx.nd.square(mx.nd.norm(arr)) for arr in ndarrays if arr is not None]
    return sqrt(sum(norm.asscalar() for norm in norms))


def safe_custom_metrics_logger(logging_function, attribute_value_mapping, global_step=None):
    """
    A thin wrapper for calling a custom metrics logging function, if supplied. As it uses an external function,
    it should never throw an exception. If there is no logging_function supplied, the function does nothing.

    :param logging_function: The function supplied by a caller of sockeye.train
    :param attribute_value_mapping: A list or a dictionary of (metric name, metric value) pairs.
    :param global_step: Optional argument, which can be used e.g. by Tensorboard.
    """
    if logging_function is None:
        return
    try:
        logging_function(attribute_value_mapping, global_step)
    except Exception as e:
        logger.warning("Didn't use custom metrics logger, exception '{}' occured".format(str(e)))


class TrainState:
    """
    Stores the state an EarlyStoppingTrainer instance.
    """

<<<<<<< HEAD
    __slots__ = ['num_not_improved', 'epoch', 'checkpoint', 'best_checkpoint',
                 'updates', 'samples', 'gradient_norm', 'gradients', 'metrics', 'start_tic', '_tic_last_time_elapsed',
                 '_time_elapsed', 'early_stopping_metric', 'best_metric', 'best_checkpoint', 'converged', 'diverged']
=======
    __slots__ = ['num_not_improved', 'epoch', 'checkpoint', 'best_checkpoint', 'batches',
                 'updates', 'samples', 'gradient_norm', 'gradients', 'metrics', 'start_tic',
                 'early_stopping_metric', 'best_metric', 'best_checkpoint', 'converged', 'diverged']
>>>>>>> cfdc9a16

    def __init__(self, early_stopping_metric: str) -> None:
        self.num_not_improved = 0
        self.epoch = 0
        self.checkpoint = 0
        self.best_checkpoint = 0
        self.batches = 0
        self.updates = 0
        self.samples = 0
        self.gradient_norm = None  # type: Optional[float]
        self.gradients = {}  # type: Dict[str, List[mx.nd.NDArray]]
        # stores dicts of metric names & values for each checkpoint
        self.metrics = []  # type: List[Dict]
        self.start_tic = time.time()
        self._tic_last_time_elapsed = self.start_tic
        self._time_elapsed = 0.0
        self.early_stopping_metric = early_stopping_metric
        self.best_metric = C.METRIC_WORST[early_stopping_metric]
        self.best_checkpoint = 0
        self.converged = False
        self.diverged = False

    def save(self, fname: str):
        """
        Saves this training state to fname.
        """
        self.update_time_elapsed()
        with open(fname, "wb") as fp:
            pickle.dump(self, fp)

    @staticmethod
    def load(fname: str) -> 'TrainState':
        """
        Loads a training state from fname.
        """
        with open(fname, "rb") as fp:
            state = pickle.load(fp)
            if not hasattr(state, '_time_elapsed'):
                # backwards compatibility
                state._time_elapsed = time.time() - state.start_tic
                logger.warning("Training state did not encode the elapsed time. Will assume take the absolute time "
                               "since the training started as the elapsed time (%f).", state._time_elapsed)
            state._tic_last_time_elapsed = time.time()
            return state

    def update_time_elapsed(self):
        current_time = time.time()
        self._time_elapsed += current_time - self._tic_last_time_elapsed
        self._tic_last_time_elapsed = current_time

    @property
    def time_elapsed(self):
        return self._time_elapsed


class EarlyStoppingTrainer:
    """
    Trainer class that fits a TrainingModel using early stopping on held-out validation data.

    :param model: TrainingModel instance.
    :param optimizer_config: The optimizer configuration.
    :param max_params_files_to_keep: Maximum number of params files to keep in the output folder (last n are kept).
    :param keep_initializations: Regardless of number of params to keep, never delete the first checkpoint.
    :param source_vocabs: Source vocabulary (and optional source factor vocabularies).
    :param target_vocab: Target vocabulary.
    """

    def __init__(self,
                 model: TrainingModel,
                 optimizer_config: OptimizerConfig,
                 max_params_files_to_keep: int,
                 keep_initializations: bool,
                 source_vocabs: List[vocab.Vocab],
                 target_vocab: vocab.Vocab,
                 stop_training_on_decoder_failure: bool = False,
                 custom_metrics_logger: Optional[Callable] = None) -> None:
        self.model = model
        self.optimizer_config = optimizer_config
        self.max_params_files_to_keep = max_params_files_to_keep
        self.keep_initializations = keep_initializations
        self.update_interval = self.optimizer_config.update_interval
        self.tflogger = TensorboardLogger(logdir=os.path.join(model.output_dir, C.TENSORBOARD_NAME),
                                          source_vocab=source_vocabs[0],
                                          target_vocab=target_vocab)
        self.target_vocab = target_vocab
        self.state = None  # type: Optional[TrainState]
        self.stop_training_on_decoder_failure = stop_training_on_decoder_failure
        self.custom_metrics_logger = custom_metrics_logger

    def fit(self,
            train_iter: data_io.BaseParallelSampleIter,
            validation_iter: data_io.BaseParallelSampleIter,
            early_stopping_metric,
            metrics: List[str],
            checkpoint_interval: int,
            max_num_not_improved: int,
            max_checkpoints: Optional[int] = None,
            min_samples: Optional[int] = None,
            max_samples: Optional[int] = None,
            min_updates: Optional[int] = None,
            max_updates: Optional[int] = None,
            max_seconds: Optional[int] = None,
            min_epochs: Optional[int] = None,
            max_epochs: Optional[int] = None,
            lr_decay_param_reset: bool = False,
            lr_decay_opt_states_reset: str = C.LR_DECAY_OPT_STATES_RESET_OFF,
            decoder: Optional[checkpoint_decoder.CheckpointDecoder] = None,
            mxmonitor_pattern: Optional[str] = None,
            mxmonitor_stat_func: Optional[str] = None,
            allow_missing_parameters: bool = False,
            existing_parameters: Optional[str] = None) -> TrainState:
        """
        Fits model to data given by train_iter using early-stopping w.r.t data given by val_iter.
        Saves all intermediate and final output to output_folder.

        :param train_iter: The training data iterator.
        :param validation_iter: The data iterator for held-out data.

        :param early_stopping_metric: The metric that is evaluated on held-out data and optimized.
        :param metrics: List of metrics that will be tracked during training.
        :param checkpoint_interval: Frequency of checkpoints in number of update steps.

        :param max_num_not_improved: Stop training if early_stopping_metric did not improve for this many checkpoints.
               Use -1 to disable stopping based on early_stopping_metric.
        :param max_checkpoints: Stop training after this many checkpoints.
               Use None to disable.

        :param min_samples: Optional minimum number of samples.
        :param max_samples: Optional maximum number of samples.
        :param min_updates: Optional minimum number of update steps.
        :param max_updates: Optional maximum number of update steps.
        :param max_seconds: Optional maximum number of seconds to run the training for. Training will stop on the next
            checkpoint after reaching the maximum seconds.
        :param min_epochs: Optional minimum number of epochs to train, overrides early stopping.
        :param max_epochs: Optional maximum number of epochs to train, overrides early stopping.

        :param lr_decay_param_reset: Reset parameters to previous best after a learning rate decay.
        :param lr_decay_opt_states_reset: How to reset optimizer states after a learning rate decay.

        :param decoder: Optional CheckpointDecoder instance to decode and compute evaluation metrics.
        :param mxmonitor_pattern: Optional pattern to match to monitor weights/gradients/outputs
               with MXNet's monitor. Default is None which means no monitoring.
        :param mxmonitor_stat_func: Choice of statistics function to run on monitored weights/gradients/outputs
               when using MXNEt's monitor.

        :param allow_missing_parameters: Allow missing parameters when initializing model parameters from file.
        :param existing_parameters: Optional filename of existing/pre-trained parameters to initialize from.

        :return: Training state.
        """
        self._check_args(metrics, early_stopping_metric, lr_decay_opt_states_reset, lr_decay_param_reset, decoder)
        logger.info("Early stopping by optimizing '%s'", early_stopping_metric)

        self._initialize_parameters(existing_parameters, allow_missing_parameters)
        self._initialize_optimizer()

        resume_training = os.path.exists(self.training_state_dirname)
        if resume_training:
            logger.info("Found partial training in '%s'. Resuming from saved state.", self.training_state_dirname)
            utils.check_condition('dist' not in self.optimizer_config.kvstore,
                                  "Training continuation not supported with distributed training.")
            self._load_training_state(train_iter)
        else:
            self.state = TrainState(early_stopping_metric)
            self._save_params()
            self._update_best_params_link()
            self._save_training_state(train_iter)
            self._save_initial_optimizer_states(lr_decay_opt_states_reset)
            self._update_best_optimizer_states(lr_decay_opt_states_reset)
            self.tflogger.log_graph(self.model.current_module.symbol)
            logger.info("Training started.")

        metric_train, metric_val, metric_loss = self._create_metrics(metrics, self.model.optimizer, self.model.loss)

        process_manager = None
        if decoder is not None:
            process_manager = DecoderProcessManager(self.model.output_dir, decoder=decoder)

            if self.stop_training_on_decoder_failure:
                # Start an initial decoder process to fail early in case we run out of memory
                process_manager.start_decoder(checkpoint=0)

        if mxmonitor_pattern is not None:
            self.model.install_monitor(mxmonitor_pattern, mxmonitor_stat_func)

        speedometer = Speedometer(frequency=C.MEASURE_SPEED_EVERY, auto_reset=False)
        tic = time.time()

        if max_checkpoints is not None:
            max_updates = self.state.updates + max_checkpoints * checkpoint_interval
            logger.info(("Resetting max_updates to %d + %d * %d = %d in order to implement stopping after (an additional) %d checkpoints."
                         % (self.state.updates, max_checkpoints, checkpoint_interval, max_updates, max_checkpoints)))

        next_data_batch = train_iter.next()
        while True:

            if max_epochs is not None and self.state.epoch == max_epochs:
                logger.info("Maximum # of epochs (%s) reached.", max_epochs)
                break

            if max_updates is not None and self.state.updates == max_updates:
                logger.info("Maximum # of updates (%s) reached.", max_updates)
                break

            if max_samples is not None and self.state.samples >= max_samples:
                logger.info("Maximum # of samples (%s) reached", max_samples)
                break

            ######
            # STEP
            ######
            batch = next_data_batch
            self.state.batches += 1
            self._step(self.model, batch, checkpoint_interval, metric_train, metric_loss)
            batch_num_samples = batch.data[0].shape[0]
            batch_num_tokens = batch.data[0].shape[1] * batch_num_samples
            self.state.samples += batch_num_samples

            if not train_iter.iter_next():
                self.state.epoch += 1
                train_iter.reset()

            next_data_batch = train_iter.next()
            self.model.prepare_batch(next_data_batch)

            speedometer(self.state.epoch, self.state.batches, self.state.updates,
                        batch_num_samples, batch_num_tokens, metric_train)

            ############
            # CHECKPOINT
            ############
            if self.state.updates > 0 and self.state.batches % (checkpoint_interval * self.update_interval) == 0:
                time_cost = time.time() - tic
                self.state.checkpoint += 1
                # (1) save parameters and evaluate on validation data
                self._save_params()
                logger.info("Checkpoint [%d]\tUpdates=%d Epoch=%d Samples=%d Time-cost=%.3f Updates/sec=%.3f",
                            self.state.checkpoint, self.state.updates, self.state.epoch,
                            self.state.samples, time_cost, checkpoint_interval / time_cost)
                for name, val in metric_train.get_name_value():
                    logger.info('Checkpoint [%d]\tTrain-%s=%f', self.state.checkpoint, name, val)
                safe_custom_metrics_logger(self.custom_metrics_logger, metric_train.get_name_value(),
                                           global_step=self.state.checkpoint)
                self._evaluate(validation_iter, metric_val)
                for name, val in metric_val.get_name_value():
                    logger.info('Checkpoint [%d]\tValidation-%s=%f', self.state.checkpoint, name, val)
                safe_custom_metrics_logger(self.custom_metrics_logger, metric_val.get_name_value(),
                                           global_step=self.state.checkpoint)

                # (2) wait for checkpoint decoder results and fill self.state.metrics
                if process_manager is not None:
                    result = process_manager.collect_results()
                    if result is not None:
                        decoded_checkpoint, decoder_metrics = result
                        # The first checkpoint before any gradient updates is ignored
                        if decoded_checkpoint > 0:
                            self.state.metrics[decoded_checkpoint - 1].update(decoder_metrics)
                            self.tflogger.log_metrics(decoder_metrics, decoded_checkpoint)
                            utils.write_metrics_file(self.state.metrics, self.metrics_fname)
                            safe_custom_metrics_logger(self.custom_metrics_logger, decoder_metrics,
                                                       global_step=decoded_checkpoint)
                    # Start the decoder for the next checkpoint
                    process_manager.start_decoder(self.state.checkpoint)

                # (3) determine improvement
                has_improved = False
                previous_best = self.state.best_metric
                # at this point state.self.metrics doesn't have perplexity validation results yet
                current_checkpoint_val_metric = {"%s-val" % name: val for name, val in metric_val.get_name_value()}
                for checkpoint, metric_dict in enumerate(self.state.metrics + [current_checkpoint_val_metric], 1):
                    value = metric_dict.get("%s-val" % early_stopping_metric, self.state.best_metric)
                    if utils.metric_value_is_better(value, self.state.best_metric, early_stopping_metric):
                        self.state.best_metric = value
                        self.state.best_checkpoint = checkpoint
                        has_improved = True

                if has_improved:
                    self._update_best_params_link()
                    self._update_best_optimizer_states(lr_decay_opt_states_reset)
                    self.state.num_not_improved = 0
                    logger.info("Validation-%s improved to %f (delta=%f).", early_stopping_metric,
                                self.state.best_metric, abs(self.state.best_metric - previous_best))
                else:
                    self.state.num_not_improved += 1
                    logger.info("Validation-%s has not improved for %d checkpoints, best so far: %f",
                                early_stopping_metric, self.state.num_not_improved, self.state.best_metric)

                # (4) determine convergence
                if 0 <= max_num_not_improved <= self.state.num_not_improved:
                    logger.info("Maximum number of not improved checkpoints (%d) reached: %d",
                                max_num_not_improved, self.state.num_not_improved)
                    self.state.converged = True

                    if min_epochs is not None and self.state.epoch < min_epochs:
                        logger.info("Minimum number of epochs (%d) not reached yet: %d",
                                    min_epochs, self.state.epoch)
                        self.state.converged = False

                    if min_updates is not None and self.state.updates < min_updates:
                        logger.info("Minimum number of updates (%d) not reached yet: %d",
                                    min_updates, self.state.updates)
                        self.state.converged = False

                    if min_samples is not None and self.state.samples < min_samples:
                        logger.info("Minimum number of samples (%d) not reached yet: %d",
                                    min_samples, self.state.samples)
                        self.state.converged = False

                # (5) detect divergence with respect to the perplexity value at the last checkpoint
                if self.state.metrics and not has_improved:
                    last_ppl_value = current_checkpoint_val_metric["%s-val" % C.PERPLEXITY]
                    # using a double of uniform distribution's value as a threshold
                    if not np.isfinite(last_ppl_value) or last_ppl_value > 2 * len(self.target_vocab):
                        logger.warning("Model optimization diverged. Last checkpoint's perplexity: %f",
                                       last_ppl_value)
                        self.state.diverged = True

                # (6) update and write training/validation metrics late to capture converged/diverged status
                self._update_metrics(metric_train, metric_val)
                metric_train.reset()

                # If using an extended optimizer, provide extra state information about the current checkpoint
                # Loss: optimized metric
                if metric_loss is not None and isinstance(self.model.optimizer, SockeyeOptimizer):
                    m_val = 0
                    for name, val in metric_val.get_name_value():
                        if name == early_stopping_metric:
                            m_val = val
                    checkpoint_state = CheckpointState(checkpoint=self.state.checkpoint, metric_val=m_val)
                    self.model.optimizer.pre_update_checkpoint(checkpoint_state)

                # (7) adjust learning rates
                self._adjust_learning_rate(has_improved, lr_decay_param_reset, lr_decay_opt_states_reset)

                # (8) save training state
                self._save_training_state(train_iter)

                # (9) stop training if we reach the maximum seconds
                if max_seconds and self.state.time_elapsed >= max_seconds:
                    logger.info("Training has run for %.0f seconds, reaching the maximum of %d seconds.",
                                self.state.time_elapsed, max_seconds)
                    break

                if self.state.converged or self.state.diverged:
                    break

                tic = time.time()

            if process_manager is not None:
                process_manager.update_process_died_status()
                if self.stop_training_on_decoder_failure and process_manager.any_process_died:
                    logger.info("A decoder process has died, will stop training as this was requested via %s",
                                C.TRAIN_ARGS_STOP_ON_DECODER_FAILURE)
                    break

        self._cleanup(lr_decay_opt_states_reset, process_manager=process_manager,
                      keep_training_state=not self.state.converged and not self.state.diverged)
        logger.info("Training finished%s. Best checkpoint: %d. Best validation %s: %.6f",
                    ", can be continued later" if not self.state.converged else "",
                    self.state.best_checkpoint, early_stopping_metric, self.state.best_metric)

        return self.state

    def _step(self,
              model: TrainingModel,
              batch: mx.io.DataBatch,
              checkpoint_interval: int,
              metric_train: mx.metric.EvalMetric,
              metric_loss: Optional[mx.metric.EvalMetric] = None):
        """
        Performs an update to model given a batch and updates metrics.
        """

        if model.monitor is not None:
            model.monitor.tic()

        ####################
        # Forward & Backward
        ####################
        model.run_forward_backward(batch, metric_train)

        # If using an extended optimizer, provide extra state information about the current batch
        optimizer = model.optimizer
        if metric_loss is not None and isinstance(optimizer, SockeyeOptimizer):
            # Loss for this batch
            metric_loss.reset()
            metric_loss.update(batch.label, model.module.get_outputs())
            [(_, m_val)] = metric_loss.get_name_value()
            batch_state = BatchState(metric_val=m_val)
            optimizer.pre_update_batch(batch_state)

        ########
        # UPDATE
        ########
        if self.update_interval == 1 or self.state.batches % self.update_interval == 0:

            # Gradient rescaling
            gradient_norm = None
            if self.state.updates > 0 and (self.state.updates + 1) % checkpoint_interval == 0:
                # compute values for logging to metrics (before rescaling...)
                gradient_norm = self.state.gradient_norm = model.get_global_gradient_norm()
                self.state.gradients = model.get_gradients()

            # note: C.GRADIENT_CLIPPING_TYPE_ABS is handled by the mxnet optimizer directly
            if self.optimizer_config.gradient_clipping_type == C.GRADIENT_CLIPPING_TYPE_NORM:
                if gradient_norm is None:
                    gradient_norm = model.get_global_gradient_norm()
                # clip gradients
                if gradient_norm > self.optimizer_config.gradient_clipping_threshold:
                    ratio = self.optimizer_config.gradient_clipping_threshold / gradient_norm
                    model.rescale_gradients(ratio)

            model.update()

            if self.update_interval > 1:
                model.zero_gradients()

            self.state.updates += 1

        if model.monitor is not None:
            results = model.monitor.toc()
            if results:
                for _, k, v in results:
                    logger.info('Monitor: Batch [{:d}] {:s} {:s}'.format(self.state.updates, k, v))

    def _evaluate(self, val_iter: data_io.BaseParallelSampleIter, val_metric: mx.metric.EvalMetric):
        """
        Evaluates the model on the validation data and updates the validation metric(s).
        """
        val_iter.reset()
        val_metric.reset()
        self.model.evaluate(val_iter, val_metric)

    def _update_metrics(self,
                        metric_train: mx.metric.EvalMetric,
                        metric_val: mx.metric.EvalMetric):
        """
        Updates metrics for current checkpoint. If a process manager is given, also collects previous decoding results
        and spawns a new decoding process.
        Writes all metrics to the metrics file and optionally logs to tensorboard.
        """
        self.state.update_time_elapsed()
        checkpoint_metrics = {"epoch": self.state.epoch,
                              "learning-rate": self.model.optimizer.learning_rate,
                              "gradient-norm": self.state.gradient_norm,
                              "time-elapsed": self.state.time_elapsed}
        gpu_memory_usage = utils.get_gpu_memory_usage(self.model.context)
        checkpoint_metrics['used-gpu-memory'] = sum(v[0] for v in gpu_memory_usage.values())
        checkpoint_metrics['converged'] = self.state.converged
        checkpoint_metrics['diverged'] = self.state.diverged

        for name, value in metric_train.get_name_value():
            checkpoint_metrics["%s-train" % name] = value
        for name, value in metric_val.get_name_value():
            checkpoint_metrics["%s-val" % name] = value

        self.state.metrics.append(checkpoint_metrics)
        utils.write_metrics_file(self.state.metrics, self.metrics_fname)

        tf_metrics = checkpoint_metrics.copy()
        tf_metrics.update({"%s_grad" % n: v for n, v in self.state.gradients.items()})
        tf_metrics.update(self.model.params)
        self.tflogger.log_metrics(metrics=tf_metrics, checkpoint=self.state.checkpoint)

    def _cleanup(self, lr_decay_opt_states_reset: str, process_manager: Optional['DecoderProcessManager'] = None,
                 keep_training_state = False):
        """
        Cleans parameter files, training state directory and waits for remaining decoding processes.
        """
        utils.cleanup_params_files(self.model.output_dir, self.max_params_files_to_keep,
                                   self.state.checkpoint, self.state.best_checkpoint, self.keep_initializations)
        if process_manager is not None:
            result = process_manager.collect_results()
            if result is not None:
                decoded_checkpoint, decoder_metrics = result
                self.state.metrics[decoded_checkpoint - 1].update(decoder_metrics)
                self.tflogger.log_metrics(decoder_metrics, decoded_checkpoint)
                utils.write_metrics_file(self.state.metrics, self.metrics_fname)
                self.state.save(os.path.join(self.training_state_dirname, C.TRAINING_STATE_NAME))

        if not keep_training_state:
            final_training_state_dirname = os.path.join(self.model.output_dir, C.TRAINING_STATE_DIRNAME)
            if os.path.exists(final_training_state_dirname):
                shutil.rmtree(final_training_state_dirname)
            if lr_decay_opt_states_reset == C.LR_DECAY_OPT_STATES_RESET_BEST:
                best_opt_states_fname = os.path.join(self.model.output_dir, C.OPT_STATES_BEST)
                if os.path.exists(best_opt_states_fname):
                    os.remove(best_opt_states_fname)
            if lr_decay_opt_states_reset == C.LR_DECAY_OPT_STATES_RESET_INITIAL:
                initial_opt_states_fname = os.path.join(self.model.output_dir, C.OPT_STATES_INITIAL)
                if os.path.exists(initial_opt_states_fname):
                    os.remove(initial_opt_states_fname)

    def _initialize_parameters(self, params: Optional[str], allow_missing_params: bool):
        self.model.initialize_parameters(self.optimizer_config.initializer, allow_missing_params)
        if params is not None:
            logger.info("Training will start with parameters loaded from '%s'", params)
            self.model.load_params_from_file(params, allow_missing_params=allow_missing_params)
        self.model.log_parameters()

    def _initialize_optimizer(self):
        self.model.initialize_optimizer(self.optimizer_config)

    def _adjust_learning_rate(self, has_improved: bool, lr_decay_param_reset: bool, lr_decay_opt_states_reset: str):
        """
        Adjusts the optimizer learning rate if required.
        """
        if self.optimizer_config.lr_scheduler is not None:
            if issubclass(type(self.optimizer_config.lr_scheduler), lr_scheduler.AdaptiveLearningRateScheduler):
                lr_adjusted = self.optimizer_config.lr_scheduler.new_evaluation_result(has_improved)  # type: ignore
            else:
                lr_adjusted = False
            if lr_adjusted and not has_improved:
                if lr_decay_param_reset:
                    logger.info("Loading parameters from last best checkpoint: %d",
                                self.state.best_checkpoint)
                    self.model.load_params_from_file(self.best_params_fname)
                if lr_decay_opt_states_reset == C.LR_DECAY_OPT_STATES_RESET_INITIAL:
                    logger.info("Loading initial optimizer states")
                    self.model.load_optimizer_states(os.path.join(self.model.output_dir, C.OPT_STATES_INITIAL))
                elif lr_decay_opt_states_reset == C.LR_DECAY_OPT_STATES_RESET_BEST:
                    logger.info("Loading optimizer states from best checkpoint: %d",
                                self.state.best_checkpoint)
                    self.model.load_optimizer_states(os.path.join(self.model.output_dir, C.OPT_STATES_BEST))

    @property
    def best_params_fname(self) -> str:
        return os.path.join(self.model.output_dir, C.PARAMS_BEST_NAME)

    @property
    def current_params_fname(self) -> str:
        return os.path.join(self.model.output_dir, C.PARAMS_NAME % self.state.checkpoint)

    @property
    def metrics_fname(self) -> str:
        return os.path.join(self.model.output_dir, C.METRICS_NAME)

    @property
    def training_state_dirname(self) -> str:
        return os.path.join(self.model.output_dir, C.TRAINING_STATE_DIRNAME)

    @staticmethod
    def _create_eval_metric(metric_name: str) -> mx.metric.EvalMetric:
        """
        Creates an EvalMetric given a metric names.
        """
        # output_names refers to the list of outputs this metric should use to update itself, e.g. the softmax output
        if metric_name == C.ACCURACY:
            return utils.Accuracy(ignore_label=C.PAD_ID, output_names=[C.SOFTMAX_OUTPUT_NAME], label_names=[C.TARGET_LABEL_NAME])
        elif metric_name == C.PERPLEXITY:
            return mx.metric.Perplexity(ignore_label=C.PAD_ID, output_names=[C.SOFTMAX_OUTPUT_NAME], label_names=[C.TARGET_LABEL_NAME], name=C.PERPLEXITY)
        elif metric_name == C.LENRATIO_MSE:
            return loss.LengthRatioMSEMetric(name=C.LENRATIO_MSE,
                                  output_names=[C.LENRATIO_OUTPUT_NAME], label_names=[C.LENRATIO_LABEL_OUTPUT_NAME])
        else:
            raise ValueError("unknown metric name")

    @staticmethod
    def _create_eval_metric_composite(metric_names: List[str]) -> mx.metric.CompositeEvalMetric:
        """
        Creates a composite EvalMetric given a list of metric names.
        """
        metrics = [EarlyStoppingTrainer._create_eval_metric(metric_name) for metric_name in metric_names]
        return mx.metric.create(metrics)

    def _create_metrics(self, metrics: List[str], optimizer: mx.optimizer.Optimizer,
                        loss: loss.Loss) -> Tuple[mx.metric.EvalMetric,
                                                  mx.metric.EvalMetric,
                                                  Optional[mx.metric.EvalMetric]]:
        metric_train = self._create_eval_metric_composite(metrics)
        metric_val = self._create_eval_metric_composite(metrics)
        # If optimizer requires it, track loss as metric
        if isinstance(optimizer, SockeyeOptimizer):
            if optimizer.request_optimized_metric:
                metric_loss = self._create_eval_metric(self.state.early_stopping_metric)
            else:
                metric_loss = loss.create_metric()
        else:
            metric_loss = None
        return metric_train, metric_val, metric_loss

    def _update_best_params_link(self):
        """
        Updates the params.best link to the latest best parameter file.
        """
        best_params_path = self.best_params_fname
        actual_best_params_fname = C.PARAMS_NAME % self.state.best_checkpoint
        if os.path.lexists(best_params_path):
            os.remove(best_params_path)
        os.symlink(actual_best_params_fname, best_params_path)

    def _update_best_optimizer_states(self, lr_decay_opt_states_reset: str):
        if lr_decay_opt_states_reset == C.LR_DECAY_OPT_STATES_RESET_BEST:
            self.model.save_optimizer_states(os.path.join(self.model.output_dir, C.OPT_STATES_BEST))

    def _save_initial_optimizer_states(self, lr_decay_opt_states_reset: str):
        if lr_decay_opt_states_reset == C.LR_DECAY_OPT_STATES_RESET_INITIAL:
            self.model.save_optimizer_states(os.path.join(self.model.output_dir, C.OPT_STATES_INITIAL))

    def _check_args(self,
                    metrics: List[str],
                    early_stopping_metric: str,
                    lr_decay_opt_states_reset: str,
                    lr_decay_param_reset: bool,
                    cp_decoder: Optional[checkpoint_decoder.CheckpointDecoder] = None):
        """
        Helper function that checks various configuration compatibilities.
        """
        utils.check_condition(len(metrics) > 0, "At least one metric must be provided.")
        for metric in metrics:
            utils.check_condition(metric in C.METRICS, "Unknown metric to track during training: %s" % metric)

        if 'dist' in self.optimizer_config.kvstore:
            # In distributed training the optimizer will run remotely. For eve we however need to pass information about
            # the loss, which is not possible anymore by means of accessing self.module._curr_module._optimizer.
            utils.check_condition(self.optimizer_config.name != C.OPTIMIZER_EVE,
                                  "Eve optimizer not supported with distributed training.")
            utils.check_condition(
                not issubclass(type(self.optimizer_config.lr_scheduler),
                               lr_scheduler.AdaptiveLearningRateScheduler),
                "Adaptive learning rate schedulers not supported with a dist kvstore. "
                "Try a fixed schedule such as %s." % C.LR_SCHEDULER_FIXED_RATE_INV_SQRT_T)
            utils.check_condition(not lr_decay_param_reset, "Parameter reset when the learning rate decays not "
                                                            "supported with distributed training.")
            utils.check_condition(lr_decay_opt_states_reset == C.LR_DECAY_OPT_STATES_RESET_OFF,
                                  "Optimizer state reset when the learning rate decays "
                                  "not supported with distributed training.")

        utils.check_condition(self.optimizer_config.gradient_clipping_type in C.GRADIENT_CLIPPING_TYPES,
                              "Unknown gradient clipping type %s" % self.optimizer_config.gradient_clipping_type)

        utils.check_condition(early_stopping_metric in C.METRICS,
                              "Unsupported early-stopping metric: %s" % early_stopping_metric)
        if early_stopping_metric in C.METRICS_REQUIRING_DECODER:
            utils.check_condition(cp_decoder is not None, "%s requires CheckpointDecoder" % early_stopping_metric)

    def _save_params(self):
        """
        Saves model parameters at current checkpoint and optionally cleans up older parameter files to save disk space.
        """
        self.model.save_params_to_file(self.current_params_fname)
        utils.cleanup_params_files(self.model.output_dir, self.max_params_files_to_keep, self.state.checkpoint,
                                   self.state.best_checkpoint, self.keep_initializations)

    def _save_training_state(self, train_iter: data_io.BaseParallelSampleIter):
        """
        Saves current training state.
        """
        # Create temporary directory for storing the state of the optimization process
        training_state_dirname = os.path.join(self.model.output_dir, C.TRAINING_STATE_TEMP_DIRNAME)
        if not os.path.exists(training_state_dirname):
            os.mkdir(training_state_dirname)

        # (1) Parameters: link current file
        params_base_fname = C.PARAMS_NAME % self.state.checkpoint
        params_file = os.path.join(training_state_dirname, C.TRAINING_STATE_PARAMS_NAME)
        if os.path.exists(params_file):
            os.unlink(params_file)
        os.symlink(os.path.join("..", params_base_fname), params_file)

        # (2) Optimizer states
        opt_state_fname = os.path.join(training_state_dirname, C.OPT_STATES_LAST)
        self.model.save_optimizer_states(opt_state_fname)

        # (3) Data iterator
        train_iter.save_state(os.path.join(training_state_dirname, C.BUCKET_ITER_STATE_NAME))

        # (4) Random generators
        # RNG states: python's random and np.random provide functions for
        # storing the state, mxnet does not, but inside our code mxnet's RNG is
        # not used AFAIK
        with open(os.path.join(training_state_dirname, C.RNG_STATE_NAME), "wb") as fp:
            pickle.dump(random.getstate(), fp)
            pickle.dump(np.random.get_state(), fp)

        # (5) Training state
        self.state.save(os.path.join(training_state_dirname, C.TRAINING_STATE_NAME))

        # (6) Learning rate scheduler
        with open(os.path.join(training_state_dirname, C.SCHEDULER_STATE_NAME), "wb") as fp:
            pickle.dump(self.optimizer_config.lr_scheduler, fp)

        # First we rename the existing directory to minimize the risk of state
        # loss if the process is aborted during deletion (which will be slower
        # than directory renaming)
        delete_training_state_dirname = os.path.join(self.model.output_dir, C.TRAINING_STATE_TEMP_DELETENAME)
        if os.path.exists(self.training_state_dirname):
            os.rename(self.training_state_dirname, delete_training_state_dirname)
        os.rename(training_state_dirname, self.training_state_dirname)
        if os.path.exists(delete_training_state_dirname):
            shutil.rmtree(delete_training_state_dirname)

    def _load_training_state(self, train_iter: data_io.BaseParallelSampleIter):
        """
        Loads the full training state from disk.

        :param train_iter: training data iterator.
        """
        # (1) Parameters
        params_fname = os.path.join(self.training_state_dirname, C.TRAINING_STATE_PARAMS_NAME)
        self.model.load_params_from_file(params_fname)

        # (2) Optimizer states
        opt_state_fname = os.path.join(self.training_state_dirname, C.OPT_STATES_LAST)
        self.model.load_optimizer_states(opt_state_fname)

        # (3) Data Iterator
        train_iter.load_state(os.path.join(self.training_state_dirname, C.BUCKET_ITER_STATE_NAME))

        # (4) Random generators
        # RNG states: python's random and np.random provide functions for
        # storing the state, mxnet does not, but inside our code mxnet's RNG is
        # not used AFAIK
        with open(os.path.join(self.training_state_dirname, C.RNG_STATE_NAME), "rb") as fp:
            random.setstate(pickle.load(fp))
            np.random.set_state(pickle.load(fp))

        # (5) Training state
        self.state = TrainState.load(os.path.join(self.training_state_dirname, C.TRAINING_STATE_NAME))

        # (6) Learning rate scheduler
        with open(os.path.join(self.training_state_dirname, C.SCHEDULER_STATE_NAME), "rb") as fp:
            self.optimizer_config.set_lr_scheduler(pickle.load(fp))
        # initialize optimizer again
        self._initialize_optimizer()


class TensorboardLogger:
    """
    Thin wrapper for MXBoard API to log training events.
    Flushes logging events to disk every 60 seconds.

    :param logdir: Directory to write Tensorboard event files to.
    :param source_vocab: Optional source vocabulary to log source embeddings.
    :param target_vocab: Optional target vocabulary to log target and output embeddings.
    """

    def __init__(self,
                 logdir: str,
                 source_vocab: Optional[vocab.Vocab] = None,
                 target_vocab: Optional[vocab.Vocab] = None) -> None:
        self.logdir = logdir
        self.source_labels = vocab.get_ordered_tokens_from_vocab(source_vocab) if source_vocab is not None else None
        self.target_labels = vocab.get_ordered_tokens_from_vocab(target_vocab) if target_vocab is not None else None
        try:
            import mxboard
            logger.info("Logging training events for Tensorboard at '%s'", self.logdir)
            self.sw = mxboard.SummaryWriter(logdir=self.logdir, flush_secs=60, verbose=False)
        except ImportError:
            logger.info("mxboard not found. Consider 'pip install mxboard' to log events to Tensorboard.")
            self.sw = None

    def log_metrics(self, metrics: Dict[str, Union[float, int, mx.nd.NDArray]], checkpoint: int):
        if self.sw is None:
            return

        for name, value in metrics.items():
            if isinstance(value, mx.nd.NDArray):
                # TODO: switch to mx.ndarray.contrib.isfinite after upgrade to MxNet 1.4.*
                if utils.isfinite(value).astype('int32').sum().asscalar() == value.size:
                    self.sw.add_histogram(tag=name, values=value, bins=100, global_step=checkpoint)
                else:
                    logger.warning("Not adding the histogram of %s to tensorboard because some of its values are not finite.")
            else:
                self.sw.add_scalar(tag=name, value=value, global_step=checkpoint)

    def log_graph(self, symbol: mx.sym.Symbol):
        if self.sw is None:
            return
        self.sw.add_graph(symbol)

    def log_source_embedding(self, embedding: mx.nd.NDArray, checkpoint: int):
        if self.sw is None or self.source_labels is None:
            return
        self.sw.add_embedding(tag="source", embedding=embedding, labels=self.source_labels, global_step=checkpoint)

    def log_target_embedding(self, embedding: mx.nd.NDArray, checkpoint: int):
        if self.sw is None or self.target_labels is None:
            return
        self.sw.add_embedding(tag="target", embedding=embedding, labels=self.target_labels, global_step=checkpoint)

    def log_output_embedding(self, embedding: mx.nd.NDArray, checkpoint: int):
        if self.sw is None or self.target_labels is None:
            return
        self.sw.add_embedding(tag="output", embedding=embedding, labels=self.target_labels, global_step=checkpoint)


class Speedometer:
    """
    Custom Speedometer to log samples and words per second.
    """

    def __init__(self, frequency: int = 50, auto_reset: bool = True) -> None:
        self.frequency = frequency
        self.init = False
        self.tic = 0.0
        self.last_count = 0
        self.auto_reset = auto_reset
        self.samples = 0
        self.tokens = 0
        self.msg = 'Epoch[%d] Batch [%d]\tSpeed: %.2f samples/sec %.2f tokens/sec %.2f updates/sec'

    def __call__(self, epoch: int, batches: int, updates: int, samples: int,
                 tokens: int, metric: Optional[mx.metric.EvalMetric]):
        count = batches
        if self.last_count > count:
            self.init = False
        self.last_count = count
        self.samples += samples
        self.tokens += tokens

        if self.init:
            if count % self.frequency == 0:
                toc = (time.time() - self.tic)
                update_interval = batches / updates
                updates_per_sec = self.frequency / update_interval / toc
                samples_per_sec = self.samples / toc
                tokens_per_sec = self.tokens / toc
                self.samples = 0
                self.tokens = 0

                if metric is not None:
                    name_value = metric.get_name_value()
                    if self.auto_reset:
                        metric.reset()
                    logger.info(self.msg + '\t%s=%f' * len(name_value),
                                epoch, count, samples_per_sec, tokens_per_sec, updates_per_sec, *sum(name_value, ()))
                else:
                    logger.info(self.msg, epoch, count, samples_per_sec)

                self.tic = time.time()
        else:
            self.init = True
            self.tic = time.time()


class DecoderProcessManager(object):
    """
    Thin wrapper around a CheckpointDecoder instance to start non-blocking decodes and collect the results.

    :param output_folder: Folder where decoder outputs are written to.
    :param decoder: CheckpointDecoder instance.
    """

    def __init__(self,
                 output_folder: str,
                 decoder: checkpoint_decoder.CheckpointDecoder) -> None:
        self.output_folder = output_folder
        self.decoder = decoder
        self.ctx = mp_utils.get_context()  # type: ignore
        self.decoder_metric_queue = self.ctx.Queue()
        self.decoder_process = None  # type: Optional[multiprocessing.Process]
        self._any_process_died = False
        self._results_pending = False

    def start_decoder(self, checkpoint: int):
        """
        Starts a new CheckpointDecoder process and returns. No other process may exist.

        :param checkpoint: The checkpoint to decode.
        """
        assert self.decoder_process is None
        output_name = os.path.join(self.output_folder, C.DECODE_OUT_NAME % checkpoint)
        self.decoder_process = self.ctx.Process(target=_decode_and_evaluate,
                                                args=(self.decoder, checkpoint, output_name, self.decoder_metric_queue))
        self.decoder_process.name = 'Decoder-%d' % checkpoint
        logger.info("Starting process: %s", self.decoder_process.name)
        self.decoder_process.start()
        self._results_pending = True

    def collect_results(self) -> Optional[Tuple[int, Dict[str, float]]]:
        """
        Returns the decoded checkpoint and the decoder metrics or None if the queue is empty.
        """
        self.wait_to_finish()
        if self.decoder_metric_queue.empty():
            if self._results_pending:
                self._any_process_died = True
            self._results_pending = False
            return None
        decoded_checkpoint, decoder_metrics = self.decoder_metric_queue.get()
        assert self.decoder_metric_queue.empty()
        self._results_pending = False
        logger.info("Decoder-%d finished: %s", decoded_checkpoint, decoder_metrics)
        return decoded_checkpoint, decoder_metrics

    def wait_to_finish(self):
        if self.decoder_process is None:
            return
        if not self.decoder_process.is_alive():
            self.decoder_process = None
            return
        name = self.decoder_process.name
        logger.warning("Waiting for process %s to finish.", name)
        wait_start = time.time()
        self.decoder_process.join()
        self.decoder_process = None
        wait_time = int(time.time() - wait_start)
        logger.warning("Had to wait %d seconds for the Checkpoint %s to finish. Consider increasing the "
                       "checkpoint interval (updates between checkpoints, see %s) or reducing the size of the "
                       "validation samples that are decoded (see %s)." % (wait_time, name,
                                                                          C.TRAIN_ARGS_CHECKPOINT_INTERVAL,
                                                                          C.TRAIN_ARGS_MONITOR_BLEU))

    @property
    def any_process_died(self):
        """ Returns true if any decoder process exited and did not provide a result. """
        return self._any_process_died

    def update_process_died_status(self):
        """ Update the flag indicating whether any process exited and did not provide a result. """

        # There is a result pending, the process is no longer alive, yet there is no result in the queue
        # This means the decoder process has not succesfully produced metrics
        queue_should_hold_result = self._results_pending and self.decoder_process is not None and not self.decoder_process.is_alive()
        if queue_should_hold_result and self.decoder_metric_queue.empty():
            self._any_process_died = True


def _decode_and_evaluate(decoder: checkpoint_decoder.CheckpointDecoder,
                         checkpoint: int,
                         output_name: str,
                         queue: multiprocessing.Queue):
    """
    Decodes and evaluates using given checkpoint_decoder and puts result in the queue,
    indexed by the checkpoint.
    """
    metrics = decoder.decode_and_evaluate(checkpoint, output_name)
    queue.put((checkpoint, metrics))<|MERGE_RESOLUTION|>--- conflicted
+++ resolved
@@ -505,15 +505,9 @@
     Stores the state an EarlyStoppingTrainer instance.
     """
 
-<<<<<<< HEAD
-    __slots__ = ['num_not_improved', 'epoch', 'checkpoint', 'best_checkpoint',
+    __slots__ = ['num_not_improved', 'epoch', 'checkpoint', 'best_checkpoint', 'batches',
                  'updates', 'samples', 'gradient_norm', 'gradients', 'metrics', 'start_tic', '_tic_last_time_elapsed',
                  '_time_elapsed', 'early_stopping_metric', 'best_metric', 'best_checkpoint', 'converged', 'diverged']
-=======
-    __slots__ = ['num_not_improved', 'epoch', 'checkpoint', 'best_checkpoint', 'batches',
-                 'updates', 'samples', 'gradient_norm', 'gradients', 'metrics', 'start_tic',
-                 'early_stopping_metric', 'best_metric', 'best_checkpoint', 'converged', 'diverged']
->>>>>>> cfdc9a16
 
     def __init__(self, early_stopping_metric: str) -> None:
         self.num_not_improved = 0
