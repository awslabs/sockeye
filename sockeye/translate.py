# Copyright 2017 Amazon.com, Inc. or its affiliates. All Rights Reserved.
#
# Licensed under the Apache License, Version 2.0 (the "License"). You may not
# use this file except in compliance with the License. A copy of the License
# is located at
#
#     http://aws.amazon.com/apache2.0/
#
# or in the "license" file accompanying this file. This file is distributed on
# an "AS IS" BASIS, WITHOUT WARRANTIES OR CONDITIONS OF ANY KIND, either
# express or implied. See the License for the specific language governing
# permissions and limitations under the License.

"""
Translation CLI.
"""
import itertools
import argparse
import sys
import time
from math import ceil
from contextlib import ExitStack
from typing import Optional, Iterable, Tuple

import mxnet as mx

import sockeye
import sockeye.arguments as arguments
import sockeye.constants as C
import sockeye.data_io
import sockeye.inference
from sockeye.lexicon import TopKLexicon
import sockeye.output_handler
from sockeye.log import setup_main_logger
from sockeye.utils import acquire_gpus, get_num_gpus, log_basic_info
from sockeye.utils import check_condition, grouper


logger = setup_main_logger(__name__, file_logging=False)


def main():
    params = argparse.ArgumentParser(description='Translate CLI')
    arguments.add_translate_cli_args(params)
    args = params.parse_args()

    if args.output is not None:
        global logger
        logger = setup_main_logger(__name__, file_logging=True, path="%s.%s" % (args.output, C.LOG_NAME))

    if args.checkpoints is not None:
        check_condition(len(args.checkpoints) == len(args.models), "must provide checkpoints for each model")

    log_basic_info(args)

    output_handler = sockeye.output_handler.get_output_handler(args.output_type,
                                                               args.output,
                                                               args.sure_align_threshold)

    with ExitStack() as exit_stack:
        context = _setup_context(args, exit_stack)

        bucket_source_width, bucket_target_width = args.bucket_width
        models, vocab_source, vocab_target = sockeye.inference.load_models(
            context,
            args.max_input_len,
            args.beam_size,
            args.batch_size,
            args.models,
            args.checkpoints,
            args.softmax_temperature,
            args.max_output_length_num_stds)
        restrict_lexicon = None # type: TopKLexicon
        if args.restrict_vocab_lexicon:
            restrict_lexicon = TopKLexicon(vocab_source, vocab_target)
            restrict_lexicon.load(args.restrict_vocab_lexicon)
        translator = sockeye.inference.Translator(context,
                                                  args.ensemble_mode,
                                                  bucket_source_width,
                                                  bucket_target_width,
                                                  sockeye.inference.LengthPenalty(args.length_penalty_alpha,
                                                                                  args.length_penalty_beta),
                                                  models,
                                                  vocab_source,
                                                  vocab_target,
                                                  restrict_lexicon)

        logger.info("Using batches of size %d", args.batch_size)
        read_and_translate(translator, output_handler, args.chunk_size, args.input)


def read_and_translate(translator: sockeye.inference.Translator, output_handler: sockeye.output_handler.OutputHandler,
                       chunk_size: int, source: Optional[str] = None) -> None:
    """
    Reads from either a file or stdin and translates each line, calling the output_handler with the result.

    :param output_handler: Handler that will write output to a stream.
    :param translator: Translator that will translate each line of input.
    :param chunk_size: The size of the portion to read at a time from the input.
    :param source: Path to file which will be translated line-by-line if included, if none use stdin.
    """
    source_data = sys.stdin if source is None else sockeye.data_io.smart_open(source)

    logger.info("Translating...")

    total_time, total_lines = 0.0, 0
    for chunk in grouper(source_data, chunk_size):
<<<<<<< HEAD
        chunk_time = translate(output_handler, chunk, translator)
        total_lines += len(chunk)
=======
        chunk_time = translate(output_handler, chunk, translator, total_lines)
        total_lines += len(chunk) 
>>>>>>> 2dcafc2f
        total_time += chunk_time

    if total_lines != 0:
        logger.info("Processed %d lines in %d batches. Total time: %.4f, sec/sent: %.4f, sent/sec: %.4f",
                    total_lines, ceil(total_lines / translator.batch_size), total_time,
                    total_time / total_lines, total_lines / total_time)
    else:
        logger.info("Processed 0 lines.")


def translate(output_handler: sockeye.output_handler.OutputHandler, source_data: Iterable[str],
                    translator: sockeye.inference.Translator, chunk_id: int = 0) -> float:
    """
    Translates each line from source_data, calling output handler after translating a batch.

    :param output_handler: A handler that will be called once with the output of each translation.
    :param source_data: A enumerable list of source sentences that will be translated.
    :param translator: The translator that will be used for each line of input.
    :param chunk_id: Global id of the chunk.
    :return: Total time taken.
    """

    tic = time.time()
    trans_inputs = [translator.make_input(i, line) for i, line in enumerate(source_data, chunk_id + 1)]
    trans_outputs = translator.translate(trans_inputs)
    total_time = time.time() - tic
    batch_time = total_time / len(trans_inputs)
    for trans_input, trans_output in zip(trans_inputs, trans_outputs):
        output_handler.handle(trans_input, trans_output, batch_time)
    return total_time


def _setup_context(args, exit_stack):
    if args.use_cpu:
        context = mx.cpu()
    else:
        num_gpus = get_num_gpus()
        check_condition(num_gpus >= 1,
                        "No GPUs found, consider running on the CPU with --use-cpu "
                        "(note: check depends on nvidia-smi and this could also mean that the nvidia-smi "
                        "binary isn't on the path).")
        check_condition(len(args.device_ids) == 1, "cannot run on multiple devices for now")
        gpu_id = args.device_ids[0]
        if args.disable_device_locking:
            # without locking and a negative device id we just take the first device
            gpu_id = 0
        else:
            if gpu_id < 0:
                # get a single (!) gpu id automatically:
                gpu_ids = exit_stack.enter_context(acquire_gpus([-1], lock_dir=args.lock_dir))
                gpu_id = gpu_ids[0]
        context = mx.gpu(gpu_id)
    return context


if __name__ == '__main__':
    main()<|MERGE_RESOLUTION|>--- conflicted
+++ resolved
@@ -105,13 +105,8 @@
 
     total_time, total_lines = 0.0, 0
     for chunk in grouper(source_data, chunk_size):
-<<<<<<< HEAD
-        chunk_time = translate(output_handler, chunk, translator)
+        chunk_time = translate(output_handler, chunk, translator, total_lines)
         total_lines += len(chunk)
-=======
-        chunk_time = translate(output_handler, chunk, translator, total_lines)
-        total_lines += len(chunk) 
->>>>>>> 2dcafc2f
         total_time += chunk_time
 
     if total_lines != 0:
