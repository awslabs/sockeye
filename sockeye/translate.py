# Copyright 2017 Amazon.com, Inc. or its affiliates. All Rights Reserved.
#
# Licensed under the Apache License, Version 2.0 (the "License"). You may not
# use this file except in compliance with the License. A copy of the License
# is located at
#
#     http://aws.amazon.com/apache2.0/
#
# or in the "license" file accompanying this file. This file is distributed on
# an "AS IS" BASIS, WITHOUT WARRANTIES OR CONDITIONS OF ANY KIND, either
# express or implied. See the License for the specific language governing
# permissions and limitations under the License.

"""
Translation CLI.
"""
import argparse
import sys
import time
from contextlib import ExitStack
from typing import Generator, Optional, List

import mxnet as mx
from math import ceil

from sockeye.lexicon import TopKLexicon
from sockeye.log import setup_main_logger
from sockeye.output_handler import get_output_handler, OutputHandler
from sockeye.utils import acquire_gpus, get_num_gpus, log_basic_info, check_condition, grouper
from . import arguments
from . import constants as C
from . import data_io
from . import inference
from . import lexical_constraints

logger = setup_main_logger(__name__, file_logging=False)


def main():
    params = argparse.ArgumentParser(description='Translate CLI')
    arguments.add_translate_cli_args(params)
    args = params.parse_args()

    if args.output is not None:
        global logger
        logger = setup_main_logger(__name__,
                                   console=not args.quiet,
                                   file_logging=True,
                                   path="%s.%s" % (args.output, C.LOG_NAME))

    if args.checkpoints is not None:
        check_condition(len(args.checkpoints) == len(args.models), "must provide checkpoints for each model")

    if args.beam_search_stop == C.BEAM_SEARCH_STOP_FIRST:
        check_condition(args.batch_size == 1,
                        "Early stopping (--beam-search-stop %s) not supported with batching" % (C.BEAM_SEARCH_STOP_FIRST))

    log_basic_info(args)

    lexical_constraints.BANK_ADJUSTMENT = args.bank_adjustment
    output_handler = get_output_handler(args.output_type,
                                        args.output,
                                        args.sure_align_threshold)

    with ExitStack() as exit_stack:
        context = _setup_context(args, exit_stack)

        models, source_vocabs, target_vocab = inference.load_models(
            context=context,
            max_input_len=args.max_input_len,
            beam_size=args.beam_size,
            batch_size=args.batch_size,
            model_folders=args.models,
            checkpoints=args.checkpoints,
            softmax_temperature=args.softmax_temperature,
            max_output_length_num_stds=args.max_output_length_num_stds,
            decoder_return_logit_inputs=args.restrict_lexicon is not None,
            cache_output_layer_w_b=args.restrict_lexicon is not None)
        restrict_lexicon = None  # type: Optional[TopKLexicon]
        if args.restrict_lexicon:
            restrict_lexicon = TopKLexicon(source_vocabs[0], target_vocab)
            restrict_lexicon.load(args.restrict_lexicon, k=args.restrict_lexicon_topk)
        store_beam = args.output_type == C.OUTPUT_HANDLER_BEAM_STORE
        translator = inference.Translator(context=context,
                                          ensemble_mode=args.ensemble_mode,
                                          bucket_source_width=args.bucket_width,
                                          length_penalty=inference.LengthPenalty(args.length_penalty_alpha,
                                                                                 args.length_penalty_beta),
<<<<<<< HEAD
                                          coverage_penalty=inference.CoveragePenalty(args.coverage_penalty_beta),
                                          beam_prune=args.beam_prune,
                                          stop_criterium=args.beam_stop,
=======
                                          beam_prune=args.beam_prune,
                                          beam_search_stop=args.beam_search_stop,
>>>>>>> 3c1a8c5f
                                          models=models,
                                          source_vocabs=source_vocabs,
                                          target_vocab=target_vocab,
                                          restrict_lexicon=restrict_lexicon,
                                          store_beam=store_beam,
                                          strip_unknown_words=args.strip_unknown_words)
        read_and_translate(translator=translator,
                           output_handler=output_handler,
                           chunk_size=args.chunk_size,
                           inp=args.input,
                           inp_factors=args.input_factors,
                           json_input=args.json_input)


def make_inputs(inp: Optional[str],
                translator: inference.Translator,
                json_input: bool,
                inp_factors: Optional[List[str]] = None) -> Generator[inference.TranslatorInput, None, None]:
    """
    Generates TranslatorInput instances from input. If input is None, reads from stdin. If num_input_factors > 1,
    the function will look for factors attached to each token, separated by '|'.
    If source is not None, reads from the source file. If num_source_factors > 1, num_source_factors source factor
    filenames are required.

    :param inp: The source file (possibly None).
    :param translator: Translator that will translate each line of input.
    :param json_input: Whether the input is in json format.
    :param inp_factors: Source factor files.
    :return: TranslatorInput objects.
    """
    if inp is None:
        check_condition(inp_factors is None, "Translating from STDIN, not expecting any factor files.")
        for sentence_id, line in enumerate(sys.stdin, 1):
            if json_input:
                yield inference.make_input_from_json_string(sentence_id=sentence_id, json_string=line)
            else:
                yield inference.make_input_from_factored_string(sentence_id=sentence_id,
                                                                factored_string=line,
                                                                translator=translator)
    else:
        inp_factors = [] if inp_factors is None else inp_factors
        inputs = [inp] + inp_factors
        check_condition(translator.num_source_factors == len(inputs),
                        "Model(s) require %d factors, but %d given (through --input and --input-factors)." % (
                            translator.num_source_factors, len(inputs)))
        with ExitStack() as exit_stack:
            streams = [exit_stack.enter_context(data_io.smart_open(i)) for i in inputs]
            for sentence_id, inputs in enumerate(zip(*streams), 1):
                if json_input:
                    yield inference.make_input_from_json_string(sentence_id=sentence_id, json_string=inputs[0])
                else:
                    yield inference.make_input_from_multiple_strings(sentence_id=sentence_id, strings=list(inputs))


def read_and_translate(translator: inference.Translator,
                       output_handler: OutputHandler,
                       chunk_size: Optional[int],
                       inp: Optional[str] = None,
                       inp_factors: Optional[List[str]] = None,
                       json_input: bool = False) -> None:
    """
    Reads from either a file or stdin and translates each line, calling the output_handler with the result.

    :param output_handler: Handler that will write output to a stream.
    :param translator: Translator that will translate each line of input.
    :param chunk_size: The size of the portion to read at a time from the input.
    :param inp: Optional path to file which will be translated line-by-line if included, if none use stdin.
    :param inp_factors: Optional list of paths to files that contain source factors.
    :param json_input: Whether the input is in json format.
    """
    batch_size = translator.batch_size
    if chunk_size is None:
        if translator.batch_size == 1:
            # No batching, therefore there is not need to read segments in chunks.
            chunk_size = C.CHUNK_SIZE_NO_BATCHING
        else:
            # Get a constant number of batches per call to Translator.translate.
            chunk_size = C.CHUNK_SIZE_PER_BATCH_SEGMENT * translator.batch_size
    else:
        if chunk_size < translator.batch_size:
            logger.warning("You specified a chunk size (%d) smaller than the batch size (%d). This will lead to "
                           "a reduction in translation speed. Consider choosing a larger chunk size." % (chunk_size,
                                                                                                         batch_size))

    logger.info("Translating...")

    total_time, total_lines = 0.0, 0
    for chunk in grouper(make_inputs(inp, translator, json_input, inp_factors), size=chunk_size):
        chunk_time = translate(output_handler, chunk, translator)
        total_lines += len(chunk)
        total_time += chunk_time

    if total_lines != 0:
        logger.info("Processed %d lines in %d batches. Total time: %.4f, sec/sent: %.4f, sent/sec: %.4f",
                    total_lines, ceil(total_lines / batch_size), total_time,
                    total_time / total_lines, total_lines / total_time)
    else:
        logger.info("Processed 0 lines.")


def translate(output_handler: OutputHandler,
              trans_inputs: List[inference.TranslatorInput],
              translator: inference.Translator) -> float:
    """
    Translates each line from source_data, calling output handler after translating a batch.

    :param output_handler: A handler that will be called once with the output of each translation.
    :param trans_inputs: A enumerable list of translator inputs.
    :param translator: The translator that will be used for each line of input.
    :return: Total time taken.
    """
    tic = time.time()
    trans_outputs = translator.translate(trans_inputs)
    total_time = time.time() - tic
    batch_time = total_time / len(trans_inputs)
    for trans_input, trans_output in zip(trans_inputs, trans_outputs):
        output_handler.handle(trans_input, trans_output, batch_time)
    return total_time


def _setup_context(args, exit_stack):
    if args.use_cpu:
        context = mx.cpu()
    else:
        num_gpus = get_num_gpus()
        check_condition(num_gpus >= 1,
                        "No GPUs found, consider running on the CPU with --use-cpu "
                        "(note: check depends on nvidia-smi and this could also mean that the nvidia-smi "
                        "binary isn't on the path).")
        check_condition(len(args.device_ids) == 1, "cannot run on multiple devices for now")
        gpu_id = args.device_ids[0]
        if args.disable_device_locking:
            if gpu_id < 0:
                # without locking and a negative device id we just take the first device
                gpu_id = 0
        else:
            gpu_ids = exit_stack.enter_context(acquire_gpus([gpu_id], lock_dir=args.lock_dir))
            gpu_id = gpu_ids[0]

        context = mx.gpu(gpu_id)
    return context


if __name__ == '__main__':
    main()<|MERGE_RESOLUTION|>--- conflicted
+++ resolved
@@ -57,7 +57,6 @@
 
     log_basic_info(args)
 
-    lexical_constraints.BANK_ADJUSTMENT = args.bank_adjustment
     output_handler = get_output_handler(args.output_type,
                                         args.output,
                                         args.sure_align_threshold)
@@ -86,14 +85,8 @@
                                           bucket_source_width=args.bucket_width,
                                           length_penalty=inference.LengthPenalty(args.length_penalty_alpha,
                                                                                  args.length_penalty_beta),
-<<<<<<< HEAD
-                                          coverage_penalty=inference.CoveragePenalty(args.coverage_penalty_beta),
-                                          beam_prune=args.beam_prune,
-                                          stop_criterium=args.beam_stop,
-=======
                                           beam_prune=args.beam_prune,
                                           beam_search_stop=args.beam_search_stop,
->>>>>>> 3c1a8c5f
                                           models=models,
                                           source_vocabs=source_vocabs,
                                           target_vocab=target_vocab,
