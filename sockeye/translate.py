--- conflicted
+++ resolved
@@ -75,20 +75,13 @@
                                     exit_stack=exit_stack)[0]
         logger.info("Translate Device: %s", context)
 
-<<<<<<< HEAD
         models, source_vocabs, target_vocab = load_models(context=context,
                                                           model_folders=args.models,
                                                           checkpoints=args.checkpoints,
                                                           dtype=args.dtype,
-                                                          hybridize=True)
-=======
-        models, source_vocabs, target_vocab = inference.load_models(
-            context=context,
-            model_folders=args.models,
-            checkpoints=args.checkpoints,
-            dtype=args.dtype,
-            inference_only=True)
->>>>>>> 11a4ad46
+                                                          hybridize=True,
+                                                          inference_only=True)
+
 
         restrict_lexicon = None  # type: Optional[Union[TopKLexicon, Dict[str, TopKLexicon]]]
         if args.restrict_lexicon is not None:
