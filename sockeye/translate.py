--- conflicted
+++ resolved
@@ -14,13 +14,12 @@
 """
 Translation CLI.
 """
-import itertools
 import argparse
 import sys
 import time
 from math import ceil
 from contextlib import ExitStack
-from typing import Optional, Iterable, Tuple
+from typing import Optional, Iterable
 
 import mxnet as mx
 
@@ -71,7 +70,7 @@
             args.softmax_temperature,
             args.max_output_length_num_stds,
             decoder_return_logit_inputs=args.restrict_lexicon is not None,
-            cache_cls_w_b=args.restrict_lexicon is not None)
+            cache_output_layer_w_b=args.restrict_lexicon is not None)
         restrict_lexicon = None # type: TopKLexicon
         if args.restrict_lexicon:
             restrict_lexicon = TopKLexicon(vocab_source, vocab_target)
@@ -82,23 +81,10 @@
                                                   bucket_target_width,
                                                   sockeye.inference.LengthPenalty(args.length_penalty_alpha,
                                                                                   args.length_penalty_beta),
-<<<<<<< HEAD
                                                   models,
                                                   vocab_source,
                                                   vocab_target,
                                                   restrict_lexicon)
-
-        logger.info("Using batches of size %d", args.batch_size)
-=======
-                                                  *sockeye.inference.load_models(context,
-                                                                                 args.max_input_len,
-                                                                                 args.beam_size,
-                                                                                 args.batch_size,
-                                                                                 args.models,
-                                                                                 args.checkpoints,
-                                                                                 args.softmax_temperature,
-                                                                                 args.max_output_length_num_stds))
->>>>>>> d436ae83
         read_and_translate(translator, output_handler, args.chunk_size, args.input)
 
 
