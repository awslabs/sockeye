--- conflicted
+++ resolved
@@ -75,31 +75,14 @@
         if args.restrict_lexicon:
             restrict_lexicon = TopKLexicon(source_vocabs[0], target_vocab)
             restrict_lexicon.load(args.restrict_lexicon)
-<<<<<<< HEAD
-        translator = sockeye.inference.Translator(context,
-                                                  args.ensemble_mode,
-                                                  args.bucket_width,
-                                                  sockeye.inference.LengthPenalty(args.length_penalty_alpha,
-                                                                                  args.length_penalty_beta),
-                                                  sockeye.inference.CoveragePenalty(args.coverage_penalty_beta),
-
-                                                  args.beam_prune,
-                                                  args.stop,
-                                                  models,
-                                                  vocab_source,
-                                                  vocab_target,
-                                                  restrict_lexicon)
-        read_and_translate(translator, output_handler, args.chunk_size, args.input)
-
-
-def read_and_translate(translator: sockeye.inference.Translator, output_handler: sockeye.output_handler.OutputHandler,
-                       chunk_size: Optional[int], source: Optional[str] = None) -> None:
-=======
         translator = inference.Translator(context=context,
                                           ensemble_mode=args.ensemble_mode,
                                           bucket_source_width=args.bucket_width,
                                           length_penalty=inference.LengthPenalty(args.length_penalty_alpha,
                                                                                  args.length_penalty_beta),
+                                          coverage_penalty=inference.CoveragePenalty(args.coverage_penalty_beta),
+                                          beam_prune=args.beam_prune,
+                                          beam_search_stop=args.beam_search_stop,
                                           models=models,
                                           source_vocabs=source_vocabs,
                                           target_vocab=target_vocab,
@@ -156,7 +139,6 @@
                        inp: Optional[str] = None,
                        inp_factors: Optional[List[str]] = None,
                        json_input: bool = False) -> None:
->>>>>>> 94f8d366
     """
     Reads from either a file or stdin and translates each line, calling the output_handler with the result.
 
