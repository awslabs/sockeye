--- conflicted
+++ resolved
@@ -11,8 +11,5 @@
 # express or implied. See the License for the specific language governing
 # permissions and limitations under the License.
 
-<<<<<<< HEAD
-__version__ = '1.18.85'
-=======
-__version__ = '1.18.86'
->>>>>>> 7597f27a
+
+__version__ = '1.18.87'