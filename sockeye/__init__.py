--- conflicted
+++ resolved
@@ -11,8 +11,4 @@
 # express or implied. See the License for the specific language governing
 # permissions and limitations under the License.
 
-<<<<<<< HEAD
-__version__ = '2.3.10'
-=======
-__version__ = '2.3.9'
->>>>>>> f55f5abb
+__version__ = '2.3.10'