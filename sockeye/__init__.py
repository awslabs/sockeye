--- conflicted
+++ resolved
@@ -11,8 +11,4 @@
 # express or implied. See the License for the specific language governing
 # permissions and limitations under the License.
 
-<<<<<<< HEAD
-__version__ = '1.18.30'
-=======
-__version__ = '1.18.35'
->>>>>>> 3280f7b0
+__version__ = '1.18.35'