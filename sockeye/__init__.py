# Copyright 2017, 2018 Amazon.com, Inc. or its affiliates. All Rights Reserved.
#
# Licensed under the Apache License, Version 2.0 (the "License"). You may not
# use this file except in compliance with the License. A copy of the License
# is located at
#
#     http://aws.amazon.com/apache2.0/
#
# or in the "license" file accompanying this file. This file is distributed on
# an "AS IS" BASIS, WITHOUT WARRANTIES OR CONDITIONS OF ANY KIND, either
# express or implied. See the License for the specific language governing
# permissions and limitations under the License.

<<<<<<< HEAD
__version__ = '1.18.11'
=======
__version__ = '1.18.12'
>>>>>>> 0c500a42
<|MERGE_RESOLUTION|>--- conflicted
+++ resolved
@@ -11,8 +11,4 @@
 # express or implied. See the License for the specific language governing
 # permissions and limitations under the License.
 
-<<<<<<< HEAD
-__version__ = '1.18.11'
-=======
-__version__ = '1.18.12'
->>>>>>> 0c500a42
+__version__ = '1.18.13'