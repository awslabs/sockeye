--- conflicted
+++ resolved
@@ -11,9 +11,5 @@
 # express or implied. See the License for the specific language governing
 # permissions and limitations under the License.
 
-<<<<<<< HEAD
 
-__version__ = '1.18.87'
-=======
-__version__ = '1.18.89'
->>>>>>> 27b27f71
+__version__ = '1.18.90'