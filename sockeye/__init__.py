--- conflicted
+++ resolved
@@ -11,8 +11,4 @@
 # express or implied. See the License for the specific language governing
 # permissions and limitations under the License.
 
-<<<<<<< HEAD
-__version__ = '1.18.100'
-=======
-__version__ = '1.18.102'
->>>>>>> 7899b7f2
+__version__ = '1.18.103'