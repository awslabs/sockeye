--- conflicted
+++ resolved
@@ -98,11 +98,7 @@
 
     :param config: Model configuration.
     :param inference_only: Use the model only for inference, enabling optimizations.
-<<<<<<< HEAD
-    :param clamp_to_dtype: Avoid inf/-inf by clamping outputs to min/max finite values for their dtype.
-=======
     :param clamp_to_dtype: Avoid -inf/inf by clamping outputs to min/max finite values for their dtype.
->>>>>>> daafa6a0
     """
 
     def __init__(self,
@@ -681,11 +677,7 @@
     :param device: Torch device to load model to.
     :param checkpoint: Checkpoint to use. If none, uses best checkpoint.
     :param dtype: Optional data type (torch.dtype or str) to use. If None, will be inferred from stored model.
-<<<<<<< HEAD
-    :param clamp_to_dtype: Avoid inf/-inf by clamping outputs to min/max finite values for their dtype.
-=======
     :param clamp_to_dtype: Avoid -inf/inf by clamping outputs to min/max finite values for their dtype.
->>>>>>> daafa6a0
     :param inference_only: Use the model only for inference, enabling optimizations.
     :param train_decoder_only: Training will only update the decoder. Disable
            autograd for encoder and embeddings to save memory.
@@ -758,11 +750,7 @@
     :param model_folders: List of model folders to load models from.
     :param checkpoints: List of checkpoints to use for each model in model_folders. Use None to load best checkpoint.
     :param dtype: Optional data type (torch.dtype or str) to use. If None, will be inferred from stored model.
-<<<<<<< HEAD
-    :param clamp_to_dtype: Avoid inf/-inf by clamping outputs to min/max finite values for their dtype.
-=======
     :param clamp_to_dtype: Avoid -inf/inf by clamping outputs to min/max finite values for their dtype.
->>>>>>> daafa6a0
     :param inference_only: Use the model only for inference, enabling optimizations.
     :param train_decoder_only: Training will only update the decoder. Disable
            autograd for encoder and embeddings to save memory.
