--- conflicted
+++ resolved
@@ -15,12 +15,7 @@
 import time
 import logging
 import os
-<<<<<<< HEAD
-from typing import cast, Optional, Tuple, Union, List
-from collections import defaultdict
-=======
 from typing import cast, Dict, Optional, Tuple, Union, List
->>>>>>> 34c0960c
 
 import mxnet as mx
 from sockeye import __version__
@@ -454,12 +449,9 @@
                checkpoint: Optional[int] = None,
                hybridize: bool = True,
                inference_only: bool = False,
-<<<<<<< HEAD
-               for_disk_saving: bool = False) -> Tuple[SockeyeModel, List[vocab.Vocab], vocab.Vocab]:
-=======
+               for_disk_saving: bool = False,
                allow_missing: bool = False,
                set_grad_req_null: bool = True) -> Tuple[SockeyeModel, List[vocab.Vocab], vocab.Vocab]:
->>>>>>> 34c0960c
     """
     Load a model from model_folder.
 
@@ -469,15 +461,12 @@
     :param dtype: Optional data type to use. If None, will be inferred from stored model.
     :param hybridize: Whether to hybridize the loaded models. Default: true.
     :param inference_only: Use the model only for inference, enabling optimizations.
-<<<<<<< HEAD
     :param for_disk_saving: If the model is quantized, leave it in CPU-
            independent format.  This is only useful if you are quantizing the
            model to convert it from float32 to int8 then save to disk.  The
            model object loaded into RAM will produce incorrect results.
-=======
     :param allow_missing: Allow missing parameters in the loaded model.
     :param set_grad_req_null: Set grad_req to null for model parameters.
->>>>>>> 34c0960c
     :return: List of models, source vocabularies, target vocabulary.
     """
     source_vocabs = vocab.load_source_vocabs(model_folder)
@@ -537,11 +526,12 @@
                           ignore_extra=False,
                           cast_dtype=cast_dtype,
                           dtype_source=dtype_source)
-<<<<<<< HEAD
     
     params = model.collect_params()
-    for param in params.values():
-        param.grad_req = 'null'
+    if set_grad_req_null:
+        for param in params.values():
+            param.grad_req = 'null'
+    
     #float32 to int8.
     if quantizing:
         quantization.convert_weights_disk_format(params)
@@ -550,11 +540,6 @@
     #Disk format to CPU-dependent format.
     if model_config.dtype == C.DTYPE_INT8 and not for_disk_saving:
         quantization.convert_weights_cpu_dependent(params)
-=======
-    if set_grad_req_null:
-        for param in model.collect_params().values():
-            param.grad_req = 'null'
->>>>>>> 34c0960c
 
     if hybridize:
         model.hybridize(static_alloc=True)
