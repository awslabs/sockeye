--- conflicted
+++ resolved
@@ -86,12 +86,9 @@
 
     :param config: Model configuration.
     :param inference_only: Use the model only for inference, enabling optimizations.
-<<<<<<< HEAD
-=======
     :param train_decoder_only: Training will only update the decoder. Disable
            autograd for encoder and embeddings to save memory.
     :param prefix: Name prefix for all parameters of this model.
->>>>>>> 94f3b74c
     """
 
     def __init__(self,
