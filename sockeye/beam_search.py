# Copyright 2017--2019 Amazon.com, Inc. or its affiliates. All Rights Reserved.
#
# Licensed under the Apache License, Version 2.0 (the "License"). You may not
# use this file except in compliance with the License. A copy of the License
# is located at
#
#     http://aws.amazon.com/apache2.0/
#
# or in the "license" file accompanying this file. This file is distributed on
# an "AS IS" BASIS, WITHOUT WARRANTIES OR CONDITIONS OF ANY KIND, either
# express or implied. See the License for the specific language governing
# permissions and limitations under the License.

import logging
import functools
import operator
from abc import abstractmethod, ABC
from typing import Tuple, Optional, List, Union

import mxnet as mx
import numpy as np

from . import constants as C
from . import lexical_constraints as constrained
from . import lexicon
from . import utils
from . import vocab
from .model import SockeyeModel

logger = logging.getLogger(__name__)


class _Inference(ABC):

    @abstractmethod
    def state_structure(self):
        raise NotImplementedError()

    @abstractmethod
    def encode_and_initialize(self,
                              inputs: mx.nd.NDArray,
                              valid_length: Optional[mx.nd.NDArray] = None):
        raise NotImplementedError()

    @abstractmethod
    def decode_step(self,
                    step_input: mx.nd.NDArray,
                    states: List,
                    vocab_slice_ids: Optional[mx.nd.NDArray] = None):
        raise NotImplementedError()


class _SingleModelInference(_Inference):

    def __init__(self,
                 model: SockeyeModel,
                 skip_softmax: bool = False,
                 constant_length_ratio: float = 0.0,
                 softmax_temperature: Optional[float] = None) -> None:
        self._model = model
        self._skip_softmax = skip_softmax
        self._const_lr = constant_length_ratio
        self._softmax_temperature = softmax_temperature

    def state_structure(self) -> List:
        return [self._model.state_structure()]

    def encode_and_initialize(self, inputs: mx.nd.NDArray, valid_length: Optional[mx.nd.NDArray] = None):
        states, predicted_output_length = self._model.encode_and_initialize(inputs, valid_length, self._const_lr)
        predicted_output_length = predicted_output_length.expand_dims(axis=1)
        return states, predicted_output_length

    def decode_step(self,
                    step_input: mx.nd.NDArray,
                    states: List,
                    vocab_slice_ids: Optional[mx.nd.NDArray] = None):
        logits, states, target_factor_outputs = self._model.decode_step(step_input, states, vocab_slice_ids)
        if not self._skip_softmax:
            logits = logits.log_softmax(axis=-1, temperature=self._softmax_temperature)
        scores = -logits

        target_factors = None  # type: Optional[mx.nd.NDArray]
        if target_factor_outputs:
            # target factors are greedily 'decoded'.
            factor_predictions = [mx.nd.cast(tfo.argmax(axis=-1, keepdims=True), dtype='int32') for tfo in
                                  target_factor_outputs]
            target_factors = factor_predictions[0] if len(factor_predictions) == 1 \
                else mx.nd.concat(*factor_predictions, dim=1)
        return scores, states, target_factors


class _EnsembleInference(_Inference):

    def __init__(self,
                 models: List[SockeyeModel],
                 ensemble_mode: str = 'linear',
                 constant_length_ratio: float = 0.0,
                 softmax_temperature: Optional[float] = None) -> None:
        self._models = models
        if ensemble_mode == 'linear':
            self._interpolation = self.linear_interpolation
        elif ensemble_mode == 'log_linear':
            self._interpolation = self.log_linear_interpolation
        else:
            raise ValueError()
        self._const_lr = constant_length_ratio
        self._softmax_temperature = softmax_temperature

    def state_structure(self) -> List:
        structure = []
        for model in self._models:
            structure.append(model.state_structure())
        return structure

    def encode_and_initialize(self, inputs: mx.nd.NDArray, valid_length: Optional[mx.nd.NDArray] = None):
        model_states = []  # type: List[mx.nd.NDArray]
        predicted_output_lengths = []  # type: List[mx.nd.NDArray]
        for model in self._models:
            states, predicted_output_length = model.encode_and_initialize(inputs, valid_length, self._const_lr)
            predicted_output_lengths.append(predicted_output_length)
            model_states += states
        # average predicted output lengths, (batch, 1)
        predicted_output_lengths = mx.nd.mean(mx.nd.stack(*predicted_output_lengths, axis=1), axis=1, keepdims=True)
        return model_states, predicted_output_lengths

    def decode_step(self,
                    step_input: mx.nd.NDArray,
                    states: List,
                    vocab_slice_ids: Optional[mx.nd.NDArray] = None):
        outputs = []  # type: List[mx.nd.NDArray]
        new_states = []  # type: List[mx.nd.NDArray]
        factor_outputs = []  # type: List[List[mx.nd.NDArray]]
        state_index = 0
        for model, model_state_structure in zip(self._models, self.state_structure()):
            model_states = states[state_index:state_index+len(model_state_structure)]
            state_index += len(model_state_structure)
            logits, model_states, target_factor_outputs = model.decode_step(step_input, model_states, vocab_slice_ids)
            probs = logits.softmax(axis=-1, temperature=self._softmax_temperature)
            outputs.append(probs)
            target_factor_probs = [tfo.softmax(axis=-1) for tfo in target_factor_outputs]
            factor_outputs.append(target_factor_probs)
            new_states += model_states
        scores = self._interpolation(outputs)

        target_factors = None  # type: Optional[mx.nd.NDArray]

        if factor_outputs:
            # target factors are greedily 'decoded'.
            factor_predictions = [mx.nd.cast(self._interpolation(fs).argmin(axis=-1, keepdims=True), dtype='int32')
                                  for fs in zip(*factor_outputs)]
            if factor_predictions:
                target_factors = factor_predictions[0] if len(factor_predictions) == 1 \
                    else mx.nd.concat(*factor_predictions, dim=1)
        return scores, new_states, target_factors

    @staticmethod
    def linear_interpolation(predictions):
        return -mx.nd.log(utils.average_arrays(predictions))  # pylint: disable=invalid-unary-operand-type

    @staticmethod
    def log_linear_interpolation(predictions):
        log_probs = utils.average_arrays([p.log() for p in predictions])
        return -log_probs.log_softmax()  # pylint: disable=invalid-unary-operand-type


class UpdateScores(mx.gluon.HybridBlock):
    """
    A HybridBlock that updates the scores from the decoder step with accumulated scores.
    Inactive hypotheses receive score inf. Finished hypotheses receive their accumulated score for C.PAD_ID.
    Hypotheses at maximum length are forced to produce C.EOS_ID.
    All other options are set to infinity.
    """

    def __init__(self, **kwargs):
        super().__init__(**kwargs)
        assert C.PAD_ID == 0, "This block only works with PAD_ID == 0"

    def hybrid_forward(self, F,
                       target_dists, finished, inactive,
                       scores_accumulated, lengths, max_lengths,
                       pad_dist, eos_dist):
        # broadcast hypothesis score to each prediction.
        # scores_accumulated. Shape: (batch*beam, 1)
        # target_dists. Shape: (batch*beam, vocab_size)
        scores = F.broadcast_add(target_dists, scores_accumulated)

        # Special treatment for finished and inactive rows. Inactive rows are inf everywhere;
        # finished rows are inf everywhere except column zero (pad_id), which holds the accumulated model score.
        # Items that are finished (but not inactive) get their previous accumulated score for the <pad> symbol,
        # infinity otherwise.
        # pad_dist. Shape: (batch*beam, vocab_size)
        pad_dist = F.concat(scores_accumulated, pad_dist)
        scores = F.where(F.broadcast_logical_or(finished, inactive), pad_dist, scores)

        # Update lengths of all items, except those that were already finished. This updates
        # the lengths for inactive items, too, but that doesn't matter since they are ignored anyway.
        lengths = lengths + (1 - finished)

        # Items that are at their maximum length and not finished now are forced to produce the <eos> symbol.
        # That is, we keep scores for hypotheses below max length or finished, and 'force-eos' the rest.
        below_max_length = lengths < max_lengths
        scores = F.where(F.broadcast_logical_or(below_max_length, finished), scores, eos_dist + scores)

        return scores, lengths


class LengthPenalty(mx.gluon.HybridBlock):
    """
    Calculates the length penalty as:
    (beta + len(Y))**alpha / (beta + 1)**alpha

    See Wu et al. 2016 (note that in the paper beta has a different meaning,
    and a fixed value 5 was used for this parameter)

    :param alpha: The alpha factor for the length penalty (see above).
    :param beta: The beta factor for the length penalty (see above).
    """

    def __init__(self, alpha: float = 1.0, beta: float = 0.0, **kwargs) -> None:
        super().__init__(**kwargs)
        self.alpha = alpha
        self.beta = beta
        self.denominator = (self.beta + 1.) ** self.alpha

    def forward(self, lengths):
        if isinstance(lengths, mx.nd.NDArray) or isinstance(lengths, mx.sym.Symbol):
            return super().forward(lengths)
        else:
            return self.hybrid_forward(None, lengths)

    def hybrid_forward(self, F, lengths):
        if self.alpha == 0.0:
            if F is None:
                return 1.0
            else:
                return F.ones_like(lengths)
        else:
            numerator = self.beta + lengths if self.beta != 0.0 else lengths
            numerator = numerator ** self.alpha if self.alpha != 1.0 else numerator
            return numerator / self.denominator


class BrevityPenalty(mx.gluon.HybridBlock):
    """
    Calculates the logarithmic brevity penalty as:
      weight * log min(1, exp(1 - ref_len / hyp_len)) = weight * min(0, 1 - ref_len / hyp_len).

    :param weight: Linear weight.
    """

    def __init__(self, weight: float = 0.0, **kwargs) -> None:
        super().__init__(**kwargs)
        self.weight = weight

    def forward(self, hyp_lengths, reference_lengths):
        if isinstance(hyp_lengths, mx.nd.NDArray) or isinstance(hyp_lengths, mx.sym.Symbol):
            return super().forward(hyp_lengths, reference_lengths)
        else:
            return self.hybrid_forward(None, hyp_lengths, reference_lengths)

    def hybrid_forward(self, F, hyp_lengths, reference_lengths):
        if self.weight == 0.0:
            if F is None:
                return 0.0
            else:
                # subtract to avoid MxNet's warning of not using both arguments
                # this branch should not and is not used during inference
                return F.zeros_like(hyp_lengths - reference_lengths)
        else:
            # log_bp is always <= 0.0
            if F is None:
                log_bp = min(0.0, 1.0 - reference_lengths / hyp_lengths)
            else:
                log_bp = F.minimum(F.zeros_like(hyp_lengths), 1.0 - reference_lengths / hyp_lengths)
            return self.weight * log_bp


class CandidateScorer(mx.gluon.HybridBlock):

    def __init__(self,
                 length_penalty_alpha: float = 1.0,
                 length_penalty_beta: float = 0.0,
                 brevity_penalty_weight: float = 0.0,
                 **kwargs) -> None:
        super().__init__(**kwargs)
        with self.name_scope():
            self._lp = LengthPenalty(alpha=length_penalty_alpha, beta=length_penalty_beta)
            self._bp = None  # type: Optional[BrevityPenalty]
            if brevity_penalty_weight > 0.0:
                self._bp = BrevityPenalty(weight=brevity_penalty_weight)

    def forward(self, scores, lengths, reference_lengths):
        if isinstance(scores, mx.nd.NDArray) or isinstance(scores, mx.sym.Symbol):
            return super().forward(scores, lengths, reference_lengths)
        else:
            return self.hybrid_forward(None, scores, lengths, reference_lengths)

    def hybrid_forward(self, F, scores, lengths, reference_lengths):
        lp = self._lp(lengths)
        if self._bp is not None:
            bp = self._bp(lengths, reference_lengths)
        else:
            if F is None:
                bp = 0.0
            else:
                # avoid warning for unused input
                bp = F.zeros_like(reference_lengths) if reference_lengths is not None else 0.0
        return scores / lp - bp

    def unnormalize(self, scores, lengths, reference_lengths):
        bp = 0.0 if self._bp is None else self._bp(lengths, reference_lengths)
        return (scores + bp) * self._lp(lengths)


class SortNormalizeAndUpdateFinished(mx.gluon.HybridBlock):
    """
    A HybridBlock for normalizing newly finished hypotheses scores with LengthPenalty.
    """

    def __init__(self,
                 dtype: str,
                 pad_id: int,
                 eos_id: int,
                 scorer: CandidateScorer,
                 **kwargs) -> None:
        super().__init__(**kwargs)
        self.dtype = dtype
        self.pad_id = pad_id
        self.eos_id = eos_id
        self._scorer = scorer

    def hybrid_forward(self, F, best_hyp_indices, best_word_indices,
                       finished, scores_accumulated, lengths, reference_lengths,
                       factors=None):

        # Reorder fixed-size beam data according to best_hyp_indices (ascending)
        finished = F.take(finished, best_hyp_indices)
        lengths = F.take(lengths, best_hyp_indices)
        reference_lengths = F.take(reference_lengths, best_hyp_indices)

        # Normalize hypotheses that JUST finished
        all_finished = F.broadcast_logical_or(best_word_indices == self.pad_id, best_word_indices == self.eos_id)
        newly_finished = F.broadcast_logical_xor(all_finished, finished)
        scores_accumulated = F.where(newly_finished,
                                     self._scorer(scores_accumulated,
                                                  F.cast(F.expand_dims(lengths, axis=1), self.dtype),
                                                  reference_lengths),
                                     scores_accumulated)

        # Recompute finished. Hypotheses are finished if they are extended with <pad> or <eos>
        finished = F.broadcast_logical_or(best_word_indices == self.pad_id, best_word_indices == self.eos_id)

        # Concatenate sorted secondary target factors to best_word_indices. Shape: (batch*beam, num_factors)
        best_word_indices = F.expand_dims(best_word_indices, axis=1)

        if factors is not None:
            secondary_factors = F.take(factors, best_hyp_indices)
            best_word_indices = F.concat(best_word_indices, secondary_factors)

        return best_word_indices, finished, scores_accumulated, lengths, reference_lengths


class TopK(mx.gluon.HybridBlock):
    """
    Batch-wise topk operation.
    Forward method uses imperative shape inference, since both batch_size and vocab_size are dynamic
    during translation (due to variable batch size and potential vocabulary selection).
    """

    def __init__(self, k: int, **kwargs) -> None:
        """
        :param k: The number of smallest scores to return.
        """
        super().__init__(**kwargs)
        self.k = k

    def forward(self, scores, offset):
        """
        Get the lowest k elements per sentence from a `scores` matrix.

        :param scores: Vocabulary scores for the next beam step. (batch_size * beam_size, target_vocabulary_size)
        :param offset: Array to add to the hypothesis indices for offsetting in batch decoding.
        :return: The row indices, column indices and values of the k smallest items in matrix.
        """
        batch_times_beam, vocab_size = scores.shape
        batch_size = int(batch_times_beam / self.k)
        # Shape: (batch size, beam_size * vocab_size)
        batchwise_scores = scores.reshape(shape=(batch_size, self.k * vocab_size))
        indices, values = super().forward(batchwise_scores)
        best_hyp_indices, best_word_indices = mx.nd.unravel_index(indices, shape=(batch_size * self.k, vocab_size))
        if batch_size > 1:
            # Offsetting the indices to match the shape of the scores matrix
            best_hyp_indices += offset
        return best_hyp_indices, best_word_indices, values

    def hybrid_forward(self, F, scores):
        values, indices = F.topk(scores, axis=1, k=self.k, ret_typ='both', is_ascend=True, dtype='int32')
        # Project indices back into original shape (which is different for t==1 and t>1)
        return F.reshape(indices, shape=(-1,)), F.reshape(values, shape=(-1, 1))


class SampleK(mx.gluon.HybridBlock):
    """
    A HybridBlock for selecting a random word from each hypothesis according to its distribution.
    """
    def __init__(self, n, **kwargs) -> None:
        super().__init__(**kwargs)
        self.n = n

    def hybrid_forward(self, F, scores, target_dists, finished, best_hyp_indices):
        """
        Choose an extension of each hypothesis from its softmax distribution.

        :param scores: Vocabulary scores for the next beam step. (batch_size * beam_size, target_vocabulary_size)
        :param target_dists: The non-cumulative target distributions (ignored).
        :param finished: The list of finished hypotheses.
        :param best_hyp_indices: Best hypothesis indices constant.
        :return: The row indices, column indices, and values of the sampled words.
        """
        # Map the negative logprobs to probabilities so as to have a distribution
        target_dists = F.exp(-target_dists)

        # n == 0 means sample from the full vocabulary. Otherwise, we sample from the top n.
        if self.n != 0:
            # select the top n in each row, via a mask
            masked_items = F.topk(target_dists, k=self.n, ret_typ='mask', axis=1, is_ascend=False)
            # set unmasked items to 0
            masked_items = F.where(masked_items, target_dists, masked_items)
            # renormalize
            target_dists = F.broadcast_div(masked_items, F.sum(masked_items, axis=1, keepdims=True))

        # Sample from the target distributions over words, then get the corresponding values from the cumulative scores
        best_word_indices = F.random.multinomial(target_dists, get_prob=False)
        # Zeroes for finished hypotheses.
        best_word_indices = F.where(finished, F.zeros_like(best_word_indices), best_word_indices)
        values = F.pick(scores, best_word_indices, axis=1, keepdims=True)

        best_hyp_indices = F.slice_like(best_hyp_indices, best_word_indices, axes=(0,))

        return best_hyp_indices, best_word_indices, values


def _repeat_states(states: List, beam_size: int, state_structure: List) -> List:
    repeated_states = []
    flat_structure = functools.reduce(operator.add, state_structure)
    assert len(states) == len(flat_structure), "Number of states do not match the defined state structure"
    for state, state_format in zip(states, flat_structure):
        if state_format == C.STEP_STATE or state_format == C.BIAS_STATE:
            # Steps and source_bias have batch dimension on axis 0
            repeat_axis = 0
        elif state_format == C.DECODER_STATE or state_format == C.ENCODER_STATE:
            # Decoder and encoder layer states have batch dimension on axis 1
            repeat_axis = 1
        else:
            raise ValueError("Provided state format %s not recognized." % state_format)
        repeated_state = state.repeat(repeats=beam_size, axis=repeat_axis)
        repeated_states.append(repeated_state)
    return repeated_states


class SortStates(mx.gluon.HybridBlock):

    def __init__(self, state_structure, prefix):
        mx.gluon.HybridBlock.__init__(self, prefix=prefix)
        self.flat_structure = functools.reduce(operator.add, state_structure)

    def hybrid_forward(self, F, best_hyp_indices, *states):
        sorted_states = []
        assert len(states) == len(self.flat_structure), "Number of states do not match the defined state structure"
        for state, state_format in zip(states, self.flat_structure):
            if state_format == C.STEP_STATE or state_format == C.BIAS_STATE:
                # Steps and source_bias have batch dimension on axis 0
                sorted_state = F.take(state, best_hyp_indices)
            elif state_format == C.DECODER_STATE:
                # Decoder and encoder layer states have batch dimension on axis 1
                sorted_state = F.take(state, best_hyp_indices, axis=1)
            elif state_format == C.ENCODER_STATE:
                # No need for takes on encoder layer states
                sorted_state = state
            else:
                raise ValueError("Provided state format %s not recognized." % state_format)
            sorted_states.append(sorted_state)
        return sorted_states


class BeamSearch(mx.gluon.Block):
    """
    Features:
    - beam search stop
    - constraints (pos & neg)
    - ensemble decoding
    - vocabulary selection
    - sampling

    Not supported:
    - beam pruning
    - beam history
    """

    def __init__(self,
                 beam_size: int,
                 dtype: str,
                 bos_id: int,
                 eos_id: int,
                 context: Union[mx.Context, List[mx.Context]],
                 output_vocab_size: int,
                 scorer: CandidateScorer,
                 num_source_factors: int,
                 num_target_factors: int,
                 inference: _Inference,
                 beam_search_stop: str = C.BEAM_SEARCH_STOP_ALL,
                 global_avoid_trie: Optional[constrained.AvoidTrie] = None,
                 sample: Optional[int] = None) -> None:
        super().__init__(prefix='beam_search_')
        self.beam_size = beam_size
        self.dtype = dtype
        self.bos_id = bos_id
        self.eos_id = eos_id
        self.output_vocab_size = output_vocab_size
        self.context = context
        self._inference = inference
        self.beam_search_stop = beam_search_stop
        self.num_source_factors = num_source_factors
        self.num_target_factors = num_target_factors
        self.global_avoid_trie = global_avoid_trie

        with self.name_scope():
            self._sort_states = SortStates(state_structure=self._inference.state_structure(),
                                           prefix='sort_states_')
            self._update_scores = UpdateScores(prefix='update_scores_')
            self._scorer = scorer
            self._sort_norm_and_update_finished = SortNormalizeAndUpdateFinished(
                prefix='sort_norm_and_update_finished_',
                dtype=self.dtype,
                pad_id=C.PAD_ID,
                eos_id=eos_id,
                scorer=scorer)

            self._sample = None  # type: Optional[mx.gluon.HybridBlock]
            self._top = None  # type: Optional[mx.gluon.HybridBlock]
            if sample is not None:
                self._sample = SampleK(sample)
            else:
                self._top = TopK(self.beam_size)

    def forward(self,
                source: mx.nd.NDArray,
                source_length: mx.nd.NDArray,
                restrict_lexicon: Optional[lexicon.TopKLexicon],
                raw_constraint_list: List[Optional[constrained.RawConstraintList]],
                raw_avoid_list: List[Optional[constrained.RawConstraintList]],
                max_output_lengths: mx.nd.NDArray) -> Tuple[np.ndarray,
                                                            np.ndarray,
                                                            np.ndarray,
                                                            np.ndarray,
                                                            List[Optional[np.ndarray]],
                                                            List[Optional[constrained.ConstrainedHypothesis]]]:
        """
        Translates multiple sentences using beam search.

        :param source: Source ids. Shape: (batch_size, bucket_key, num_factors).
        :param source_length: Valid source lengths. Shape: (batch_size,).
        :param restrict_lexicon: Lexicon to use for vocabulary restriction.
        :param raw_constraint_list: A list of optional lists containing phrases (as lists of target word IDs)
               that must appear in each output.
        :param raw_avoid_list: A list of optional lists containing phrases (as lists of target word IDs)
               that must NOT appear in each output.
        :param max_output_lengths: NDArray of maximum output lengths per input in source.
                Shape: (batch_size,). Dtype: int32.
        :return List of best hypotheses indices, list of best word indices,
                array of accumulated length-normalized negative log-probs, hypotheses lengths,
                predicted lengths of references (if any), constraints (if any).
        """
        batch_size = source.shape[0]
        logger.debug("beam_search batch size: %d", batch_size)

        # Maximum beam search iterations (determined by longest input with eos)
        max_iterations = max_output_lengths.max().asscalar()
        logger.debug("max beam search iterations: %d", max_iterations)

        sample_best_hyp_indices = None
        if self._sample is not None:
            utils.check_condition(restrict_lexicon is None,
                                  "Sampling is not available when working with a restricted lexicon.")
            sample_best_hyp_indices = mx.nd.arange(0, batch_size * self.beam_size, dtype='int32', ctx=self.context)

        # General data structure: batch_size * beam_size blocks in total;
        # a full beam for each sentence, followed by the next beam-block for the next sentence and so on

        # best word_indices (also act as input: (batch*beam, num_target_factors
        best_word_indices = mx.nd.full((batch_size * self.beam_size, self.num_target_factors), val=self.bos_id, ctx=self.context,
                                       dtype='int32')

        # offset for hypothesis indices in batch decoding
        offset = mx.nd.repeat(mx.nd.arange(0, batch_size * self.beam_size, self.beam_size,
                                           dtype='int32', ctx=self.context), self.beam_size)

        # locations of each batch item when first dimension is (batch * beam)
        batch_indices = mx.nd.arange(0, batch_size * self.beam_size, self.beam_size, dtype='int32', ctx=self.context)
        first_step_mask = mx.nd.full((batch_size * self.beam_size, 1), val=np.inf, ctx=self.context, dtype=self.dtype)
        first_step_mask[batch_indices] = 0.0
        pad_dist = mx.nd.full((batch_size * self.beam_size, self.output_vocab_size - 1), val=np.inf,
                              ctx=self.context, dtype=self.dtype)
        eos_dist = mx.nd.full((batch_size * self.beam_size, self.output_vocab_size), val=np.inf,
                              ctx=self.context, dtype=self.dtype)
        eos_dist[:, C.EOS_ID] = 0

        # Best word and hypotheses indices across beam search steps from topk operation.
        best_hyp_indices_list = []  # type: List[mx.nd.NDArray]
        best_word_indices_list = []  # type: List[mx.nd.NDArray]

        lengths = mx.nd.zeros((batch_size * self.beam_size,), ctx=self.context, dtype='int32')
        finished = mx.nd.zeros((batch_size * self.beam_size,), ctx=self.context, dtype='int32')

        # Extending max_output_lengths to shape (batch_size * beam_size,)
        max_output_lengths = mx.nd.repeat(max_output_lengths, self.beam_size)

        # scores_accumulated: chosen smallest scores in scores (ascending).
        scores_accumulated = mx.nd.zeros((batch_size * self.beam_size, 1), ctx=self.context, dtype=self.dtype)

        # If using a top-k lexicon, select param rows for logit computation that correspond to the
        # target vocab for this sentence.
        vocab_slice_ids = None  # type: Optional[mx.nd.NDArray]
        if restrict_lexicon:
            source_words = utils.split(source, num_outputs=self.num_source_factors, axis=2, squeeze_axis=True)[0]
            vocab_slice_ids = restrict_lexicon.get_trg_ids(source_words.astype("int32").asnumpy())
            if any(raw_constraint_list):
                # Add the constraint IDs to the list of permissibled IDs, and then project them into the reduced space
                constraint_ids = np.array([word_id for sent in raw_constraint_list for phr in sent for word_id in phr])
                vocab_slice_ids = np.lib.arraysetops.union1d(vocab_slice_ids, constraint_ids)
                full_to_reduced = dict((val, i) for i, val in enumerate(vocab_slice_ids))
                raw_constraint_list = [[[full_to_reduced[x] for x in phr] for phr in sent] for sent in
                                       raw_constraint_list]
            # Pad to a multiple of 8.
            vocab_slice_ids = np.pad(vocab_slice_ids, (0, 7 - ((len(vocab_slice_ids) - 1) % 8)),
                                     mode='constant', constant_values=self.eos_id)
            vocab_slice_ids = mx.nd.array(vocab_slice_ids, ctx=self.context, dtype='int32')

            vocab_slice_ids_shape = vocab_slice_ids.shape[0]
            if vocab_slice_ids_shape < self.beam_size + 1:
                # This fixes an edge case for toy models, where the number of vocab ids from the lexicon is
                # smaller than the beam size.
                logger.warning("Padding vocab_slice_ids (%d) with EOS to have at least %d+1 elements to expand",
                               vocab_slice_ids_shape, self.beam_size)
                n = self.beam_size - vocab_slice_ids_shape + 1
                vocab_slice_ids = mx.nd.concat(vocab_slice_ids,
                                               mx.nd.full((n,), val=self.eos_id, ctx=self.context, dtype='int32'),
                                               dim=0)

            pad_dist = mx.nd.full((batch_size * self.beam_size, vocab_slice_ids_shape - 1),
                                  val=np.inf, ctx=self.context)
            eos_dist = mx.nd.full((batch_size * self.beam_size, vocab_slice_ids_shape),
                                  val=np.inf, ctx=self.context)
            eos_dist[:, C.EOS_ID] = 0

        # Initialize the beam to track constraint sets, where target-side lexical constraints are present
        constraints = constrained.init_batch(raw_constraint_list, self.beam_size, self.bos_id, self.eos_id)

        if self.global_avoid_trie or any(raw_avoid_list):
            avoid_states = constrained.AvoidBatch(batch_size, self.beam_size,
                                                  avoid_list=raw_avoid_list,
                                                  global_avoid_trie=self.global_avoid_trie)
            avoid_states.consume(best_word_indices[:, 0])  # constraints operate only on primary target factor

        # (0) encode source sentence, returns a list
        model_states, estimated_reference_lengths = self._inference.encode_and_initialize(source, source_length)
        # repeat states to beam_size
        model_states = _repeat_states(model_states, self.beam_size, self._inference.state_structure())

        # Records items in the beam that are inactive. At the beginning (t==1), there is only one valid or active
        # item on the beam for each sentence
        inactive = mx.nd.zeros((batch_size * self.beam_size), dtype='int32', ctx=self.context)
        t = 1
<<<<<<< HEAD
        # TODO: max_iterations + 1 is the MINIMUM to get correct results right now
        for t in range(1, max_iterations + 1):
=======
        for t in range(1, max_iterations + 1):  # max_iterations + 1 required to get correct results
>>>>>>> fd116bed
            # (1) obtain next predictions and advance models' state
            # target_dists: (batch_size * beam_size, target_vocab_size)
            target_dists, model_states, target_factors = self._inference.decode_step(best_word_indices,
                                                                                     model_states,
                                                                                     vocab_slice_ids)

            # (2) Produces the accumulated cost of target words in each row.
            # There is special treatment for finished and inactive rows: inactive rows are inf everywhere;
            # finished rows are inf everywhere except column zero, which holds the accumulated model score
            scores, lengths = self._update_scores(target_dists,
                                                  finished,
                                                  inactive,
                                                  scores_accumulated,
                                                  lengths,
                                                  max_output_lengths,
                                                  pad_dist,
                                                  eos_dist)

            # Mark entries that should be blocked as having a score of np.inf
            if self.global_avoid_trie or any(raw_avoid_list):
                block_indices = avoid_states.avoid()
                if len(block_indices) > 0:
                    scores[block_indices] = np.inf
                    if self._sample is not None:
                        target_dists[block_indices] = np.inf

            # (3) Get beam_size winning hypotheses for each sentence block separately. Only look as
            # far as the active beam size for each sentence.
            if self._sample is not None:
                best_hyp_indices, best_word_indices, scores_accumulated = self._sample(scores,
                                                                                       target_dists,
                                                                                       finished,
                                                                                       sample_best_hyp_indices)
            else:
                # On the first timestep, all hypotheses have identical histories, so force topk() to choose extensions
                # of the first row only by setting all other rows to inf
                if t == 1:
                    scores += first_step_mask

                best_hyp_indices, best_word_indices, scores_accumulated = self._top(scores, offset)

            # Constraints for constrained decoding are processed sentence by sentence
            if any(raw_constraint_list):
                best_hyp_indices, best_word_indices, scores_accumulated, constraints, inactive = constrained.topk(
                    t,
                    batch_size,
                    self.beam_size,
                    inactive,
                    scores,
                    constraints,
                    best_hyp_indices,
                    best_word_indices,
                    scores_accumulated)

            # Map from restricted to full vocab ids if needed
            if restrict_lexicon:
                best_word_indices = vocab_slice_ids.take(best_word_indices)

            # (4) Normalize the scores of newly finished hypotheses. Note that after this until the
            # next call to topk(), hypotheses may not be in sorted order.
            _sort_inputs = [best_hyp_indices, best_word_indices, finished, scores_accumulated, lengths,
                            estimated_reference_lengths]
            if target_factors is not None:
                _sort_inputs.append(target_factors)
            best_word_indices, finished, scores_accumulated, lengths, estimated_reference_lengths = \
                self._sort_norm_and_update_finished(*_sort_inputs)

            # Collect best hypotheses, best word indices
            best_word_indices_list.append(best_word_indices)
            best_hyp_indices_list.append(best_hyp_indices)

            if self._should_stop(finished, batch_size):
                break

            # (5) update models' state with winning hypotheses (ascending)
            model_states = self._sort_states(best_hyp_indices, *model_states)

        logger.debug("Finished after %d out of %d steps.", t, max_iterations)

        # (9) Sort the hypotheses within each sentence (normalization for finished hyps may have unsorted them).
        scores_accumulated_shape = scores_accumulated.shape
        folded_accumulated_scores = scores_accumulated.reshape((batch_size,
                                                                self.beam_size * scores_accumulated_shape[-1]))
        indices = mx.nd.argsort(folded_accumulated_scores.astype('float32'), axis=1, dtype='int32').reshape((-1,))
        best_hyp_indices, _ = mx.nd.unravel_index(indices, scores_accumulated_shape) + offset
        scores_accumulated = scores_accumulated.take(best_hyp_indices)
        best_hyp_indices_list.append(best_hyp_indices)
        lengths = lengths.take(best_hyp_indices)
        all_best_hyp_indices = mx.nd.stack(*best_hyp_indices_list, axis=1)
        all_best_word_indices = mx.nd.stack(*best_word_indices_list, axis=2)
        constraints = [constraints[x] for x in best_hyp_indices.asnumpy()]

        return all_best_hyp_indices.asnumpy(), \
               all_best_word_indices.asnumpy(), \
               scores_accumulated.asnumpy(), \
               lengths.asnumpy().astype('int32'), \
               estimated_reference_lengths.asnumpy(), \
               constraints

    def _should_stop(self, finished, batch_size):
        if self.beam_search_stop == C.BEAM_SEARCH_STOP_FIRST:
            at_least_one_finished = finished.reshape((batch_size, self.beam_size)).sum(axis=1) > 0
            return at_least_one_finished.sum().asscalar() == batch_size
        else:
            return finished.sum().asscalar() == batch_size * self.beam_size  # all finished


def get_beam_search(models: List[SockeyeModel],
                    beam_size: int,
                    context: Union[mx.Context, List[mx.Context]],
                    vocab_target: vocab.Vocab,
                    output_scores: bool,
                    scorer: CandidateScorer,
                    ensemble_mode: str = 'linear',
                    beam_search_stop: str = C.BEAM_SEARCH_STOP_ALL,
                    constant_length_ratio: float = 0.0,
                    avoid_list: Optional[str] = None,
                    sample: Optional[int] = None,
                    hybridize: bool = True,
                    softmax_temperature: Optional[float] = None) -> BeamSearch:

    inference = None  # type: Optional[_Inference]
    if len(models) == 1:
        skip_softmax = beam_size == 1 and not output_scores and not sample
        if skip_softmax:
            logger.info("Enabled skipping softmax for a single model and greedy decoding.")
        inference = _SingleModelInference(model=models[0],
                                          skip_softmax=skip_softmax,
                                          constant_length_ratio=constant_length_ratio,
                                          softmax_temperature=softmax_temperature)
    else:
        inference = _EnsembleInference(models=models,
                                       ensemble_mode=ensemble_mode,
                                       constant_length_ratio=constant_length_ratio,
                                       softmax_temperature=softmax_temperature)

    global_avoid_trie = None if avoid_list is None else constrained.get_avoid_trie(avoid_list, vocab_target)
    bs = BeamSearch(
        beam_size=beam_size,
        dtype=C.DTYPE_FP32 if models[0].dtype == C.DTYPE_INT8 else models[0].dtype,
        bos_id=C.BOS_ID,
        eos_id=C.EOS_ID,
        context=context,
        output_vocab_size=models[0].output_layer_vocab_size,
        beam_search_stop=beam_search_stop,
        scorer=scorer,
        sample=sample,
        num_source_factors=models[0].num_source_factors,
        num_target_factors=models[0].num_target_factors,
        global_avoid_trie=global_avoid_trie,
        inference=inference
    )
    bs.initialize()
    if hybridize:
        bs.hybridize(static_alloc=True)
    return bs<|MERGE_RESOLUTION|>--- conflicted
+++ resolved
@@ -671,12 +671,7 @@
         # item on the beam for each sentence
         inactive = mx.nd.zeros((batch_size * self.beam_size), dtype='int32', ctx=self.context)
         t = 1
-<<<<<<< HEAD
-        # TODO: max_iterations + 1 is the MINIMUM to get correct results right now
-        for t in range(1, max_iterations + 1):
-=======
         for t in range(1, max_iterations + 1):  # max_iterations + 1 required to get correct results
->>>>>>> fd116bed
             # (1) obtain next predictions and advance models' state
             # target_dists: (batch_size * beam_size, target_vocab_size)
             target_dists, model_states, target_factors = self._inference.decode_step(best_word_indices,
