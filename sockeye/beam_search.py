# Copyright 2017--2019 Amazon.com, Inc. or its affiliates. All Rights Reserved.
#
# Licensed under the Apache License, Version 2.0 (the "License"). You may not
# use this file except in compliance with the License. A copy of the License
# is located at
#
#     http://aws.amazon.com/apache2.0/
#
# or in the "license" file accompanying this file. This file is distributed on
# an "AS IS" BASIS, WITHOUT WARRANTIES OR CONDITIONS OF ANY KIND, either
# express or implied. See the License for the specific language governing
# permissions and limitations under the License.

import logging
import functools
import operator
from abc import abstractmethod, ABC
from typing import Tuple, Optional, List, Union

import mxnet as mx
from mxnet import gluon, np, npx
import numpy as onp

from . import constants as C
from . import lexical_constraints as constrained
from . import lexicon
from . import utils
from . import vocab
from .model import SockeyeModel

logger = logging.getLogger(__name__)


class _Inference(ABC):

    @abstractmethod
    def state_structure(self):
        raise NotImplementedError()

    @abstractmethod
    def encode_and_initialize(self,
                              inputs: np.ndarray,
                              valid_length: Optional[np.ndarray] = None):
        raise NotImplementedError()

    @abstractmethod
    def decode_step(self,
                    step_input: np.ndarray,
                    states: List,
                    vocab_slice_ids: Optional[np.ndarray] = None):
        raise NotImplementedError()


class _SingleModelInference(_Inference):

    def __init__(self,
                 model: SockeyeModel,
                 skip_softmax: bool = False,
                 constant_length_ratio: float = 0.0,
                 softmax_temperature: Optional[float] = None) -> None:
        self._model = model
        self._skip_softmax = skip_softmax
        self._const_lr = constant_length_ratio
        self._softmax_temperature = softmax_temperature

    def state_structure(self) -> List:
        return [self._model.state_structure()]

    def encode_and_initialize(self, inputs: np.ndarray, valid_length: Optional[np.ndarray] = None):
        states, predicted_output_length = self._model.encode_and_initialize(inputs, valid_length, self._const_lr)
        predicted_output_length = np.expand_dims(predicted_output_length, axis=1)
        return states, predicted_output_length

    def decode_step(self,
                    step_input: np.ndarray,
                    states: List,
                    vocab_slice_ids: Optional[np.ndarray] = None):
        logits, states, target_factor_outputs = self._model.decode_step(step_input, states, vocab_slice_ids)
        if not self._skip_softmax:
            logits = npx.log_softmax(logits, axis=-1, temperature=self._softmax_temperature)
        scores = -logits

        target_factors = None  # type: Optional[np.ndarray]
        if target_factor_outputs:
            # target factors are greedily 'decoded'.
            factor_predictions = [npx.cast(np.expand_dims(np.argmax(tfo, axis=1), axis=1), dtype='int32') for tfo in target_factor_outputs]
            target_factors = factor_predictions[0] if len(factor_predictions) == 1 \
                else np.concatenate(factor_predictions, axis=1)
        return scores, states, target_factors


class _EnsembleInference(_Inference):

    def __init__(self,
                 models: List[SockeyeModel],
                 ensemble_mode: str = 'linear',
                 constant_length_ratio: float = 0.0,
                 softmax_temperature: Optional[float] = None) -> None:
        self._models = models
        if ensemble_mode == 'linear':
            self._interpolation = self.linear_interpolation
        elif ensemble_mode == 'log_linear':
            self._interpolation = self.log_linear_interpolation
        else:
            raise ValueError()
        self._const_lr = constant_length_ratio
        self._softmax_temperature = softmax_temperature

    def state_structure(self) -> List:
        structure = []
        for model in self._models:
            structure.append(model.state_structure())
        return structure

    def encode_and_initialize(self, inputs: np.ndarray, valid_length: Optional[np.ndarray] = None):
        model_states = []  # type: List[np.ndarray]
        predicted_output_lengths = []  # type: List[np.ndarray]
        for model in self._models:
            states, predicted_output_length = model.encode_and_initialize(inputs, valid_length, self._const_lr)
            predicted_output_lengths.append(predicted_output_length)
            model_states += states
        # average predicted output lengths, (batch, 1)
        predicted_output_lengths = np.mean(np.stack(predicted_output_lengths, axis=1), axis=1)
        return model_states, predicted_output_lengths

    def decode_step(self,
                    step_input: np.ndarray,
                    states: List[np.ndarray],
                    vocab_slice_ids: Optional[np.ndarray] = None):
        outputs = []  # type: List[np.ndarray]
        new_states = []  # type: List[np.ndarray]
        factor_outputs = []  # type: List[List[np.ndarray]]
        state_index = 0
        for model, model_state_structure in zip(self._models, self.state_structure()):
            model_states = states[state_index:state_index+len(model_state_structure)]
            state_index += len(model_state_structure)
            logits, model_states, target_factor_outputs = model.decode_step(step_input, model_states, vocab_slice_ids)
            probs = npx.softmax(logits, axis=-1, temperature=self._softmax_temperature)
            outputs.append(probs)
            target_factor_probs = [npx.softmax(tfo, axis=-1) for tfo in target_factor_outputs]
            factor_outputs.append(target_factor_probs)
            new_states += model_states
        scores = self._interpolation(outputs)

        target_factors = None  # type: Optional[np.ndarray]
        if factor_outputs:
            # target factors are greedily 'decoded'.
            factor_predictions = [npx.cast(np.expand_dims(np.argmin(self._interpolation(fs), axis=-1), axis=1), dtype='int32')
                                  for fs in zip(*factor_outputs)]
            if factor_predictions:
                target_factors = factor_predictions[0] if len(factor_predictions) == 1 \
                    else np.concatenate(factor_predictions, axis=1)
        return scores, new_states, target_factors

    @staticmethod
    def linear_interpolation(predictions):
        return -np.log(utils.average_arrays(predictions))  # pylint: disable=invalid-unary-operand-type

    @staticmethod
    def log_linear_interpolation(predictions):
        log_probs = utils.average_arrays([np.log(p) for p in predictions])
        return -npx.log_softmax(log_probs)  # pylint: disable=invalid-unary-operand-type


class UpdateScores(gluon.HybridBlock):
    """
    A HybridBlock that updates the scores from the decoder step with accumulated scores.
    Inactive hypotheses receive score inf. Finished hypotheses receive their accumulated score for C.PAD_ID.
    Hypotheses at maximum length are forced to produce C.EOS_ID.
    All other options are set to infinity.
    """

    def __init__(self):
        super().__init__()
        assert C.PAD_ID == 0, "This block only works with PAD_ID == 0"

    def forward(self, target_dists, finished, inactive,
                      scores_accumulated, lengths, max_lengths,
                      unk_dist, pad_dist, eos_dist):
        # make sure to avoid generating <unk> if unk_dist is specified
        if unk_dist is not None:
            target_dists = target_dists + unk_dist
        # broadcast hypothesis score to each prediction.
        # scores_accumulated. Shape: (batch*beam, 1)
        # target_dists. Shape: (batch*beam, vocab_size)
        scores = target_dists + scores_accumulated

        # Special treatment for finished and inactive rows. Inactive rows are inf everywhere;
        # finished rows are inf everywhere except column zero (pad_id), which holds the accumulated model score.
        # Items that are finished (but not inactive) get their previous accumulated score for the <pad> symbol,
        # infinity otherwise.
        # pad_dist. Shape: (batch*beam, vocab_size)
        pad_dist = np.concatenate((scores_accumulated, pad_dist), axis=1)
        scores = np.where(np.logical_or(finished, inactive), pad_dist, scores)

        # Update lengths of all items, except those that were already finished. This updates
        # the lengths for inactive items, too, but that doesn't matter since they are ignored anyway.
        lengths = lengths + (1 - finished)

        # Items that are at their maximum length and not finished now are forced to produce the <eos> symbol.
        # That is, we keep scores for hypotheses below max length or finished, and 'force-eos' the rest.
        below_max_length = lengths < max_lengths
        scores = np.where(np.logical_or(below_max_length, finished), scores, eos_dist + scores)

        return scores, lengths


class LengthPenalty(gluon.HybridBlock):
    """
    Calculates the length penalty as:
    (beta + len(Y))**alpha / (beta + 1)**alpha

    See Wu et al. 2016 (note that in the paper beta has a different meaning,
    and a fixed value 5 was used for this parameter)

    :param alpha: The alpha factor for the length penalty (see above).
    :param beta: The beta factor for the length penalty (see above).
    """

    def __init__(self, alpha: float = 1.0, beta: float = 0.0) -> None:
        super().__init__()
        self.alpha = alpha
        self.beta = beta
        self.denominator = (self.beta + 1.) ** self.alpha

    def __call__(self, *args):
        if all(isinstance(a, (int, float)) for a in args):
            return self.forward(*args)
        return super().__call__(*args)

    def forward(self, lengths):
        if self.alpha == 0.0:
            if isinstance(lengths, (int, float)):
                return 1.0
            else:
                return np.ones_like(lengths)
        else:
            numerator = self.beta + lengths if self.beta != 0.0 else lengths
            numerator = numerator ** self.alpha if self.alpha != 1.0 else numerator
            return numerator / self.denominator


class BrevityPenalty(gluon.HybridBlock):
    """
    Calculates the logarithmic brevity penalty as:
      weight * log min(1, exp(1 - ref_len / hyp_len)) = weight * min(0, 1 - ref_len / hyp_len).

    :param weight: Linear weight.
    """

    def __init__(self, weight: float = 0.0) -> None:
        super().__init__()
        self.weight = weight

    def __call__(self, *args):
        if all(isinstance(a, (int, float)) for a in args):
            return self.forward(*args)
        return super().__call__(*args)

    def forward(self, hyp_lengths, reference_lengths):
        if self.weight == 0.0:
            if isinstance(hyp_lengths, (int, float)):
                return 0.0
            else:
                # subtract to avoid MxNet's warning of not using both arguments
                # this branch should not and is not used during inference
                return np.zeros_like(hyp_lengths - reference_lengths)
        else:
            # log_bp is always <= 0.0
            if isinstance(hyp_lengths, (int, float)):
                log_bp = min(0.0, 1.0 - reference_lengths / hyp_lengths)
            else:
                log_bp = np.minimum(np.zeros_like(hyp_lengths, dtype='float32'), 1.0 - reference_lengths / hyp_lengths)
            return self.weight * log_bp


class CandidateScorer(gluon.HybridBlock):

    def __init__(self,
                 length_penalty_alpha: float = 1.0,
                 length_penalty_beta: float = 0.0,
                 brevity_penalty_weight: float = 0.0) -> None:
        super().__init__()
        self._lp = LengthPenalty(alpha=length_penalty_alpha, beta=length_penalty_beta)
        self._bp = None  # type: Optional[BrevityPenalty]
        if brevity_penalty_weight > 0.0:
            self._bp = BrevityPenalty(weight=brevity_penalty_weight)

    def __call__(self, *args):
        scores, lengths, _ = args
        if isinstance(scores, (float, int)) and isinstance(lengths, (float, int)):
            return self.forward(*args)
        return super().__call__(*args)

    def forward(self, scores, lengths, reference_lengths):
        lp = self._lp(lengths)
        if self._bp is not None:
            bp = self._bp(lengths, reference_lengths)
        else:
            if isinstance(scores, (int, float)):
                bp = 0.0
            else:
                # avoid warning for unused input
                bp = np.zeros_like(reference_lengths) if reference_lengths is not None else 0.0
        return scores / lp - bp

    def unnormalize(self, scores, lengths, reference_lengths):
        bp = 0.0 if self._bp is None else self._bp(lengths, reference_lengths)
        return (scores + bp) * self._lp(lengths)


class SortNormalizeAndUpdateFinished(gluon.HybridBlock):
    """
    A HybridBlock for normalizing newly finished hypotheses scores with LengthPenalty.
    """

    def __init__(self,
                 dtype: str,
                 pad_id: int,
                 eos_id: int,
                 scorer: CandidateScorer) -> None:
        super().__init__()
        self.dtype = dtype
        self.pad_id = pad_id
        self.eos_id = eos_id
        self._scorer = scorer

    def forward(self, best_hyp_indices, best_word_indices,
                finished, scores_accumulated, lengths, reference_lengths,
                factors=None):

        # Reorder fixed-size beam data according to best_hyp_indices (ascending)
        finished = np.take(finished, best_hyp_indices, axis=0)
        lengths = np.take(lengths, best_hyp_indices, axis=0)
        reference_lengths = np.take(reference_lengths, best_hyp_indices, axis=0)

        # Normalize hypotheses that JUST finished
        all_finished = np.expand_dims(np.logical_or(best_word_indices == self.pad_id,
                                                    best_word_indices == self.eos_id),
                                      axis=1)
        newly_finished = np.logical_xor(all_finished, finished)

        scores_accumulated = np.where(newly_finished,
                                      self._scorer(scores_accumulated,
                                                   npx.cast(lengths, self.dtype),
                                                   reference_lengths),
                                      scores_accumulated)

        # Recompute finished. Hypotheses are finished if they are extended with <pad> or <eos>
        finished = np.logical_or(best_word_indices == self.pad_id, best_word_indices == self.eos_id)
        finished = npx.cast(np.expand_dims(finished, axis=1), 'int32')

        # Concatenate sorted secondary target factors to best_word_indices. Shape: (batch*beam, num_factors)
        best_word_indices = np.expand_dims(best_word_indices, axis=1)

        if factors is not None:
            secondary_factors = np.take(factors, best_hyp_indices, axis=0)
            best_word_indices = np.concatenate((best_word_indices, secondary_factors), axis=1)

        return best_word_indices, finished, scores_accumulated, lengths, reference_lengths


class TopK(gluon.HybridBlock):
    """
    Batch-wise topk operation.
    Forward method uses imperative shape inference, since both batch_size and vocab_size are dynamic
    during translation (due to variable batch size and potential vocabulary selection).
    """

    def __init__(self, k: int) -> None:
        """
        :param k: The number of smallest scores to return.
        """
        super().__init__()
        self.k = k

    def __call__(self, scores, offset):
        """
       Get the lowest k elements per sentence from a `scores` matrix.

       :param scores: Vocabulary scores for the next beam step. (batch_size * beam_size, target_vocabulary_size)
       :param offset: Array to add to the hypothesis indices for offsetting in batch decoding.
       :return: The row indices, column indices and values of the k smallest items in matrix.
       """
        batch_times_beam, vocab_size = scores.shape
        batch_size = int(batch_times_beam / self.k)
        # Shape: (batch size, beam_size * vocab_size)
        batchwise_scores = np.reshape(scores, (batch_size, self.k * vocab_size))
        indices, values = super().__call__(batchwise_scores)
        best_hyp_indices, best_word_indices = np.unravel_index(indices, shape=(batch_size * self.k, vocab_size))
        if batch_size > 1:
            # Offsetting the indices to match the shape of the scores matrix
            best_hyp_indices = best_hyp_indices + offset
        return best_hyp_indices, best_word_indices, values

    def forward(self, scores):
        values, indices = npx.topk(scores, axis=1, k=self.k, ret_typ='both', is_ascend=True, dtype='int32')
        # Project indices back into original shape (which is different for t==1 and t>1)
        values, indices = np.reshape(values, (-1, 1)), np.reshape(indices, (-1,))
        return indices, values


class SampleK(gluon.HybridBlock):
    """
    A HybridBlock for selecting a random word from each hypothesis according to its distribution.
    """
    def __init__(self, n) -> None:
        super().__init__()
        self.n = n

    def forward(self, scores, target_dists, finished, best_hyp_indices):
        """
        Choose an extension of each hypothesis from its softmax distribution.

        :param scores: Vocabulary scores for the next beam step. (batch_size * beam_size, target_vocabulary_size)
        :param target_dists: The non-cumulative target distributions (ignored).
        :param finished: The list of finished hypotheses.
        :param best_hyp_indices: Best hypothesis indices constant.
        :return: The row indices, column indices, and values of the sampled words.
        """
        # Map the negative logprobs to probabilities so as to have a distribution
        target_dists = np.exp(-target_dists)

        # n == 0 means sample from the full vocabulary. Otherwise, we sample from the top n.
        if self.n != 0:
            # select the top n in each row, via a mask
            masked_items = npx.topk(target_dists, k=self.n, ret_typ='mask', axis=1, is_ascend=False)
            # set unmasked items to 0
            masked_items = np.where(masked_items, target_dists, masked_items)
            # renormalize
            target_dists = masked_items / np.sum(masked_items, axis=1, keepdims=True)

        # Sample from the target distributions over words, then get the corresponding values from the cumulative scores
        best_word_indices = npx.random.categorical(target_dists, get_prob=False)
        # Zeroes for finished hypotheses.
        best_word_indices = np.where(finished, np.zeros_like(best_word_indices), best_word_indices)
        values = npx.pick(scores, best_word_indices, axis=1, keepdims=True)

        best_hyp_indices = npx.slice_like(best_hyp_indices, best_word_indices, axes=(0,))

        return best_hyp_indices, best_word_indices, values


def _repeat_states(states: List, beam_size: int, state_structure: List) -> List:
    repeated_states = []
    flat_structure = functools.reduce(operator.add, state_structure)
    assert len(states) == len(flat_structure), "Number of states do not match the defined state structure"
    for state, state_format in zip(states, flat_structure):
        if state_format == C.STEP_STATE or state_format == C.MASK_STATE:
            # Steps and source_bias have batch dimension on axis 0
            repeat_axis = 0
        elif state_format == C.DECODER_STATE or state_format == C.ENCODER_STATE:
            # Decoder and encoder layer states have batch dimension on axis 1
            repeat_axis = 1
        else:
            raise ValueError("Provided state format %s not recognized." % state_format)
        repeated_state = state.repeat(repeats=beam_size, axis=repeat_axis)
        repeated_states.append(repeated_state)
    return repeated_states


class SortStates(gluon.HybridBlock):

    def __init__(self, state_structure):
        super().__init__()
        self.flat_structure = functools.reduce(operator.add, state_structure)

    def forward(self, best_hyp_indices, *states):
        sorted_states = []
        assert len(states) == len(self.flat_structure), "Number of states do not match the defined state structure"
        for state, state_format in zip(states, self.flat_structure):
<<<<<<< HEAD
            if state_format == C.STEP_STATE or state_format == C.MASK_STATE:
=======
            if state_format == C.STEP_STATE:
>>>>>>> 1aff6400
                # Steps and source_bias have batch dimension on axis 0
                sorted_state = np.take(state, best_hyp_indices, axis=0)
            elif state_format == C.DECODER_STATE:
                # Decoder and encoder layer states have batch dimension on axis 1
                sorted_state = np.take(state, best_hyp_indices, axis=1)
            elif state_format == C.ENCODER_STATE or state_format == C.BIAS_STATE:
                # No need for takes on encoder layer states
                sorted_state = state
            else:
                raise ValueError("Provided state format %s not recognized." % state_format)
            sorted_states.append(sorted_state)
        return sorted_states


def _get_vocab_slice_ids(restrict_lexicon: Optional[lexicon.TopKLexicon],
                         source_words: np.ndarray,
                         raw_constraint_list: List[Optional[constrained.RawConstraintList]],
                         eos_id: int,
                         beam_size: int) -> Tuple[np.ndarray, int, List[Optional[constrained.RawConstraintList]]]:
    vocab_slice_ids = np.array(restrict_lexicon.get_trg_ids(source_words.astype("int32", copy=False).asnumpy()), dtype='int32')
    ctx = source_words.ctx
    if any(raw_constraint_list):
        # Add the constraint IDs to the list of permissibled IDs, and then project them into the reduced space
        constraint_ids = np.array(word_id for sent in raw_constraint_list for phr in sent for word_id in phr)
        vocab_slice_ids = onp.lib.arraysetops.union1d(vocab_slice_ids, constraint_ids)  # type: ignore
        full_to_reduced = dict((val, i) for i, val in enumerate(vocab_slice_ids))
        raw_constraint_list = [[[full_to_reduced[x] for x in phr] for phr in sent] for sent in
                               raw_constraint_list]
    # pad to a multiple of 8.
    vocab_slice_ids = np.pad(vocab_slice_ids, (0, 7 - ((len(vocab_slice_ids) - 1) % 8)),
                             mode='constant', constant_values=eos_id)

    vocab_slice_ids_shape = vocab_slice_ids.shape[0]
    if vocab_slice_ids_shape < beam_size + 1:
        # This fixes an edge case for toy models, where the number of vocab ids from the lexicon is
        # smaller than the beam size.
        logger.warning("Padding vocab_slice_ids (%d) with EOS to have at least %d+1 elements to expand",
                       vocab_slice_ids_shape, beam_size)
        n = beam_size - vocab_slice_ids_shape + 1
        vocab_slice_ids = np.concatenate((vocab_slice_ids, np.full((n,), fill_value=eos_id, ctx=ctx, dtype='int32')),
                                         axis=0)

    logger.debug(f'decoder softmax size: {vocab_slice_ids_shape}')
    return vocab_slice_ids, vocab_slice_ids_shape, raw_constraint_list


class GreedySearch(gluon.Block):
    """
    Implements greedy search, not supporting various features from the BeamSearch class
    (scoring, sampling, ensembling, lexical constraints, batch decoding).
    """

    def __init__(self,
                 dtype: str,
                 bos_id: int,
                 eos_id: int,
                 context: Union[mx.Context, List[mx.Context]],
                 num_source_factors: int,
                 num_target_factors: int,
                 inference: _SingleModelInference):
        super().__init__()
        self.dtype = dtype
        self.bos_id = bos_id
        self.eos_id = eos_id
        self.context = context
        self._inference = inference
        self.num_source_factors = num_source_factors
        self.num_target_factors = num_target_factors
        self.global_avoid_trie = None
        assert inference._skip_softmax, "skipping softmax must be enabled for GreedySearch"

        self.work_block = GreedyTop1()

    def forward(self,
                source: np.ndarray,
                source_length: np.ndarray,
                restrict_lexicon: Optional[lexicon.TopKLexicon],
                raw_constraint_list: List[Optional[constrained.RawConstraintList]],
                raw_avoid_list: List[Optional[constrained.RawConstraintList]],
                max_output_lengths: np.ndarray) -> Tuple[np.ndarray,
                                                         np.ndarray,
                                                         np.ndarray,
                                                         np.ndarray,
                                                         List[Optional[np.ndarray]],
                                                         List[Optional[constrained.ConstrainedHypothesis]]]:
        """
        Translates a single sentence (batch_size=1) using greedy search.

        :param source: Source ids. Shape: (batch_size=1, bucket_key, num_factors).
        :param source_length: Valid source lengths. Shape: (batch_size=1,).
        :param restrict_lexicon: Lexicon to use for vocabulary restriction.
        :param raw_constraint_list: A list of optional lists containing phrases (as lists of target word IDs)
                that must appear in each output.
        :param raw_avoid_list: A list of optional lists containing phrases (as lists of target word IDs)
                that must NOT appear in each output.
        :param max_output_lengths: ndarray of maximum output lengths per input in source.
                Shape: (batch_size=1,). Dtype: int32.
        :return List of best hypotheses indices, list of best word indices,
                array of accumulated length-normalized negative log-probs, hypotheses lengths,
                predicted lengths of references (if any), constraints (if any).
        """
        batch_size = source.shape[0]
        assert batch_size == 1, "Greedy Search does not support batch_size != 1"

        # Maximum  search iterations (determined by longest input with eos)
        max_iterations = max_output_lengths.max().item()
        logger.debug("max greedy search iterations: %d", max_iterations)

        # best word_indices (also act as input: (batch*beam, num_target_factors
        best_word_index = np.full((batch_size, self.num_target_factors),
                                  fill_value=self.bos_id, ctx=self.context, dtype='int32')
        outputs = []  # type: List[np.ndarray]

        vocab_slice_ids = None  # type: Optional[np.ndarray]
        # If using a top-k lexicon, select param rows for logit computation that correspond to the
        # target vocab for this sentence.
        if restrict_lexicon:
            source_words = np.squeeze(np.split(source, self.num_source_factors, axis=2)[0], axis=2)
            vocab_slice_ids, _, raw_constraint_list = _get_vocab_slice_ids(restrict_lexicon, source_words,
                                                                           raw_constraint_list,
                                                                           self.eos_id, beam_size=1)

        # (0) encode source sentence, returns a list
        model_states, _ = self._inference.encode_and_initialize(source, source_length)
        # TODO: check for disabled predicted output length

        t = 1
        for t in range(1, max_iterations + 1):
            scores, model_states, target_factors = self._inference.decode_step(best_word_index,
                                                                               model_states,
                                                                               vocab_slice_ids=vocab_slice_ids)
            # shape: (batch*beam=1, 1)
            best_word_index = self.work_block(scores, vocab_slice_ids, target_factors)
            outputs.append(best_word_index)

            if best_word_index == self.eos_id or best_word_index == C.PAD_ID:
                break

        logger.debug("Finished after %d out of %d steps.", t, max_iterations)

        # shape: (1, num_factors, length)
        stacked_outputs = np.stack(outputs, axis=2)
        length = np.array([t], dtype='int32')  # shape (1,)
        hyp_indices = np.zeros((1, t + 1), dtype='int32')
        score = np.array([-1.])  # TODO: return unnormalized proper score

        return hyp_indices, stacked_outputs, score, length, None, []  # type: ignore


class GreedyTop1(gluon.HybridBlock):
    """
    Implements picking the highest scoring next word with support for vocabulary selection and target factors.
    """

    def forward(self,
                scores: np.ndarray,
                vocab_slice_ids: Optional[np.ndarray] = None,
                target_factors: Optional[np.ndarray] = None) -> np.ndarray:
        # shape: (batch*beam=1, 1)
        # argmin has trouble with fp16 inputs on GPUs, using top1 instead
        best_word_index = npx.topk(scores, axis=-1, k=1, ret_typ='indices', is_ascend=True, dtype='int32')
        # Map from restricted to full vocab ids if needed
        if vocab_slice_ids is not None:
            best_word_index = np.take(vocab_slice_ids, best_word_index, axis=0)
        if target_factors is not None:
            best_word_index = np.concatenate((best_word_index, target_factors), axis=1)
        return best_word_index


class BeamSearch(gluon.Block):
    """
    Features:
    - beam search stop
    - constraints (pos & neg)
    - ensemble decoding
    - vocabulary selection
    - sampling

    Not supported:
    - beam pruning
    - beam history
    """

    def __init__(self,
                 beam_size: int,
                 dtype: str,
                 bos_id: int,
                 eos_id: int,
                 context: Union[mx.Context, List[mx.Context]],
                 output_vocab_size: int,
                 scorer: CandidateScorer,
                 num_source_factors: int,
                 num_target_factors: int,
                 inference: _Inference,
                 beam_search_stop: str = C.BEAM_SEARCH_STOP_ALL,
                 global_avoid_trie: Optional[constrained.AvoidTrie] = None,
                 sample: Optional[int] = None,
                 prevent_unk: bool = False) -> None:
        super().__init__()
        self.beam_size = beam_size
        self.dtype = dtype
        self.bos_id = bos_id
        self.eos_id = eos_id
        self.output_vocab_size = output_vocab_size
        self.context = context
        self._inference = inference
        self.beam_search_stop = beam_search_stop
        self.num_source_factors = num_source_factors
        self.num_target_factors = num_target_factors
        self.global_avoid_trie = global_avoid_trie
        self.prevent_unk = prevent_unk

        self._sort_states = SortStates(state_structure=self._inference.state_structure())
        self._update_scores = UpdateScores()
        self._scorer = scorer
        self._sort_norm_and_update_finished = SortNormalizeAndUpdateFinished(
            dtype=self.dtype,
            pad_id=C.PAD_ID,
            eos_id=eos_id,
            scorer=scorer)

        self._sample = None  # type: Optional[gluon.HybridBlock]
        self._top = None  # type: Optional[gluon.HybridBlock]
        if sample is not None:
            self._sample = SampleK(sample)
        else:
            self._top = TopK(self.beam_size)

    def forward(self,
                source: np.ndarray,
                source_length: np.ndarray,
                restrict_lexicon: Optional[lexicon.TopKLexicon],
                raw_constraint_list: List[Optional[constrained.RawConstraintList]],
                raw_avoid_list: List[Optional[constrained.RawConstraintList]],
                max_output_lengths: np.ndarray) -> Tuple[np.ndarray,
                                                         np.ndarray,
                                                         np.ndarray,
                                                         np.ndarray,
                                                         List[Optional[np.ndarray]],
                                                         List[Optional[constrained.ConstrainedHypothesis]]]:
        """
        Translates multiple sentences using beam search.

        :param source: Source ids. Shape: (batch_size, bucket_key, num_factors).
        :param source_length: Valid source lengths. Shape: (batch_size,).
        :param restrict_lexicon: Lexicon to use for vocabulary restriction.
        :param raw_constraint_list: A list of optional lists containing phrases (as lists of target word IDs)
               that must appear in each output.
        :param raw_avoid_list: A list of optional lists containing phrases (as lists of target word IDs)
               that must NOT appear in each output.
        :param max_output_lengths: ndarray of maximum output lengths per input in source.
                Shape: (batch_size,). Dtype: int32.
        :return List of best hypotheses indices, list of best word indices,
                array of accumulated length-normalized negative log-probs, hypotheses lengths,
                predicted lengths of references (if any), constraints (if any).
        """
        batch_size = source.shape[0]
        logger.debug("beam_search batch size: %d", batch_size)

        # Maximum beam search iterations (determined by longest input with eos)
        max_iterations = max_output_lengths.max().item()
        logger.debug("max beam search iterations: %d", max_iterations)

        sample_best_hyp_indices = None
        if self._sample is not None:
            utils.check_condition(restrict_lexicon is None,
                                  "Sampling is not available when working with a restricted lexicon.")
            sample_best_hyp_indices = np.arange(0, batch_size * self.beam_size, dtype='int32', ctx=self.context)

        # General data structure: batch_size * beam_size blocks in total;
        # a full beam for each sentence, followed by the next beam-block for the next sentence and so on

        # best word_indices (also act as input: (batch*beam, num_target_factors
        best_word_indices = np.full((batch_size * self.beam_size, self.num_target_factors),
                                    fill_value=self.bos_id, ctx=self.context, dtype='int32')

        # offset for hypothesis indices in batch decoding
        offset = np.repeat(np.arange(0, batch_size * self.beam_size, self.beam_size,
                                     dtype='int32', ctx=self.context), self.beam_size)

        # locations of each batch item when first dimension is (batch * beam)
        batch_indices = np.arange(0, batch_size * self.beam_size, self.beam_size, dtype='int32', ctx=self.context)
        first_step_mask = np.full((batch_size * self.beam_size, 1),
                                  fill_value=np.inf, ctx=self.context, dtype=self.dtype)
        first_step_mask[batch_indices] = 0.0

        # Best word and hypotheses indices across beam search steps from topk operation.
        best_hyp_indices_list = []  # type: List[np.ndarray]
        best_word_indices_list = []  # type: List[np.ndarray]

        lengths = np.zeros((batch_size * self.beam_size, 1), ctx=self.context, dtype='int32')
        finished = np.zeros((batch_size * self.beam_size, 1), ctx=self.context, dtype='int32')

        # Extending max_output_lengths to shape (batch_size * beam_size, 1)
        max_output_lengths = np.repeat(np.expand_dims(max_output_lengths, axis=1), self.beam_size, axis=0)

        # scores_accumulated: chosen smallest scores in scores (ascending).
        scores_accumulated = np.zeros((batch_size * self.beam_size, 1), ctx=self.context, dtype=self.dtype)

        output_vocab_size = self.output_vocab_size

        # If using a top-k lexicon, select param rows for logit computation that correspond to the
        # target vocab for this sentence.
        vocab_slice_ids = None  # type: Optional[np.ndarrays]
        if restrict_lexicon:
            source_words = np.squeeze(np.split(source, self.num_source_factors, axis=2)[0], axis=2)
            vocab_slice_ids, output_vocab_size, raw_constraint_list = _get_vocab_slice_ids(restrict_lexicon,
                                                                                           source_words,
                                                                                           raw_constraint_list,
                                                                                           self.eos_id, beam_size=1)

        pad_dist = np.full((batch_size * self.beam_size, output_vocab_size - 1),
                           fill_value=np.inf, ctx=self.context, dtype=self.dtype)
        eos_dist = np.full((batch_size * self.beam_size, output_vocab_size),
                           fill_value=np.inf, ctx=self.context, dtype=self.dtype)
        eos_dist[:, C.EOS_ID] = 0
        unk_dist = None
        if self.prevent_unk:
            unk_dist = np.zeros_like(eos_dist)
            unk_dist[:, C.UNK_ID] = np.inf  # pylint: disable=E1137

        # Initialize the beam to track constraint sets, where target-side lexical constraints are present
        constraints = constrained.init_batch(raw_constraint_list, self.beam_size, self.bos_id, self.eos_id)

        if self.global_avoid_trie or any(raw_avoid_list):
            avoid_states = constrained.AvoidBatch(batch_size, self.beam_size,
                                                  avoid_list=raw_avoid_list,
                                                  global_avoid_trie=self.global_avoid_trie)
            avoid_states.consume(best_word_indices[:, 0])  # constraints operate only on primary target factor

        # (0) encode source sentence, returns a list
        model_states, estimated_reference_lengths = self._inference.encode_and_initialize(source, source_length)
        # repeat states to beam_size
        model_states = _repeat_states(model_states, self.beam_size, self._inference.state_structure())
        # repeat estimated_reference_lengths to shape (batch_size * beam_size, 1)
        estimated_reference_lengths = np.repeat(estimated_reference_lengths, self.beam_size, axis=0)

        # Records items in the beam that are inactive. At the beginning (t==1), there is only one valid or active
        # item on the beam for each sentence
        inactive = np.zeros((batch_size * self.beam_size, 1), dtype='int32', ctx=self.context)
        t = 1
        for t in range(1, max_iterations + 1):  # max_iterations + 1 required to get correct results
            # (1) obtain next predictions and advance models' state
            # target_dists: (batch_size * beam_size, target_vocab_size)
            target_dists, model_states, target_factors = self._inference.decode_step(best_word_indices,
                                                                                     model_states,
                                                                                     vocab_slice_ids)

            # (2) Produces the accumulated cost of target words in each row.
            # There is special treatment for finished and inactive rows: inactive rows are inf everywhere;
            # finished rows are inf everywhere except column zero, which holds the accumulated model score
            scores, lengths = self._update_scores(target_dists,
                                                  finished,
                                                  inactive,
                                                  scores_accumulated,
                                                  lengths,
                                                  max_output_lengths,
                                                  unk_dist,
                                                  pad_dist,
                                                  eos_dist)

            # Mark entries that should be blocked as having a score of np.inf
            if self.global_avoid_trie or any(raw_avoid_list):
                block_indices = avoid_states.avoid()
                if len(block_indices) > 0:
                    scores[block_indices] = np.inf
                    if self._sample is not None:
                        target_dists[block_indices] = np.inf

            # (3) Get beam_size winning hypotheses for each sentence block separately. Only look as
            # far as the active beam size for each sentence.
            if self._sample is not None:
                best_hyp_indices, best_word_indices, scores_accumulated = self._sample(scores,
                                                                                       target_dists,
                                                                                       finished,
                                                                                       sample_best_hyp_indices)
            else:
                # On the first timestep, all hypotheses have identical histories, so force topk() to choose extensions
                # of the first row only by setting all other rows to inf
                if t == 1:
                    scores += first_step_mask

                best_hyp_indices, best_word_indices, scores_accumulated = self._top(scores, offset)

            # Constraints for constrained decoding are processed sentence by sentence
            if any(raw_constraint_list):
                best_hyp_indices, best_word_indices, scores_accumulated, constraints, inactive = constrained.topk(
                    t,
                    batch_size,
                    self.beam_size,
                    inactive,
                    scores,
                    constraints,
                    best_hyp_indices,
                    best_word_indices,
                    scores_accumulated)

            # Map from restricted to full vocab ids if needed
            if restrict_lexicon:
                best_word_indices = np.take(vocab_slice_ids, best_word_indices, axis=0)

            # (4) Normalize the scores of newly finished hypotheses. Note that after this until the
            # next call to topk(), hypotheses may not be in sorted order.
            _sort_inputs = [best_hyp_indices, best_word_indices, finished, scores_accumulated, lengths,
                            estimated_reference_lengths]
            if target_factors is not None:
                _sort_inputs.append(target_factors)
            best_word_indices, finished, scores_accumulated, lengths, estimated_reference_lengths = \
                self._sort_norm_and_update_finished(*_sort_inputs)

            # Collect best hypotheses, best word indices
            best_word_indices_list.append(best_word_indices)
            best_hyp_indices_list.append(best_hyp_indices)

            if self._should_stop(finished, batch_size):
                break

            # (5) update models' state with winning hypotheses (ascending)
            model_states = self._sort_states(best_hyp_indices, *model_states)

        logger.debug("Finished after %d out of %d steps.", t, max_iterations)

        # (9) Sort the hypotheses within each sentence (normalization for finished hyps may have unsorted them).
        scores_accumulated_shape = scores_accumulated.shape
        folded_accumulated_scores = scores_accumulated.reshape((batch_size, -1))
        indices = np.argsort(folded_accumulated_scores.astype('float32', copy=False), axis=1).reshape((-1,))
        best_hyp_indices = np.unravel_index(indices, scores_accumulated_shape)[0].astype('int32') + offset
        scores_accumulated = scores_accumulated.take(best_hyp_indices, axis=0)
        best_hyp_indices_list.append(best_hyp_indices)
        lengths = lengths.take(best_hyp_indices, axis=0)
        all_best_hyp_indices = np.stack(best_hyp_indices_list, axis=1)
        all_best_word_indices = np.stack(best_word_indices_list, axis=2)
        constraints = [constraints[x] for x in best_hyp_indices.tolist()]

        return all_best_hyp_indices, \
               all_best_word_indices, \
               scores_accumulated, \
               lengths.astype('int32', copy=False), \
               estimated_reference_lengths, \
               constraints

    def _should_stop(self, finished: np.ndarray, batch_size: int) -> bool:
        if self.beam_search_stop == C.BEAM_SEARCH_STOP_FIRST:
            at_least_one_finished = finished.reshape((batch_size, self.beam_size)).sum(axis=1) > 0
            return at_least_one_finished.sum().item() == batch_size
        else:
            return finished.sum().item() == batch_size * self.beam_size  # all finished


def get_search_algorithm(models: List[SockeyeModel],
                         beam_size: int,
                         context: Union[mx.Context, List[mx.Context]],
                         vocab_target: vocab.Vocab,
                         output_scores: bool,
                         scorer: CandidateScorer,
                         ensemble_mode: str = 'linear',
                         beam_search_stop: str = C.BEAM_SEARCH_STOP_ALL,
                         constant_length_ratio: float = 0.0,
                         avoid_list: Optional[str] = None,
                         sample: Optional[int] = None,
                         hybridize: bool = True,
                         softmax_temperature: Optional[float] = None,
                         prevent_unk: bool = False,
                         greedy: bool = False) -> Union[BeamSearch, GreedySearch]:
    """
    Returns an instance of BeamSearch or GreedySearch depending.

    """
    # TODO: consider automatically selecting GreedySearch if flags to this method are compatible.
    if greedy:
        assert len(models) == 1, "Greedy search does not support ensemble decoding"
        assert beam_size == 1, "Greedy search does not support beam_size > 1"
        if output_scores:
            logger.warning("Greedy Search does not return proper hypothesis scores")
        assert constant_length_ratio == -1.0, "Greedy search does not support brevity penalty"
        assert avoid_list is None, "Greedy Search does not support avoid constraints"
        assert sample is None, "Greedy search does not support sampling"
        assert not prevent_unk, "Greedy Search does not support prevention of unknown tokens"  # TODO: add support
        search = GreedySearch(
            dtype=C.DTYPE_FP32 if models[0].dtype == C.DTYPE_INT8 else models[0].dtype,
            bos_id=C.BOS_ID,
            eos_id=C.EOS_ID,
            context=context,
            num_source_factors=models[0].num_source_factors,
            num_target_factors=models[0].num_target_factors,
            inference=_SingleModelInference(model=models[0],
                                            skip_softmax=True,
                                            constant_length_ratio=0.0,
                                            softmax_temperature=softmax_temperature))
    else:
        inference = None  # type: Optional[_Inference]
        if len(models) == 1:
            skip_softmax = beam_size == 1 and not output_scores and sample is None
            if skip_softmax:
                logger.info("Enabled skipping softmax for a single model and greedy decoding.")
            inference = _SingleModelInference(model=models[0],
                                              skip_softmax=skip_softmax,
                                              constant_length_ratio=constant_length_ratio,
                                              softmax_temperature=softmax_temperature)
        else:
            inference = _EnsembleInference(models=models,
                                           ensemble_mode=ensemble_mode,
                                           constant_length_ratio=constant_length_ratio,
                                           softmax_temperature=softmax_temperature)

        global_avoid_trie = None if avoid_list is None else constrained.get_avoid_trie(avoid_list, vocab_target)
        search = BeamSearch(
            beam_size=beam_size,
            dtype=C.DTYPE_FP32 if models[0].dtype == C.DTYPE_INT8 else models[0].dtype,
            bos_id=C.BOS_ID,
            eos_id=C.EOS_ID,
            context=context,
            output_vocab_size=models[0].output_layer_vocab_size,
            beam_search_stop=beam_search_stop,
            scorer=scorer,
            sample=sample,
            num_source_factors=models[0].num_source_factors,
            num_target_factors=models[0].num_target_factors,
            global_avoid_trie=global_avoid_trie,
            prevent_unk=prevent_unk,
            inference=inference
        )

    search.initialize()
    if hybridize:
        search.hybridize(static_alloc=True)
    return search<|MERGE_RESOLUTION|>--- conflicted
+++ resolved
@@ -469,17 +469,13 @@
         sorted_states = []
         assert len(states) == len(self.flat_structure), "Number of states do not match the defined state structure"
         for state, state_format in zip(states, self.flat_structure):
-<<<<<<< HEAD
-            if state_format == C.STEP_STATE or state_format == C.MASK_STATE:
-=======
             if state_format == C.STEP_STATE:
->>>>>>> 1aff6400
                 # Steps and source_bias have batch dimension on axis 0
                 sorted_state = np.take(state, best_hyp_indices, axis=0)
             elif state_format == C.DECODER_STATE:
                 # Decoder and encoder layer states have batch dimension on axis 1
                 sorted_state = np.take(state, best_hyp_indices, axis=1)
-            elif state_format == C.ENCODER_STATE or state_format == C.BIAS_STATE:
+            elif state_format == C.ENCODER_STATE or state_format == C.MASK_STATE:
                 # No need for takes on encoder layer states
                 sorted_state = state
             else:
