--- conflicted
+++ resolved
@@ -1033,7 +1033,6 @@
     add_logging_args(params)
 
 
-<<<<<<< HEAD
 def add_score_cli_args(params):
     score_params = params.add_argument_group("Scoring parameters")
 
@@ -1044,13 +1043,13 @@
     add_inference_args(params)
     add_device_args(params)
     add_logging_args(params)
-=======
+
+
 def add_max_output_cli_args(params):
     params.add_argument('--max-output-length',
                         type=int,
                         default=None,
                         help='Maximum number of words to generate during translation. If None, it will be computed automatically. Default: %(default)s.')
->>>>>>> 776539dd
 
 
 def add_inference_args(params):
