--- conflicted
+++ resolved
@@ -1008,11 +1008,6 @@
                                help='Size of the beam. Default: %(default)s.')
     decode_params.add_argument('--beam-prune', '-p',
                                type=float,
-<<<<<<< HEAD
-                               default=0.,
-                               help='Pruning threshold for beam search. All hypotheses with unnormalized scores less than '
-                               'this amount below the best (unnormalized) hypothesis are discarded (0 = no pruning).')
-=======
                                default=0,
                                help='Pruning threshold for beam search. All hypotheses with scores not within '
                                'this amount of the best finished hypothesis are discarded (0 = off). Default: %(default)s.')
@@ -1020,7 +1015,6 @@
                                choices=[C.BEAM_SEARCH_STOP_ALL, C.BEAM_SEARCH_STOP_FIRST],
                                default=C.BEAM_SEARCH_STOP_ALL,
                                help='Stopping criteria. Quit when (all) hypotheses are finished or when a finished hypothesis is in (first) position. Default: %(default)s.')
->>>>>>> 3c1a8c5f
     decode_params.add_argument('--batch-size',
                                type=int_greater_or_equal(1),
                                default=1,
@@ -1092,18 +1086,6 @@
                                type=float,
                                help='Beta factor for the length penalty used in beam search: '
                                     '(beta + len(Y))**alpha/(beta + 1)**alpha. Default: %(default)s')
-    decode_params.add_argument('--coverage-penalty-beta',
-                               default=0.0,
-                               type=float,
-                               help='Beta factor for the coverage penalty used in beam search: %(default)s ')
-    decode_params.add_argument('--bank-adjustment',
-                               choices='even empirical none'.split(),
-                               default='even',
-                               help='How to adjust underfilled banks')
-    decode_params.add_argument('--beam-stop',
-                               choices='all first'.split(),
-                               default='all',
-                               help='Stopping criteria. Quit when (all) hypotheses are finished or when a finished hypothesis is in (first) position')
 
 def add_evaluate_args(params):
     eval_params = params.add_argument_group("Evaluate parameters")
