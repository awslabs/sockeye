# Copyright 2017 Amazon.com, Inc. or its affiliates. All Rights Reserved.
#
# Licensed under the Apache License, Version 2.0 (the "License"). You may not
# use this file except in compliance with the License. A copy of the License
# is located at
#
#     http://aws.amazon.com/apache2.0/
#
# or in the "license" file accompanying this file. This file is distributed on
# an "AS IS" BASIS, WITHOUT WARRANTIES OR CONDITIONS OF ANY KIND, either
# express or implied. See the License for the specific language governing
# permissions and limitations under the License.

"""
Defines commandline arguments for the main CLIs with reasonable defaults.
"""
import argparse
from typing import Callable, Optional

from sockeye.lr_scheduler import LearningRateSchedulerFixedStep
from . import constants as C


def int_greater_or_equal(threshold: int) -> Callable:
    """
    Returns a method that can be used in argument parsing to check that the argument is greater or equal to `threshold`.

    :param threshold: The threshold that we assume the cli argument value is greater or equal to.
    :return: A method that can be used as a type in argparse.
    """

    def check_greater_equal(value_to_check):
        value_to_check = int(value_to_check)
        if value_to_check < threshold:
            raise argparse.ArgumentTypeError("must be greater or equal to %d." % threshold)
        return value_to_check

    return check_greater_equal


def learning_schedule() -> Callable:
    """
    Returns a method that can be used in argument parsing to check that the argument is a valid learning rate schedule
    string.

    :return: A method that can be used as a type in argparse.
    """

    def parse(schedule_str):
        try:
            schedule = LearningRateSchedulerFixedStep.parse_schedule_str(schedule_str)
        except ValueError:
            raise argparse.ArgumentTypeError("Learning rate schedule string should have form rate1:num_updates1[,rate2:num_updates2,...]")
        return schedule

    return parse


def multiple_values(num_values: int = 0,
                    greater_or_equal: Optional[float] = None,
                    data_type: Callable = int) -> Callable:
    """
    Returns a method to be used in argument parsing to parse a string of the form "<val>:<val>[:<val>...]" into
    a tuple of values of type data_type.

    :param num_values: Optional number of ints required.
    :param greater_or_equal: Optional constraint that all values should be greater or equal to this value.
    :param data_type: Type of values. Default: int.
    :return: Method for parsing.
    """

    def parse(value_to_check):
        if ':' in value_to_check:
            expected_num_separators = num_values - 1 if num_values else 0
            if expected_num_separators > 0 and (value_to_check.count(':') != expected_num_separators):
                raise argparse.ArgumentTypeError("Expected either a single value or %d values separated by %s" %
                                                 (num_values, C.ARG_SEPARATOR))
            values = tuple(map(data_type, value_to_check.split(C.ARG_SEPARATOR, num_values - 1)))
        else:
            values = tuple([data_type(value_to_check)] * num_values)
        if greater_or_equal is not None:
            if any((value < greater_or_equal for value in values)):
                raise argparse.ArgumentTypeError("Must provide value greater or equal to %d" % greater_or_equal)
        return values

    return parse


def add_average_args(params):
    average_params = params.add_argument_group("Averaging")
    average_params.add_argument(
        "inputs",
        metavar="INPUT",
        type=str,
        nargs="+",
        help="either a single model directory (automatic checkpoint selection) "
             "or multiple .params files (manual checkpoint selection)")
    average_params.add_argument(
        "--metric",
        help="Name of the metric to choose n-best checkpoints from. Default: %(default)s.",
        default=C.PERPLEXITY,
        choices=C.METRICS)
    average_params.add_argument(
        "-n",
        type=int,
        default=4,
        help="number of checkpoints to find. Default: %(default)s.")
    average_params.add_argument(
        "--output", "-o", required=True, type=str, help="File to write averaged parameters to.")
    average_params.add_argument(
        "--strategy",
        choices=["best", "last", "lifespan"],
        default="best",
        help="selection method. Default: %(default)s.")


def add_io_args(params):
    data_params = params.add_argument_group("Data & I/O")

    data_params.add_argument('--source', '-s',
                             required=True,
                             help='Source side of parallel training data.')
    data_params.add_argument('--target', '-t',
                             required=True,
                             help='Target side of parallel training data.')

    data_params.add_argument('--validation-source', '-vs',
                             required=True,
                             help='Source side of validation data.')
    data_params.add_argument('--validation-target', '-vt',
                             required=True,
                             help='Target side of validation data.')

    data_params.add_argument('--output', '-o',
                             required=True,
                             help='Folder where model & training results are written to.')
    data_params.add_argument('--overwrite-output',
                             action='store_true',
                             help='Overwrite output folder if it exists.')

    data_params.add_argument('--source-vocab',
                             required=False,
                             default=None,
                             help='Existing source vocabulary (JSON)')
    data_params.add_argument('--target-vocab',
                             required=False,
                             default=None,
                             help='Existing target vocabulary (JSON)')

    data_params.add_argument('--use-tensorboard',
                             action='store_true',
                             help='Track metrics through tensorboard. Requires installed tensorboard.')

    data_params.add_argument('--monitor-pattern',
                             default=None,
                             type=str,
                             help="Pattern to match outputs/weights/gradients to monitor. '.*' monitors everything. "
                                  "Default: %(default)s.")

    data_params.add_argument('--monitor-stat-func',
                             default=C.STAT_FUNC_DEFAULT,
                             choices=list(C.MONITOR_STAT_FUNCS.keys()),
                             help="Statistics function to run on monitored outputs/weights/gradients. "
                                  "Default: %(default)s.")

    data_params.add_argument('--quiet', '-q',
                             default=False,
                             action="store_true",
                             help='Suppress console logging.')


def add_device_args(params):
    device_params = params.add_argument_group("Device parameters")

    device_params.add_argument('--device-ids', default=[-1],
                               help='List or number of GPUs ids to use. Default: %(default)s. '
                                    'Use negative numbers to automatically acquire a certain number of GPUs, e.g. -5 '
                                    'will find 5 free GPUs. '
                                    'Use positive numbers to acquire a specific GPU id on this host. '
                                    '(Note that automatic acquisition of GPUs assumes that all GPU processes on '
                                    'this host are using automatic sockeye GPU acquisition).',
                               nargs='+', type=int)
    device_params.add_argument('--use-cpu',
                               action='store_true',
                               help='Use CPU device instead of GPU.')
    device_params.add_argument('--disable-device-locking',
                               action='store_true',
                               help='Just use the specified device ids without locking.')
    device_params.add_argument('--lock-dir',
                               default="/tmp",
                               help='When acquiring a GPU we do file based locking so that only one Sockeye process '
                                    'can run on the a GPU. This is the folder in which we store the file '
                                    'locks. For locking to work correctly it is assumed all processes use the same '
                                    'lock directory. The only requirement for the directory are file '
                                    'write permissions.')


def add_model_parameters(params):
    model_params = params.add_argument_group("ModelConfig")

    model_params.add_argument('--params', '-p',
                              type=str,
                              default=None,
                              help='Initialize model parameters from file. Overrides random initializations.')

    model_params.add_argument('--num-words',
                              type=multiple_values(num_values=2, greater_or_equal=0),
                              default=(50000, 50000),
                              help='Maximum vocabulary size. Use "x:x" to specify separate values for src&tgt. '
                                   'Default: %(default)s.')
    model_params.add_argument('--word-min-count',
                              type=multiple_values(num_values=2, greater_or_equal=1),
                              default=(1, 1),
                              help='Minimum frequency of words to be included in vocabularies. Default: %(default)s.')

    model_params.add_argument('--encoder',
                              choices=C.ENCODERS,
                              default=C.RNN_NAME,
                              help="Type of encoder. Default: %(default)s.")
    model_params.add_argument('--decoder',
                              choices=C.DECODERS,
                              default=C.RNN_NAME,
                              help="Type of encoder. Default: %(default)s.")

    model_params.add_argument('--num-layers',
                              type=multiple_values(num_values=2, greater_or_equal=1),
                              default=(1, 1),
                              help='Number of layers for encoder & decoder. '
                                   'Use "x:x" to specify separate values for encoder & decoder. Default: %(default)s.')

    model_params.add_argument('--conv-embed-output-dim',
                              type=int_greater_or_equal(1),
                              default=None,
                              help="Project segment embeddings to this size for ConvolutionalEmbeddingEncoder. Omit to"
                                   " avoid projection, leaving segment embeddings total size of all filters. Default:"
                                   " %(default)s.")
    model_params.add_argument('--conv-embed-max-filter-width',
                              type=int_greater_or_equal(1),
                              default=8,
                              help="Maximum filter width for ConvolutionalEmbeddingEncoder. Default: %(default)s.")
    model_params.add_argument('--conv-embed-num-filters',
                              type=multiple_values(greater_or_equal=1),
                              default=(200, 200, 250, 250, 300, 300, 300, 300),
                              help="List of number of filters of each width 1..max for ConvolutionalEmbeddingEncoder. "
                                   "Default: %(default)s.")
    model_params.add_argument('--conv-embed-pool-stride',
                              type=int_greater_or_equal(1),
                              default=5,
                              help="Pooling stride for ConvolutionalEmbeddingEncoder. Default: %(default)s.")
    model_params.add_argument('--conv-embed-num-highway-layers',
                              type=int_greater_or_equal(0),
                              default=4,
                              help="Number of highway layers for ConvolutionalEmbeddingEncoder. Default: %(default)s.")
    model_params.add_argument('--conv-embed-add-positional-encodings',
                              action='store_true',
                              default=False,
                              help="Add positional encodings to final segment embeddings for"
                                   " ConvolutionalEmbeddingEncoder. Default: %(default)s.")

    # rnn arguments
    model_params.add_argument('--rnn-cell-type',
                              choices=C.CELL_TYPES,
                              default=C.LSTM_TYPE,
                              help='RNN cell type for encoder and decoder. Default: %(default)s.')
    model_params.add_argument('--rnn-num-hidden',
                              type=int_greater_or_equal(1),
                              default=1024,
                              help='Number of RNN hidden units for encoder and decoder. Default: %(default)s.')
    model_params.add_argument('--rnn-encoder-reverse-input',
                              action='store_true',
                              help='Reverse input sequence for RNN encoder. Default: %(default)s.')
    model_params.add_argument('--rnn-decoder-zero-init',
                              action='store_true',
                              help='Initialize decoder RNN states with zeros instead from last & highest encoder '
                                   'RNN state. Default: %(default)s.')
    model_params.add_argument('--rnn-residual-connections',
                              action="store_true",
                              default=False,
                              help="Add residual connections to stacked RNNs. (see Wu ETAL'16). Default: %(default)s.")
    model_params.add_argument('--rnn-first-residual-layer',
                              type=int_greater_or_equal(2),
                              default=2,
                              help='First RNN layer to have a residual connection. Default: %(default)s.')
    model_params.add_argument('--rnn-context-gating', action="store_true",
                              help="Enables a context gate which adaptively weighs the RNN decoder input against the "
                                   "source context vector before each update of the decoder hidden state.")

    # transformer arguments
    model_params.add_argument('--transformer-model-size',
                              type=int_greater_or_equal(1),
                              default=512,
                              help='Size of all layers and embeddings when using transformer. Default: %(default)s.')
    model_params.add_argument('--transformer-attention-heads',
                              type=int_greater_or_equal(1),
                              default=8,
                              help='Number of heads for all self-attention when using transformer layers. '
                                   'Default: %(default)s.')
    model_params.add_argument('--transformer-feed-forward-num-hidden',
                              type=int_greater_or_equal(1),
                              default=2048,
                              help='Number of hidden units in feed forward layers when using transformer. '
                                   'Default: %(default)s.')
    model_params.add_argument('--transformer-no-positional-encodings',
                              action='store_true',
                              help='Do not use positional encodings.')

    # embedding arguments
    model_params.add_argument('--num-embed',
                              type=multiple_values(num_values=2, greater_or_equal=1),
                              default=(512, 512),
                              help='Embedding size for source and target tokens. '
                                   'Use "x:x" to specify separate values for src&tgt. Default: %(default)s.')

    # attention arguments
    model_params.add_argument('--attention-type',
                              choices=C.ATT_TYPES,
                              default=C.ATT_MLP,
                              help='Attention model for RNN decoders. Choices: {%(choices)s}. '
                                   'Default: %(default)s.')
    model_params.add_argument('--attention-num-hidden',
                              default=None,
                              type=int,
                              help='Number of hidden units for attention layers. Default: equal to --rnn-num-hidden.')
    model_params.add_argument('--attention-use-prev-word', action="store_true",
                              help="Feed the previous target embedding into the attention mechanism.")

    model_params.add_argument('--attention-coverage-type',
                              choices=["tanh", "sigmoid", "relu", "softrelu", "gru", "count"],
                              default="count",
                              help="Type of model for updating coverage vectors. 'count' refers to an update method"
                                   "that accumulates attention scores. 'tanh', 'sigmoid', 'relu', 'softrelu' "
                                   "use non-linear layers with the respective activation type, and 'gru' uses a"
                                   "GRU to update the coverage vectors. Default: %(default)s.")
    model_params.add_argument('--attention-coverage-num-hidden',
                              type=int,
                              default=1,
<<<<<<< HEAD
                              help="Number of hidden units for coverage vectors. Default: %(default)s")
    model_params.add_argument('--attention-in-upper-layers',
                              action="store_true",
                              help="Pass the attention to the upper layers of the RNN decoder, similar "
                                   "to GNMT paper. Only applicable if more than one layer is used.")
=======
                              help="Number of hidden units for coverage vectors. Default: %(default)s.")
    model_params.add_argument('--attention-mhdot-heads',
                              type=int, default=None,
                              help='Number of heads for Multi-head dot attention. Default: %(default)s.')
>>>>>>> f23e75b9

    model_params.add_argument('--lexical-bias',
                              default=None,
                              type=str,
                              help="Specify probabilistic lexicon for lexical biasing (Arthur ETAL'16). "
                                   "Set smoothing value epsilon by appending :<eps>")
    model_params.add_argument('--learn-lexical-bias',
                              action='store_true',
                              help='Adjust lexicon probabilities during training. Default: %(default)s')

    model_params.add_argument('--weight-tying',
                              action='store_true',
                              help='Turn on weight tying. The type of weight sharing is determined through '
                                   '--weight-tying-type. Default: %(default)s.')
    model_params.add_argument('--weight-tying-type',
                              default=C.WEIGHT_TYING_TRG_SOFTMAX,
                              choices=[C.WEIGHT_TYING_SRC_TRG_SOFTMAX,
                                       C.WEIGHT_TYING_SRC_TRG,
                                       C.WEIGHT_TYING_TRG_SOFTMAX],
                              help='The type of weight tying. source embeddings=src, target embeddings=trg, '
                                   'target softmax weight matrix=softmax. Default: %(default)s.')

    model_params.add_argument('--max-seq-len',
                              type=multiple_values(num_values=2, greater_or_equal=1),
                              default=(100, 100),
                              help='Maximum sequence length in tokens. '
                                   'Use "x:x" to specify separate values for src&tgt. Default: %(default)s.')

    model_params.add_argument('--layer-normalization', action="store_true",
                              help="Adds layer normalization before non-linear activations. "
                                   "This includes MLP attention, RNN decoder state initialization, "
                                   "RNN decoder hidden state, transformer layers."
                                   "It does not normalize RNN cell activations "
                                   "(this can be done using the '%s' or '%s' rnn-cell-type." % (C.LNLSTM_TYPE,
                                                                                                C.LNGLSTM_TYPE))


def add_training_args(params):
    train_params = params.add_argument_group("Training parameters")

    train_params.add_argument('--batch-size', '-b',
                              type=int_greater_or_equal(1),
                              default=64,
                              help='Mini-batch size. Default: %(default)s.')
    train_params.add_argument('--fill-up',
                              type=str,
                              default='replicate',
                              help=argparse.SUPPRESS)
    train_params.add_argument('--no-bucketing',
                              action='store_true',
                              help='Disable bucketing: always unroll to the max_len.')
    train_params.add_argument('--bucket-width',
                              type=int_greater_or_equal(1),
                              default=10,
                              help='Width of buckets in tokens. Default: %(default)s.')

    train_params.add_argument('--loss',
                              default=C.CROSS_ENTROPY,
                              choices=[C.CROSS_ENTROPY, C.SMOOTHED_CROSS_ENTROPY],
                              help='Loss to optimize. Default: %(default)s.')
    train_params.add_argument('--smoothed-cross-entropy-alpha',
                              default=0.3,
                              type=float,
                              help='Smoothing value for smoothed-cross-entropy loss. Default: %(default)s.')
    train_params.add_argument('--normalize-loss',
                              default=False,
                              action="store_true",
                              help='If turned on we normalize the loss by dividing by the number of non-PAD tokens.'
                                   'If turned off the loss is only normalized by the number of sentences in a batch.')

    train_params.add_argument('--metrics',
                              nargs='+',
                              default=[C.PERPLEXITY],
                              choices=[C.PERPLEXITY, C.ACCURACY],
                              help='Names of metrics to track on training and validation data. Default: %(default)s.')
    train_params.add_argument('--optimized-metric',
                              default=C.PERPLEXITY,
                              choices=C.METRICS,
                              help='Metric to optimize with early stopping {%(choices)s}. '
                                   'Default: %(default)s.')

    train_params.add_argument('--max-updates',
                              type=int,
                              default=-1,
                              help='Maximum number of updates/batches to process. -1 for infinite. '
                                   'Default: %(default)s.')
    train_params.add_argument('--checkpoint-frequency',
                              type=int_greater_or_equal(1),
                              default=1000,
                              help='Checkpoint and evaluate every x updates/batches. Default: %(default)s.')
    train_params.add_argument('--max-num-checkpoint-not-improved',
                              type=int,
                              default=8,
                              help='Maximum number of checkpoints the model is allowed to not improve in '
                                   '<optimized-metric> on validation data before training is stopped. '
                                   'Default: %(default)s')
    train_params.add_argument('--min-num-epochs',
                              type=int,
                              default=0,
                              help='Minimum number of epochs (passes through the training data) '
                                   'before fitting is stopped. Default: %(default)s.')

    train_params.add_argument('--embed-dropout',
                              type=multiple_values(2, data_type=float),
                              default=(.0, .0),
                              help='Dropout probability for source & target embeddings. Use <val>:<val> to specify '
                                   'separate values. Default: %(default)s.')
    train_params.add_argument('--rnn-dropout',
                              type=multiple_values(2, data_type=float),
                              default=(.0, .0),
                              help='RNN variational dropout probability for encoder & decoder RNNs.'
                                   'Use <val>:<val> to specify separate values. Default: %(default)s.')

    train_params.add_argument('--rnn-decoder-hidden-dropout',
                              type=float,
                              default=.0,
                              help='Dropout probability for hidden state that combines the context with the '
                                   'RNN hidden state in the decoder. Default: %(default)s.')
    train_params.add_argument('--transformer-dropout-attention',
                              type=float,
                              default=0.,
                              help='Dropout probability for multi-head attention. Default: %(default)s.')
    train_params.add_argument('--transformer-dropout-relu',
                              type=float,
                              default=0.,
                              help='Dropout probability before relu in feed-forward block. Default: %(default)s.')
    train_params.add_argument('--transformer-dropout-residual',
                              type=float,
                              default=0.,
                              help='Dropout probability for residual connections. Default: %(default)s.')
    train_params.add_argument('--conv-embed-dropout',
                              type=float,
                              default=.0,
                              help="Dropout probability for ConvolutionalEmbeddingEncoder. Default: %(default)s.")

    train_params.add_argument('--optimizer',
                              default='adam',
                              choices=['adam', 'sgd', 'rmsprop'],
                              help='SGD update rule. Default: %(default)s.')
    train_params.add_argument('--weight-init',
                              type=str,
                              default=C.INIT_XAVIER,
                              choices=C.INIT_TYPES,
                              help='Type of weight initialization. Default: %(default)s.')
    train_params.add_argument('--weight-init-scale',
                              type=float,
                              default=0.04,
                              help='Weight initialization scale (currently only applies to uniform initialization). '
                                   'Default: %(default)s.')
    train_params.add_argument('--initial-learning-rate',
                              type=float,
                              default=0.0003,
                              help='Initial learning rate. Default: %(default)s.')
    train_params.add_argument('--weight-decay',
                              type=float,
                              default=0.0,
                              help='Weight decay constant. Default: %(default)s.')
    train_params.add_argument('--momentum',
                              type=float,
                              default=None,
                              help='Momentum constant. Default: %(default)s.')
    train_params.add_argument('--clip-gradient',
                              type=float,
                              default=1.0,
                              help='Clip absolute gradients values greater than this value. '
                                   'Set to negative to disable. Default: %(default)s.')

    train_params.add_argument('--learning-rate-scheduler-type',
                              default=C.LR_SCHEDULER_PLATEAU_REDUCE,
                              choices=C.LR_SCHEDULERS,
                              help='Learning rate scheduler type. Default: %(default)s.')
    train_params.add_argument('--learning-rate-reduce-factor',
                              type=float,
                              default=0.5,
                              help="Factor to multiply learning rate with "
                                   "(for 'plateau-reduce' learning rate scheduler). Default: %(default)s.")
    train_params.add_argument('--learning-rate-reduce-num-not-improved',
                              type=int,
                              default=3,
                              help="For 'plateau-reduce' learning rate scheduler. Adjust learning rate "
                                   "if <optimized-metric> did not improve for x checkpoints. Default: %(default)s.")
    train_params.add_argument('--learning-rate-schedule',
                              type=learning_schedule(),
                              default=None,
                              help="For 'fixed-step' scheduler. Fully specified learning schedule in the form"
                              " rate1:num_updates1[,rate2:num_updates2,...]. Overrides all other args related to"
                              " learning rate and stopping conditions. Default: %(default)s.")
    train_params.add_argument('--learning-rate-half-life',
                              type=float,
                              default=10,
                              help="Half-life of learning rate in checkpoints. For 'fixed-rate-*' "
                                   "learning rate schedulers. Default: %(default)s.")
    train_params.add_argument('--learning-rate-warmup',
                              type=int,
                              default=0,
                              help="Number of warmup steps. If set to x, linearly increases learning rate from 10%% "
                                   "to 100%% of the initial learning rate. Default: %(default)s.")

    train_params.add_argument('--use-fused-rnn',
                              default=False,
                              action="store_true",
                              help='Use FusedRNNCell in encoder (requires GPU device). Speeds up training.')

    train_params.add_argument('--rnn-forget-bias',
                              default=0.0,
                              type=float,
                              help='Initial value of RNN forget biases.')
    train_params.add_argument('--rnn-h2h-init', type=str, default=C.RNN_INIT_ORTHOGONAL,
                              choices=[C.RNN_INIT_ORTHOGONAL, C.RNN_INIT_ORTHOGONAL_STACKED, C.RNN_INIT_DEFAULT],
                              help="Initialization method for RNN parameters. Default: %(default)s.")

    train_params.add_argument('--monitor-bleu',
                              default=0,
                              type=int,
                              help='x>0: sample and decode x sentences from validation data and monitor BLEU score. '
                                   'x==-1: use full validation data. Default: %(default)s.')

    train_params.add_argument('--seed',
                              type=int,
                              default=13,
                              help='Random seed. Default: %(default)s.')

    train_params.add_argument('--keep-last-params',
                              type=int,
                              default=-1,
                              help='Keep only the last n params files, use -1 to keep all files. Default: %(default)s')


def add_inference_args(params):
    decode_params = params.add_argument_group("Inference parameters")

    decode_params.add_argument(C.INFERENCE_ARG_INPUT_LONG, C.INFERENCE_ARG_INPUT_SHORT,
                               default=None,
                               help='Input file to translate. One sentence per line. '
                                    'If not given, will read from stdin.')

    decode_params.add_argument(C.INFERENCE_ARG_OUTPUT_LONG, C.INFERENCE_ARG_OUTPUT_SHORT,
                               default=None,
                               help='Output file to write translations to. '
                                    'If not given, will write to stdout.')

    decode_params.add_argument('--models', '-m',
                               required=True,
                               nargs='+',
                               help='Model folder(s). Use multiple for ensemble decoding. '
                                    'Model determines config, best parameters and vocab files.')
    decode_params.add_argument('--checkpoints', '-c',
                               default=None,
                               type=int,
                               nargs='+',
                               help='If not given, chooses best checkpoints for model(s). '
                                    'If specified, must have the same length as --models and be integer')

    decode_params.add_argument('--beam-size', '-b',
                               type=int_greater_or_equal(1),
                               default=5,
                               help='Size of the beam. Default: %(default)s.')
    decode_params.add_argument('--ensemble-mode',
                               type=str,
                               default='linear',
                               choices=['linear', 'log_linear'],
                               help='Ensemble mode. Default: %(default)s.')
    decode_params.add_argument('--max-input-len', '-n',
                               type=int,
                               default=None,
                               help='Maximum sequence length. Default: value from model(s).')
    decode_params.add_argument('--softmax-temperature',
                               type=float,
                               default=None,
                               help='Controls peakiness of model predictions. Values < 1.0 produce '
                                    'peaked predictions, values > 1.0 produce smoothed distributions.')

    decode_params.add_argument('--output-type',
                               default='translation',
                               choices=C.OUTPUT_HANDLERS,
                               help='Output type. Default: %(default)s.')
    decode_params.add_argument('--sure-align-threshold',
                               default=0.9,
                               type=float,
                               help='Threshold to consider a soft alignment a sure alignment. Default: %(default)s')
    decode_params.add_argument('--length-penalty-alpha',
                               default=1.0,
                               type=float,
                               help='Alpha factor for the length penalty used in beam search: '
                                    '(beta + len(Y))**alpha/(beta + 1)**alpha. A value of 0.0 will therefore turn off '
                                    'length normalization. Default: %(default)s')
    decode_params.add_argument('--length-penalty-beta',
                               default=0.0,
                               type=float,
                               help='Beta factor for the length penalty used in beam search: '
                                    '(beta + len(Y))**alpha/(beta + 1)**alpha. Default: %(default)s')<|MERGE_RESOLUTION|>--- conflicted
+++ resolved
@@ -334,18 +334,14 @@
     model_params.add_argument('--attention-coverage-num-hidden',
                               type=int,
                               default=1,
-<<<<<<< HEAD
-                              help="Number of hidden units for coverage vectors. Default: %(default)s")
+                              help="Number of hidden units for coverage vectors. Default: %(default)s.")
     model_params.add_argument('--attention-in-upper-layers',
                               action="store_true",
                               help="Pass the attention to the upper layers of the RNN decoder, similar "
                                    "to GNMT paper. Only applicable if more than one layer is used.")
-=======
-                              help="Number of hidden units for coverage vectors. Default: %(default)s.")
     model_params.add_argument('--attention-mhdot-heads',
                               type=int, default=None,
                               help='Number of heads for Multi-head dot attention. Default: %(default)s.')
->>>>>>> f23e75b9
 
     model_params.add_argument('--lexical-bias',
                               default=None,
