# Copyright 2017, 2018 Amazon.com, Inc. or its affiliates. All Rights Reserved.
#
# Licensed under the Apache License, Version 2.0 (the "License"). You may not
# use this file except in compliance with the License. A copy of the License
# is located at
#
#     http://aws.amazon.com/apache2.0/
#
# or in the "license" file accompanying this file. This file is distributed on
# an "AS IS" BASIS, WITHOUT WARRANTIES OR CONDITIONS OF ANY KIND, either
# express or implied. See the License for the specific language governing
# permissions and limitations under the License.

"""
Defines commandline arguments for the main CLIs with reasonable defaults.
"""
import argparse
import os
import sys
import types
from typing import Any, Callable, Dict, List, Tuple, Optional

import yaml

from . import constants as C
from . import data_io
from .lr_scheduler import LearningRateSchedulerFixedStep
from . import utils


class ConfigArgumentParser(argparse.ArgumentParser):
    """
    Extension of argparse.ArgumentParser supporting config files.

    The option --config is added automatically and expects a YAML serialized
    dictionary, similar to the return value of parse_args(). Command line
    parameters have precedence over config file values. Usage should be
    transparent, just substitute argparse.ArgumentParser with this class.

    Extended from
    https://stackoverflow.com/questions/28579661/getting-required-option-from-namespace-in-python
    """
    def __init__(self, *args, **kwargs) -> None:
        super().__init__(*args, **kwargs)
        self.argument_definitions = {}  # type: Dict[Tuple, Dict]
        self.argument_actions = []  # type: List[Any]
        self._overwrite_add_argument(self)
        self.add_argument("--config", help="Config file in YAML format.", type=str)
        # Note: not FileType so that we can get the path here

    def _register_argument(self, _action, *args, **kwargs):
        self.argument_definitions[args] = kwargs
        self.argument_actions.append(_action)

    def _overwrite_add_argument(self, original_object):
        def _new_add_argument(this_self, *args, **kwargs):
            action = this_self.original_add_argument(*args, **kwargs)
            this_self.config_container._register_argument(action, *args, **kwargs)

        original_object.original_add_argument = original_object.add_argument
        original_object.config_container = self
        original_object.add_argument = types.MethodType(_new_add_argument, original_object)

        return original_object

    def add_argument_group(self, *args, **kwargs):
        group = super().add_argument_group(*args, **kwargs)
        return self._overwrite_add_argument(group)

    def parse_args(self, args=None, namespace=None) -> argparse.Namespace:
        # Mini argument parser to find the config file
        config_parser = argparse.ArgumentParser(add_help=False)
        config_parser.add_argument("--config", type=regular_file())
        config_args, _ = config_parser.parse_known_args(args=args)
        initial_args = argparse.Namespace()
        if config_args.config:
            initial_args = load_args(config_args.config)
            # Remove the 'required' flag from options loaded from config file
            for action in self.argument_actions:
                if action.dest in initial_args:
                    action.required = False
        return super().parse_args(args=args, namespace=initial_args)


class StoreDeprecatedAction(argparse.Action):

    def __init__(self, option_strings, dest, deprecated_dest, nargs=None, **kwargs):
        super(StoreDeprecatedAction, self).__init__(option_strings, dest, **kwargs)
        self.deprecated_dest = deprecated_dest

    def __call__(self, parser, namespace, value, option_string=None):
        setattr(namespace, self.dest, value)
        setattr(namespace, self.deprecated_dest, value)


def save_args(args: argparse.Namespace, fname: str):
    with open(fname, 'w') as out:
        yaml.safe_dump(args.__dict__, out, default_flow_style=False)


def load_args(fname: str) -> argparse.Namespace:
    with open(fname, 'r') as inp:
        return argparse.Namespace(**yaml.safe_load(inp))


def regular_file() -> Callable:
    """
    Returns a method that can be used in argument parsing to check the argument is a regular file or a symbolic link,
    but not, e.g., a process substitution.

    :return: A method that can be used as a type in argparse.
    """

    def check_regular_file(value_to_check):
        value_to_check = str(value_to_check)
        if not os.path.isfile(value_to_check):
            raise argparse.ArgumentTypeError("must exist and be a regular file.")
        return value_to_check

    return check_regular_file


def regular_folder() -> Callable:
    """
    Returns a method that can be used in argument parsing to check the argument is a directory.

    :return: A method that can be used as a type in argparse.
    """

    def check_regular_directory(value_to_check):
        value_to_check = str(value_to_check)
        if not os.path.isdir(value_to_check):
            raise argparse.ArgumentTypeError("must be a directory.")
        return value_to_check

    return check_regular_directory


def int_greater_or_equal(threshold: int) -> Callable:
    """
    Returns a method that can be used in argument parsing to check that the int argument is greater or equal to `threshold`.

    :param threshold: The threshold that we assume the cli argument value is greater or equal to.
    :return: A method that can be used as a type in argparse.
    """

    def check_greater_equal(value: str):
        value_to_check = int(value)
        if value_to_check < threshold:
            raise argparse.ArgumentTypeError("must be greater or equal to %d." % threshold)
        return value_to_check

    return check_greater_equal


def float_greater_or_equal(threshold: float) -> Callable:
    """
    Returns a method that can be used in argument parsing to check that the float argument is greater or equal to `threshold`.

    :param threshold: The threshold that we assume the cli argument value is greater or equal to.
    :return: A method that can be used as a type in argparse.
    """

    def check_greater_equal(value: str):
        value_to_check = float(value)
        if value_to_check < threshold:
            raise argparse.ArgumentTypeError("must be greater or equal to %f." % threshold)
        return value_to_check

    return check_greater_equal


def learning_schedule() -> Callable:
    """
    Returns a method that can be used in argument parsing to check that the argument is a valid learning rate schedule
    string.

    :return: A method that can be used as a type in argparse.
    """

    def parse(schedule_str):
        try:
            schedule = LearningRateSchedulerFixedStep.parse_schedule_str(schedule_str)
        except ValueError:
            raise argparse.ArgumentTypeError(
                "Learning rate schedule string should have form rate1:num_updates1[,rate2:num_updates2,...]")
        return schedule

    return parse


def simple_dict() -> Callable:
    """
    A simple dictionary format that does not require spaces or quoting.

    Supported types: bool, int, float

    :return: A method that can be used as a type in argparse.
    """

    def parse(dict_str: str):

        def _parse(value: str):
            if value == "True":
                return True
            if value == "False":
                return False
            if "." in value:
                return float(value)
            return int(value)

        _dict = dict()
        try:
            for entry in dict_str.split(","):
                key, value = entry.split(":")
                _dict[key] = _parse(value)
        except ValueError:
            raise argparse.ArgumentTypeError("Specify argument dictionary as key1:value1,key2:value2,..."
                                             " Supported types: bool, int, float.")
        return _dict

    return parse


def multiple_values(num_values: int = 0,
                    greater_or_equal: Optional[float] = None,
                    data_type: Callable = int) -> Callable:
    """
    Returns a method to be used in argument parsing to parse a string of the form "<val>:<val>[:<val>...]" into
    a tuple of values of type data_type.

    :param num_values: Optional number of ints required.
    :param greater_or_equal: Optional constraint that all values should be greater or equal to this value.
    :param data_type: Type of values. Default: int.
    :return: Method for parsing.
    """

    def parse(value_to_check):
        if ':' in value_to_check:
            expected_num_separators = num_values - 1 if num_values else 0
            if expected_num_separators > 0 and (value_to_check.count(':') != expected_num_separators):
                raise argparse.ArgumentTypeError("Expected either a single value or %d values separated by %s" %
                                                 (num_values, C.ARG_SEPARATOR))
            values = tuple(map(data_type, value_to_check.split(C.ARG_SEPARATOR, num_values - 1)))
        else:
            values = tuple([data_type(value_to_check)] * num_values)
        if greater_or_equal is not None:
            if any((value < greater_or_equal for value in values)):
                raise argparse.ArgumentTypeError("Must provide value greater or equal to %d" % greater_or_equal)
        return values

    return parse


def file_or_stdin() -> Callable:
    """
    Returns a file descriptor from stdin or opening a file from a given path.
    """

    def parse(path):
        if path is None or path == "-":
            return sys.stdin
        else:
            return data_io.smart_open(path)

    return parse


def add_average_args(params):
    average_params = params.add_argument_group("Averaging")
    average_params.add_argument(
        "inputs",
        metavar="INPUT",
        type=str,
        nargs="+",
        help="either a single model directory (automatic checkpoint selection) "
             "or multiple .params files (manual checkpoint selection)")
    average_params.add_argument(
        "--metric",
        help="Name of the metric to choose n-best checkpoints from. Default: %(default)s.",
        default=C.PERPLEXITY,
        choices=C.METRICS)
    average_params.add_argument(
        "-n",
        type=int,
        default=4,
        help="number of checkpoints to find. Default: %(default)s.")
    average_params.add_argument(
        "--output", "-o", required=True, type=str, help="File to write averaged parameters to.")
    average_params.add_argument(
        "--strategy",
        choices=C.AVERAGE_CHOICES,
        default=C.AVERAGE_BEST,
        help="selection method. Default: %(default)s.")


def add_extract_args(params):
    extract_params = params.add_argument_group("Extracting")
    extract_params.add_argument("input",
                                metavar="INPUT",
                                type=str,
                                help="Either a model directory (using params.best) or a specific params.x file.")
    extract_params.add_argument('--names', '-n',
                                nargs='*',
                                default=[],
                                help='Names of parameters to be extracted.')
    extract_params.add_argument('--list-all', '-l',
                                action='store_true',
                                help='List names of all available parameters.')
    extract_params.add_argument('--output', '-o',
                                type=str,
                                help="File to write extracted parameters to (in .npz format).")


def add_rerank_args(params):
    rerank_params = params.add_argument_group("Reranking")
    rerank_params.add_argument("--reference", "-r",
                               type=str,
                               required=True,
                               help="File where target reference translations are stored.")
    rerank_params.add_argument("--hypotheses", "-hy",
                               type=str,
                               required=True,
                               help="File with nbest translations, one nbest list per line,"
                                    "in JSON format as returned by sockeye.translate with --nbest-size x.")
    rerank_params.add_argument("--metric", "-m",
                               type=str,
                               required=False,
                               default=C.RERANK_BLEU,
                               choices=C.RERANK_METRICS,
                               help="Sentence-level metric used to compare each nbest translation to the reference."
                                    "Default: %(default)s.")
    rerank_params.add_argument("--output-best",
                               action="store_true",
                               help="Output only the best hypothesis from each nbest list.")
    rerank_params.add_argument("--return-score",
                               action="store_true",
                               help="Returns the reranking scores as scores in output JSON objects.")


def add_lexicon_args(params):
    lexicon_params = params.add_argument_group("Model & Top-k")
    lexicon_params.add_argument("--model", "-m", required=True,
                                help="Model directory containing source and target vocabularies.")
    lexicon_params.add_argument("-k", type=int, default=200,
                                help="Number of target translations to keep per source. Default: %(default)s.")


def add_lexicon_create_args(params):
    lexicon_params = params.add_argument_group("I/O")
    lexicon_params.add_argument("--input", "-i", required=True,
                                help="Probabilistic lexicon (fast_align format) to build top-k lexicon from.")
    lexicon_params.add_argument("--output", "-o", required=True, help="File name to write top-k lexicon to.")


def add_lexicon_inspect_args(params):
    lexicon_params = params.add_argument_group("Lexicon to inspect")
    lexicon_params.add_argument("--lexicon", "-l", required=True, help="File name of top-k lexicon to inspect.")


def add_logging_args(params):
    logging_params = params.add_argument_group("Logging")
    logging_params.add_argument('--quiet', '-q',
                                default=False,
                                action="store_true",
                                help='Suppress console logging.')
    logging_params.add_argument('--loglevel',
                                default='INFO',
                                choices=['INFO', 'DEBUG'],
                                help='Log level. Default: %(default)s.')


def add_training_data_args(params, required=False):
    params.add_argument(C.TRAINING_ARG_SOURCE, '-s',
                        required=required,
                        type=regular_file(),
                        help='Source side of parallel training data.')
    params.add_argument('--source-factors', '-sf',
                        required=False,
                        nargs='+',
                        type=regular_file(),
                        default=[],
                        help='File(s) containing additional token-parallel source side factors. Default: %(default)s.')
    params.add_argument(C.TRAINING_ARG_TARGET, '-t',
                        required=required,
                        type=regular_file(),
                        help='Target side of parallel training data.')


def add_validation_data_params(params):
    params.add_argument('--validation-source', '-vs',
                        required=True,
                        type=regular_file(),
                        help='Source side of validation data.')
    params.add_argument('--validation-source-factors', '-vsf',
                        required=False,
                        nargs='+',
                        type=regular_file(),
                        default=[],
                        help='File(s) containing additional token-parallel validation source side factors. '
                             'Default: %(default)s.')
    params.add_argument('--validation-target', '-vt',
                        required=True,
                        type=regular_file(),
                        help='Target side of validation data.')


def add_prepared_data_args(params):
    params.add_argument(C.TRAINING_ARG_PREPARED_DATA, '-d',
                        type=regular_folder(),
                        help='Prepared training data directory created through python -m sockeye.prepare_data.')


def add_monitoring_args(params):
    params.add_argument('--monitor-pattern',
                        default=None,
                        type=str,
                        help="Pattern to match outputs/weights/gradients to monitor. '.*' monitors everything. "
                             "Default: %(default)s.")

    params.add_argument('--monitor-stat-func',
                        default=C.STAT_FUNC_DEFAULT,
                        choices=list(C.MONITOR_STAT_FUNCS.keys()),
                        help="Statistics function to run on monitored outputs/weights/gradients. "
                             "Default: %(default)s.")


def add_training_output_args(params):
    params.add_argument('--output', '-o',
                        required=True,
                        help='Folder where model & training results are written to.')
    params.add_argument('--overwrite-output',
                        action='store_true',
                        help='Delete all contents of the model directory if it already exists.')


def add_training_io_args(params):
    params = params.add_argument_group("Data & I/O")

    # Unfortunately we must set --source/--target to not required as we either accept these parameters
    # or --prepared-data which can not easily be encoded in argparse.
    add_training_data_args(params, required=False)
    add_prepared_data_args(params)
    add_validation_data_params(params)
    add_bucketing_args(params)
    add_vocab_args(params)
    add_training_output_args(params)
    add_monitoring_args(params)


def add_bucketing_args(params):
    params.add_argument('--no-bucketing',
                        action='store_true',
                        help='Disable bucketing: always unroll the graph to --max-seq-len. Default: %(default)s.')

    params.add_argument('--bucket-width',
                        type=int_greater_or_equal(1),
                        default=10,
                        help='Width of buckets in tokens. Default: %(default)s.')

    params.add_argument(C.TRAINING_ARG_MAX_SEQ_LEN,
                        type=multiple_values(num_values=2, greater_or_equal=1),
                        default=(99, 99),
                        help='Maximum sequence length in tokens.'
                             'Use "x:x" to specify separate values for src&tgt. Default: %(default)s.')


def add_prepare_data_cli_args(params):
    params = params.add_argument_group("Data preparation.")
    add_training_data_args(params, required=True)
    add_vocab_args(params)
    add_bucketing_args(params)

    params.add_argument('--num-samples-per-shard',
                        type=int_greater_or_equal(1),
                        default=1000000,
                        help='The approximate number of samples per shard. Default: %(default)s.')

    params.add_argument('--min-num-shards',
                        default=1,
                        type=int_greater_or_equal(1),
                        help='The minimum number of shards to use, even if they would not '
                             'reach the desired number of samples per shard. Default: %(default)s.')

    params.add_argument('--seed',
                        type=int,
                        default=13,
                        help='Random seed used that makes shard assignments deterministic. Default: %(default)s.')

    params.add_argument('--output', '-o',
                        required=True,
                        help='Folder where the prepared and possibly sharded data is written to.')


def add_device_args(params):
    device_params = params.add_argument_group("Device parameters")

    device_params.add_argument('--device-ids', default=[-1],
                               help='List or number of GPUs ids to use. Default: %(default)s. '
                                    'Use negative numbers to automatically acquire a certain number of GPUs, e.g. -5 '
                                    'will find 5 free GPUs. '
                                    'Use positive numbers to acquire a specific GPU id on this host. '
                                    '(Note that automatic acquisition of GPUs assumes that all GPU processes on '
                                    'this host are using automatic sockeye GPU acquisition).',
                               nargs='+', type=int)
    device_params.add_argument('--use-cpu',
                               action='store_true',
                               help='Use CPU device instead of GPU.')
    device_params.add_argument('--disable-device-locking',
                               action='store_true',
                               help='Just use the specified device ids without locking.')
    device_params.add_argument('--lock-dir',
                               default="/tmp",
                               help='When acquiring a GPU we do file based locking so that only one Sockeye process '
                                    'can run on the a GPU. This is the folder in which we store the file '
                                    'locks. For locking to work correctly it is assumed all processes use the same '
                                    'lock directory. The only requirement for the directory are file '
                                    'write permissions.')


def add_vocab_args(params):
    params.add_argument('--source-vocab',
                        required=False,
                        default=None,
                        help='Existing source vocabulary (JSON).')
    params.add_argument('--target-vocab',
                        required=False,
                        default=None,
                        help='Existing target vocabulary (JSON).')
    params.add_argument('--source-factor-vocabs',
                        required=False,
                        nargs='+',
                        type=regular_file(),
                        default=[],
                        help='Existing source factor vocabulary (-ies) (JSON).')
    params.add_argument(C.VOCAB_ARG_SHARED_VOCAB,
                        action='store_true',
                        default=False,
                        help='Share source and target vocabulary. '
                             'Will be automatically turned on when using weight tying. Default: %(default)s.')
    params.add_argument('--num-words',
                        type=multiple_values(num_values=2, greater_or_equal=0),
                        default=(0, 0),
                        help='Maximum vocabulary size. Use "x:x" to specify separate values for src&tgt. '
                             'A value of 0 indicates that the vocabulary unrestricted and determined from the data by '
                             'creating an entry for all words that occur at least --word-min-count times.'
                             'Default: %(default)s.')
    params.add_argument('--word-min-count',
                        type=multiple_values(num_values=2, greater_or_equal=1),
                        default=(1, 1),
                        help='Minimum frequency of words to be included in vocabularies. Default: %(default)s.')
    params.add_argument('--pad-vocab-to-multiple-of',
                        type=int,
                        default=None,
                        help='Pad vocabulary to a multiple of this integer. Default: %(default)s.')


def add_model_parameters(params):
    model_params = params.add_argument_group("ModelConfig")

    model_params.add_argument('--params', '-p',
                              type=str,
                              default=None,
                              help='Initialize model parameters from file. Overrides random initializations.')
    model_params.add_argument('--allow-missing-params',
                              action="store_true",
                              default=False,
                              help="Allow missing parameters when initializing model parameters from file. "
                                   "Default: %(default)s.")

    model_params.add_argument('--encoder',
                              choices=C.ENCODERS,
                              default=C.TRANSFORMER_TYPE,
                              help="Type of encoder. Default: %(default)s.")
    model_params.add_argument('--decoder',
                              choices=C.DECODERS,
                              default=C.TRANSFORMER_TYPE,
                              help="Type of encoder. Default: %(default)s.")

    model_params.add_argument('--num-layers',
                              type=multiple_values(num_values=2, greater_or_equal=1),
                              default=(6, 6),
                              help='Number of layers for encoder & decoder. '
                                   'Use "x:x" to specify separate values for encoder & decoder. Default: %(default)s.')

    model_params.add_argument('--conv-embed-output-dim',
                              type=int_greater_or_equal(1),
                              default=None,
                              help="Project segment embeddings to this size for ConvolutionalEmbeddingEncoder. Omit to"
                                   " avoid projection, leaving segment embeddings total size of all filters. Default:"
                                   " %(default)s.")
    model_params.add_argument('--conv-embed-max-filter-width',
                              type=int_greater_or_equal(1),
                              default=8,
                              help="Maximum filter width for ConvolutionalEmbeddingEncoder. Default: %(default)s.")
    model_params.add_argument('--conv-embed-num-filters',
                              type=multiple_values(greater_or_equal=1),
                              default=(200, 200, 250, 250, 300, 300, 300, 300),
                              help="List of number of filters of each width 1..max for ConvolutionalEmbeddingEncoder. "
                                   "Default: %(default)s.")
    model_params.add_argument('--conv-embed-pool-stride',
                              type=int_greater_or_equal(1),
                              default=5,
                              help="Pooling stride for ConvolutionalEmbeddingEncoder. Default: %(default)s.")
    model_params.add_argument('--conv-embed-num-highway-layers',
                              type=int_greater_or_equal(0),
                              default=4,
                              help="Number of highway layers for ConvolutionalEmbeddingEncoder. Default: %(default)s.")
    model_params.add_argument('--conv-embed-add-positional-encodings',
                              action='store_true',
                              default=False,
                              help="Add positional encodings to final segment embeddings for"
                                   " ConvolutionalEmbeddingEncoder. Default: %(default)s.")

    # convolutional encoder/decoder arguments arguments
    model_params.add_argument('--cnn-kernel-width',
                              type=multiple_values(num_values=2, greater_or_equal=1, data_type=int),
                              default=(3, 3),
                              help='Kernel width of the convolutional encoder and decoder. Default: %(default)s.')
    model_params.add_argument('--cnn-num-hidden',
                              type=int_greater_or_equal(1),
                              default=512,
                              help='Number of hidden units for the convolutional encoder and decoder. '
                                   'Default: %(default)s.')
    model_params.add_argument('--cnn-activation-type',
                              choices=C.CNN_ACTIVATION_TYPES,
                              default=C.GLU,
                              help="Type activation to use for each convolutional layer. Default: %(default)s.")
    model_params.add_argument('--cnn-positional-embedding-type',
                              choices=C.POSITIONAL_EMBEDDING_TYPES,
                              default=C.LEARNED_POSITIONAL_EMBEDDING,
                              help='The type of positional embedding. Default: %(default)s.')
    model_params.add_argument('--cnn-project-qkv',
                              action='store_true',
                              default=False,
                              help="Optionally apply query, key and value projections to the source and target hidden "
                                   "vectors before applying the attention mechanism.")

    # rnn arguments
    model_params.add_argument('--rnn-cell-type',
                              choices=C.CELL_TYPES,
                              default=C.LSTM_TYPE,
                              help='RNN cell type for encoder and decoder. Default: %(default)s.')
    model_params.add_argument('--rnn-num-hidden',
                              type=int_greater_or_equal(1),
                              default=1024,
                              help='Number of RNN hidden units for encoder and decoder. Default: %(default)s.')
    model_params.add_argument('--rnn-encoder-reverse-input',
                              action='store_true',
                              help='Reverse input sequence for RNN encoder. Default: %(default)s.')
    model_params.add_argument('--rnn-decoder-state-init',
                              default=C.RNN_DEC_INIT_LAST,
                              choices=C.RNN_DEC_INIT_CHOICES,
                              help='How to initialize RNN decoder states. Default: %(default)s.')
    model_params.add_argument('--rnn-residual-connections',
                              action="store_true",
                              default=False,
                              help="Add residual connections to stacked RNNs. (see Wu ETAL'16). Default: %(default)s.")
    model_params.add_argument('--rnn-first-residual-layer',
                              type=int_greater_or_equal(2),
                              default=2,
                              help='First RNN layer to have a residual connection. Default: %(default)s.')
    model_params.add_argument('--rnn-context-gating', action="store_true",
                              help="Enables a context gate which adaptively weighs the RNN decoder input against the "
                                   "source context vector before each update of the decoder hidden state.")

    # transformer arguments
    model_params.add_argument('--transformer-model-size',
                              type=multiple_values(num_values=2, greater_or_equal=1),
                              default=(512, 512),
                              help='Number of hidden units in transformer layers. '
                                   'Use "x:x" to specify separate values for encoder & decoder. Default: %(default)s.')
    model_params.add_argument('--transformer-attention-heads',
                              type=multiple_values(num_values=2, greater_or_equal=1),
                              default=(8, 8),
                              help='Number of heads for all self-attention when using transformer layers. '
                                   'Use "x:x" to specify separate values for encoder & decoder. Default: %(default)s.')
    model_params.add_argument('--transformer-feed-forward-num-hidden',
                              type=multiple_values(num_values=2, greater_or_equal=1),
                              default=(2048, 2048),
                              help='Number of hidden units in transformers feed forward layers. '
                                   'Use "x:x" to specify separate values for encoder & decoder. Default: %(default)s.')
    model_params.add_argument('--transformer-activation-type',
                              choices=C.TRANSFORMER_ACTIVATION_TYPES,
                              default=C.RELU,
                              help="Type activation to use for each feed forward layer. Default: %(default)s.")
    model_params.add_argument('--transformer-positional-embedding-type',
                              choices=C.POSITIONAL_EMBEDDING_TYPES,
                              default=C.FIXED_POSITIONAL_EMBEDDING,
                              help='The type of positional embedding. Default: %(default)s.')
    model_params.add_argument('--transformer-preprocess',
                              type=multiple_values(num_values=2, greater_or_equal=None, data_type=str),
                              default=('n', 'n'),
                              help='Transformer preprocess sequence for encoder and decoder. Supports three types of '
                                   'operations: d=dropout, r=residual connection, n=layer normalization. You can '
                                   'combine in any order, for example: "ndr". '
                                   'Leave empty to not use any of these operations. '
                                   'You can specify separate sequences for encoder and decoder by separating with ":" '
                                   'For example: n:drn '
                                   'Default: %(default)s.')
    model_params.add_argument('--transformer-postprocess',
                              type=multiple_values(num_values=2, greater_or_equal=None, data_type=str),
                              default=('dr', 'dr'),
                              help='Transformer postprocess sequence for encoder and decoder. Supports three types of '
                                   'operations: d=dropout, r=residual connection, n=layer normalization. You can '
                                   'combine in any order, for example: "ndr". '
                                   'Leave empty to not use any of these operations. '
                                   'You can specify separate sequences for encoder and decoder by separating with ":" '
                                   'For example: n:drn '
                                   'Default: %(default)s.')
    model_params.add_argument('--attention-based-copying', action="store_true",
                              help="Enables an attention-based copying mechanism. Supported only by RNN decoders. "
                                   "This allows to explicitly declare pointers to source tokens in the target "
                                   "sequence (format: <ptr\d+>)."
                                   "Each pointer on the target side can point to any of the d input tokens, "
                                   "e.g. <ptr0> points to the first source token.")

    # LHUC
    # TODO: The convolutional model does not support lhuc yet
    model_params.add_argument('--lhuc',
                              nargs="+",
                              default=None,
                              choices=C.LHUC_CHOICES,
                              metavar="COMPONENT",
                              help="Use LHUC (Vilar 2018). Include an amplitude parameter to hidden units for"
                              " domain adaptation. Needs a pre-trained model. Valid values: {values}. Currently not"
                              " supported for convolutional models. Default: %(default)s.".format(
                                  values=", ".join(C.LHUC_CHOICES)))

    # embedding arguments
    model_params.add_argument('--num-embed',
                              type=multiple_values(num_values=2, greater_or_equal=1),
                              default=(None, None),
                              help='Embedding size for source and target tokens. '
                                   'Use "x:x" to specify separate values for src&tgt. Default: %d.' % C.DEFAULT_NUM_EMBED)
    model_params.add_argument('--source-factors-num-embed',
                              type=int,
                              nargs='+',
                              default=[],
                              help='Embedding size for additional source factors. '
                                   'You must provide as many dimensions as '
                                   '(validation) source factor files. Default: %(default)s.')
    model_params.add_argument('--source-factors-combine', '-sfc',
                              choices=C.SOURCE_FACTORS_COMBINE_CHOICES,
                              default=C.SOURCE_FACTORS_COMBINE_CONCAT,
                              help='How to combine source factors. Default: %(default)s.')

    # attention arguments
    model_params.add_argument('--rnn-attention-type',
                              choices=C.ATT_TYPES,
                              default=C.ATT_MLP,
                              help='Attention model for RNN decoders. Choices: {%(choices)s}. '
                                   'Default: %(default)s.')
    model_params.add_argument('--rnn-attention-num-hidden',
                              default=None,
                              type=int,
                              help='Number of hidden units for attention layers. Default: equal to --rnn-num-hidden.')
    model_params.add_argument('--rnn-attention-use-prev-word', action="store_true",
                              help="Feed the previous target embedding into the attention mechanism.")

    model_params.add_argument('--rnn-scale-dot-attention',
                              action='store_true',
                              help='Optional scale before dot product. Only applicable to \'dot\' attention type. '
                                   '[Vaswani et al, 2017]')

    model_params.add_argument('--rnn-attention-coverage-type',
                              choices=C.COVERAGE_TYPES,
                              default=C.COVERAGE_COUNT,
                              help="Type of model for updating coverage vectors. 'count' refers to an update method "
                                   "that accumulates attention scores. 'fertility' accumulates attention scores as well "
                                   "but also computes a fertility value for every source word. "
                                   "'tanh', 'sigmoid', 'relu', 'softrelu' "
                                   "use non-linear layers with the respective activation type, and 'gru' uses a "
                                   "GRU to update the coverage vectors. Default: %(default)s.")
    model_params.add_argument('--rnn-attention-coverage-max-fertility',
                              type=int,
                              default=2,
                              help="Maximum fertility for individual source words. Default: %(default)s.")
    model_params.add_argument('--rnn-attention-coverage-num-hidden',
                              type=int,
                              default=1,
                              help="Number of hidden units for coverage vectors. Default: %(default)s.")
    model_params.add_argument('--rnn-attention-in-upper-layers',
                              action="store_true",
                              help="Pass the attention to the upper layers of the RNN decoder, similar "
                                   "to GNMT paper. Only applicable if more than one layer is used.")
    model_params.add_argument('--rnn-attention-mhdot-heads',
                              type=int, default=None,
                              help='Number of heads for Multi-head dot attention. Default: %(default)s.')

    model_params.add_argument('--weight-tying',
                              action='store_true',
                              help='Turn on weight tying (see arxiv.org/abs/1608.05859). '
                                   'The type of weight sharing is determined through '
                                   '--weight-tying-type. Default: %(default)s.')
    model_params.add_argument('--weight-tying-type',
                              default=C.WEIGHT_TYING_TRG_SOFTMAX,
                              choices=[C.WEIGHT_TYING_SRC_TRG_SOFTMAX,
                                       C.WEIGHT_TYING_SRC_TRG,
                                       C.WEIGHT_TYING_TRG_SOFTMAX],
                              help='The type of weight tying. source embeddings=src, target embeddings=trg, '
                                   'target softmax weight matrix=softmax. Default: %(default)s.')

    model_params.add_argument('--layer-normalization', action="store_true",
                              help="Adds layer normalization before non-linear activations. "
                                   "This includes MLP attention, RNN decoder state initialization, "
                                   "RNN decoder hidden state, and cnn layers."
                                   "It does not normalize RNN cell activations "
                                   "(this can be done using the '%s' or '%s' rnn-cell-type." % (C.LNLSTM_TYPE,
                                                                                                C.LNGLSTM_TYPE))

    model_params.add_argument('--weight-normalization', action="store_true",
                              help="Adds weight normalization to decoder output layers "
                                   "(and all convolutional weight matrices for CNN decoders). Default: %(default)s.")


def add_batch_args(params, default_batch_size=4096):
    params.add_argument('--batch-size', '-b',
                        type=int_greater_or_equal(1),
                        default=default_batch_size,
                        help='Mini-batch size. Note that depending on the batch-type this either refers to '
                             'words or sentences.'
                             'Sentence: each batch contains X sentences, number of words varies. '
                             'Word: each batch contains (approximately) X words, number of sentences varies. '
                             'Default: %(default)s.')
    params.add_argument("--batch-type",
                        type=str,
                        default=C.BATCH_TYPE_WORD,
                        choices=[C.BATCH_TYPE_SENTENCE, C.BATCH_TYPE_WORD],
                        help="Sentence: each batch contains X sentences, number of words varies."
                             "Word: each batch contains (approximately) X target words, "
                             "number of sentences varies. Default: %(default)s.")


def add_training_args(params):
    train_params = params.add_argument_group("Training parameters")

    add_batch_args(train_params)

    train_params.add_argument('--decoder-only',
                              action='store_true',
                              help='Pre-train a decoder. This is currently for RNN decoders only. '
                                   'Default: %(default)s.')

    train_params.add_argument('--loss',
                              default=C.CROSS_ENTROPY,
                              choices=[C.CROSS_ENTROPY],
                              help='Loss to optimize. Default: %(default)s.')
    train_params.add_argument('--label-smoothing',
                              default=0.1,
                              type=float,
                              help='Smoothing constant for label smoothing. Default: %(default)s.')
    train_params.add_argument('--loss-normalization-type',
                              default=C.LOSS_NORM_VALID,
                              choices=[C.LOSS_NORM_VALID, C.LOSS_NORM_BATCH],
                              help='How to normalize the loss. By default loss is normalized by the number '
                                   'of valid (non-PAD) tokens (%s).' % C.LOSS_NORM_VALID)

    train_params.add_argument('--length-task',
                              type=str,
                              default=None,
                              choices=[C.LENGTH_TASK_RATIO, C.LENGTH_TASK_LENGTH],
                              help='If specified, adds an auxiliary task during training to predict source/target length ratios '
                                    '(mean squared error loss), or absolute lengths (Poisson) loss. Default %(default)s.')
    train_params.add_argument('--length-task-weight',
                              type=float_greater_or_equal(0.0),
                              default=1.0,
                              help='The weight of the auxiliary --length-task loss. Default %(default)s.')
    train_params.add_argument('--length-task-layers',
                              type=int_greater_or_equal(1),
                              default=1,
                              help='Number of fully-connected layers for predicting the length ratio. Default %(default)s.')

    train_params.add_argument('--metrics',
                              nargs='+',
                              default=[C.PERPLEXITY],
                              choices=[C.PERPLEXITY, C.ACCURACY, C.LENRATIO_MSE],
                              help='Names of metrics to track on training and validation data. Default: %(default)s.')
    train_params.add_argument('--optimized-metric',
                              default=C.PERPLEXITY,
                              choices=C.METRICS,
                              help='Metric to optimize with early stopping {%(choices)s}. Default: %(default)s.')

    train_params.add_argument('--min-updates',
                              type=int,
                              default=None,
                              help='Minimum number of updates before training can stop. Default: %(default)s.')
    train_params.add_argument('--max-updates',
                              type=int,
                              default=None,
                              help='Maximum number of updates. Default: %(default)s.')
<<<<<<< HEAD
    train_params.add_argument('--max-seconds',
                              type=int,
                              default=None,
                              help='Training will stop on the next checkpoint after reaching the maximum seconds. '
                                   'Default: %(default)s.')
=======
    train_params.add_argument('--update-interval',
                              type=int,
                              default=1,
                              help="Number of batch gradients to accumulate before updating. Default: %(default)s.")
>>>>>>> cfdc9a16
    train_params.add_argument('--min-samples',
                              type=int,
                              default=None,
                              help='Minimum number of samples before training can stop. Default: %(default)s.')
    train_params.add_argument('--max-samples',
                              type=int,
                              default=None,
                              help='Maximum number of samples. Default: %(default)s.')
    train_params.add_argument(C.TRAIN_ARGS_CHECKPOINT_INTERVAL,
                              type=int_greater_or_equal(1),
                              default=4000,
                              help='Checkpoint and evaluate every x updates/batches. Default: %(default)s.')
    train_params.add_argument(C.TRAIN_ARGS_CHECKPOINT_FREQUENCY,
                              type=int_greater_or_equal(1),
                              dest="checkpoint_interval",
                              deprecated_dest="checkpoint_frequency",
                              action=StoreDeprecatedAction,
                              default=argparse.SUPPRESS,
                              help=argparse.SUPPRESS)
    train_params.add_argument('--max-num-checkpoint-not-improved',
                              type=int,
                              default=32,
                              help='Maximum number of checkpoints the model is allowed to not improve in '
                                   '<optimized-metric> on validation data before training is stopped. '
                                   'Default: %(default)s.')
    train_params.add_argument('--max-checkpoints',
                              type=int,
                              default=None,
                              help='Maximum number of checkpoints to continue training the model '
                                   'before training is stopped. '
                                   'Default: %(default)s.')
    train_params.add_argument('--min-num-epochs',
                              type=int,
                              default=None,
                              help='Minimum number of epochs (passes through the training data) '
                                   'before training can stop. Default: %(default)s.')
    train_params.add_argument('--max-num-epochs',
                              type=int,
                              default=None,
                              help='Maximum number of epochs (passes through the training data) Default: %(default)s.')

    train_params.add_argument('--embed-dropout',
                              type=multiple_values(2, data_type=float),
                              default=(.0, .0),
                              help='Dropout probability for source & target embeddings. Use "x:x" to specify '
                                   'separate values. Default: %(default)s.')
    train_params.add_argument('--rnn-dropout-inputs',
                              type=multiple_values(2, data_type=float),
                              default=(.0, .0),
                              help='RNN variational dropout probability for encoder & decoder RNN inputs. (Gal, 2015)'
                                   'Use "x:x" to specify separate values. Default: %(default)s.')
    train_params.add_argument('--rnn-dropout-states',
                              type=multiple_values(2, data_type=float),
                              default=(.0, .0),
                              help='RNN variational dropout probability for encoder & decoder RNN states. (Gal, 2015)'
                                   'Use "x:x" to specify separate values. Default: %(default)s.')
    train_params.add_argument('--rnn-dropout-recurrent',
                              type=multiple_values(2, data_type=float),
                              default=(.0, .0),
                              help='Recurrent dropout without memory loss (Semeniuta, 2016) for encoder & decoder '
                                   'LSTMs. Use "x:x" to specify separate values. Default: %(default)s.')
    train_params.add_argument('--rnn-enc-last-hidden-concat-to-embedding',
                              action="store_true",
                              help='Concatenate the last hidden layer of the encoder to the input of the decoder, '
                                   'instead of the previous state of the decoder. Default: %(default)s.')

    train_params.add_argument('--rnn-decoder-hidden-dropout',
                              type=float,
                              default=.2,
                              help='Dropout probability for hidden state that combines the context with the '
                                   'RNN hidden state in the decoder. Default: %(default)s.')
    train_params.add_argument('--transformer-dropout-attention',
                              type=float,
                              default=0.1,
                              help='Dropout probability for multi-head attention. Default: %(default)s.')
    train_params.add_argument('--transformer-dropout-act',
                              type=float,
                              default=0.1,
                              help='Dropout probability before activation in feed-forward block. Default: %(default)s.')
    train_params.add_argument('--transformer-dropout-prepost',
                              type=float,
                              default=0.1,
                              help='Dropout probability for pre/postprocessing blocks. Default: %(default)s.')
    train_params.add_argument('--conv-embed-dropout',
                              type=float,
                              default=.0,
                              help="Dropout probability for ConvolutionalEmbeddingEncoder. Default: %(default)s.")
    train_params.add_argument('--cnn-hidden-dropout',
                              type=float,
                              default=.2,
                              help="Dropout probability for dropout between convolutional layers. Default: %(default)s.")

    train_params.add_argument('--optimizer',
                              default=C.OPTIMIZER_ADAM,
                              choices=C.OPTIMIZERS,
                              help='SGD update rule. Default: %(default)s.')
    train_params.add_argument('--optimizer-params',
                              type=simple_dict(),
                              default=None,
                              help='Additional optimizer params as dictionary. Format: key1:value1,key2:value2,...')

    train_params.add_argument("--kvstore",
                              type=str,
                              default=C.KVSTORE_DEVICE,
                              choices=C.KVSTORE_TYPES,
                              help="The MXNet kvstore to use. 'device' is recommended for single process training. "
                                   "Use any of 'dist_sync', 'dist_device_sync' and 'dist_async' for distributed "
                                   "training. Default: %(default)s.")
    train_params.add_argument("--gradient-compression-type",
                              type=str,
                              default=C.GRADIENT_COMPRESSION_NONE,
                              choices=C.GRADIENT_COMPRESSION_TYPES,
                              help='Type of gradient compression to use. Default: %(default)s.')
    train_params.add_argument("--gradient-compression-threshold",
                              type=float,
                              default=0.5,
                              help="Threshold for gradient compression if --gctype is '2bit'. Default: %(default)s.")

    train_params.add_argument('--weight-init',
                              type=str,
                              default=C.INIT_XAVIER,
                              choices=C.INIT_TYPES,
                              help='Type of base weight initialization. Default: %(default)s.')
    train_params.add_argument('--weight-init-scale',
                              type=float,
                              default=3.0,
                              help='Weight initialization scale. Applies to uniform (scale) and xavier (magnitude). '
                                   'Default: %(default)s.')
    train_params.add_argument('--weight-init-xavier-factor-type',
                              type=str,
                              default=C.INIT_XAVIER_FACTOR_TYPE_AVG,
                              choices=C.INIT_XAVIER_FACTOR_TYPES,
                              help='Xavier factor type. Default: %(default)s.')
    train_params.add_argument('--weight-init-xavier-rand-type',
                              type=str,
                              default=C.RAND_TYPE_UNIFORM,
                              choices=[C.RAND_TYPE_UNIFORM, C.RAND_TYPE_GAUSSIAN],
                              help='Xavier random number generator type. Default: %(default)s.')
    train_params.add_argument('--embed-weight-init',
                              type=str,
                              default=C.EMBED_INIT_DEFAULT,
                              choices=C.EMBED_INIT_TYPES,
                              help='Type of embedding matrix weight initialization. If normal, initializes embedding '
                                   'weights using a normal distribution with std=1/srqt(vocab_size). '
                                   'Default: %(default)s.')
    train_params.add_argument('--initial-learning-rate',
                              type=float,
                              default=0.0002,
                              help='Initial learning rate. Default: %(default)s.')
    train_params.add_argument('--weight-decay',
                              type=float,
                              default=0.0,
                              help='Weight decay constant. Default: %(default)s.')
    train_params.add_argument('--momentum',
                              type=float,
                              default=None,
                              help='Momentum constant. Default: %(default)s.')
    train_params.add_argument('--gradient-clipping-threshold',
                              type=float,
                              default=1.0,
                              help='Clip absolute gradients values greater than this value. '
                                   'Set to negative to disable. Default: %(default)s.')
    train_params.add_argument('--gradient-clipping-type',
                              choices=C.GRADIENT_CLIPPING_TYPES,
                              default=C.GRADIENT_CLIPPING_TYPE_NONE,
                              help='The type of gradient clipping. Default: %(default)s.')

    train_params.add_argument('--learning-rate-scheduler-type',
                              default=C.LR_SCHEDULER_PLATEAU_REDUCE,
                              choices=C.LR_SCHEDULERS,
                              help='Learning rate scheduler type. Default: %(default)s.')
    train_params.add_argument('--learning-rate-reduce-factor',
                              type=float,
                              default=0.7,
                              help="Factor to multiply learning rate with "
                                   "(for 'plateau-reduce' learning rate scheduler). Default: %(default)s.")
    train_params.add_argument('--learning-rate-reduce-num-not-improved',
                              type=int,
                              default=8,
                              help="For 'plateau-reduce' learning rate scheduler. Adjust learning rate "
                                   "if <optimized-metric> did not improve for x checkpoints. Default: %(default)s.")
    train_params.add_argument('--learning-rate-schedule',
                              type=learning_schedule(),
                              default=None,
                              help="For 'fixed-step' scheduler. Fully specified learning schedule in the form"
                                   " \"rate1:num_updates1[,rate2:num_updates2,...]\". Overrides all other args related"
                                   " to learning rate and stopping conditions. Default: %(default)s.")
    train_params.add_argument('--learning-rate-half-life',
                              type=float,
                              default=10,
                              help="Half-life of learning rate in checkpoints. For 'fixed-rate-*' "
                                   "learning rate schedulers. Default: %(default)s.")
    train_params.add_argument('--learning-rate-warmup',
                              type=int,
                              default=0,
                              help="Number of warmup steps. If set to x, linearly increases learning rate from 10%% "
                                   "to 100%% of the initial learning rate. Default: %(default)s.")
    train_params.add_argument('--learning-rate-decay-param-reset',
                              action='store_true',
                              help='Resets model parameters to current best when learning rate is reduced due to the '
                                   'value of --learning-rate-reduce-num-not-improved. Default: %(default)s.')
    train_params.add_argument('--learning-rate-decay-optimizer-states-reset',
                              choices=C.LR_DECAY_OPT_STATES_RESET_CHOICES,
                              default=C.LR_DECAY_OPT_STATES_RESET_OFF,
                              help="Action to take on optimizer states (e.g. Adam states) when learning rate is "
                                   "reduced due to the value of --learning-rate-reduce-num-not-improved. "
                                   "Default: %(default)s.")

    train_params.add_argument('--rnn-forget-bias',
                              default=0.0,
                              type=float,
                              help='Initial value of RNN forget biases.')
    train_params.add_argument('--rnn-h2h-init', type=str, default=C.RNN_INIT_ORTHOGONAL,
                              choices=[C.RNN_INIT_ORTHOGONAL, C.RNN_INIT_ORTHOGONAL_STACKED, C.RNN_INIT_DEFAULT],
                              help="Initialization method for RNN parameters. Default: %(default)s.")

    train_params.add_argument('--fixed-param-strategy',
                               default=None,
                               choices=C.FIXED_PARAM_STRATEGY_CHOICES,
                               help="Fix various parameters during training using a named strategy. The strategy "
                                    "name indicates which parameters will be fixed (Wuebker et al., 2018). "
                                    "Default: %(default)s.")
    train_params.add_argument('--fixed-param-names',
                              default=[],
                              nargs='*',
                              help="Manually specify names of parameters to fix during training. Default: %(default)s.")

    train_params.add_argument(C.TRAIN_ARGS_MONITOR_BLEU,
                              default=500,
                              type=int,
                              help='x>0: decode x sampled sentences from validation data and '
                                   'compute evaluation metrics. x==-1: use full validation data. Default: %(default)s.')
    train_params.add_argument('--decode-and-evaluate-use-cpu',
                              action='store_true',
                              help='Use CPU for decoding validation data. Overrides --decode-and-evaluate-device-id. '
                                   'Default: %(default)s.')
    train_params.add_argument('--decode-and-evaluate-device-id',
                              default=None,
                              type=int,
                              help='Separate device for decoding validation data. '
                                   'Use a negative number to automatically acquire a GPU. '
                                   'Use a positive number to acquire a specific GPU. Default: %(default)s.')

    train_params.add_argument(C.TRAIN_ARGS_STOP_ON_DECODER_FAILURE,
                              action="store_true",
                              help='Stop training as soon as any checkpoint decoder fails (e.g. because there is not '
                                   'enough GPU memory). Default: %(default)s.')

    train_params.add_argument('--seed',
                              type=int,
                              default=13,
                              help='Random seed. Default: %(default)s.')

    train_params.add_argument('--keep-last-params',
                              type=int,
                              default=-1,
                              help='Keep only the last n params files, use -1 to keep all files. Default: %(default)s')

    train_params.add_argument('--keep-initializations',
                              action="store_true",
                              help='In addition to keeping the last n params files, also keep params from checkpoint 0.')

    train_params.add_argument('--dry-run',
                              action='store_true',
                              help="Do not perform any actual training, but print statistics about the model"
                              " and mode of operation.")


def add_train_cli_args(params):
    add_training_io_args(params)
    add_model_parameters(params)
    add_training_args(params)
    add_device_args(params)
    add_logging_args(params)


def add_translate_cli_args(params):
    add_inference_args(params)
    add_device_args(params)
    add_logging_args(params)


def add_score_cli_args(params):
    add_training_data_args(params, required=False)
    add_vocab_args(params)
    add_device_args(params)
    add_batch_args(params, default_batch_size=500)

    params = params.add_argument_group("Scoring parameters")

    params.add_argument("--model", "-m", required=True,
                        help="Model directory containing trained model.")

    params.add_argument('--max-seq-len',
                        type=multiple_values(num_values=2, greater_or_equal=1),
                        default=None,
                        help='Maximum sequence length in tokens.'
                             'Use "x:x" to specify separate values for src&tgt. Default: Read from model.')

    params.add_argument('--softmax-temperature',
                        type=float,
                        default=None,
                        help='Controls peakiness of model predictions. Values < 1.0 produce '
                        'peaked predictions, values > 1.0 produce smoothed distributions.')

    # common params with translate CLI
    add_length_penalty_args(params)
    add_brevity_penalty_args(params)

    params.add_argument("--output", "-o", default=None,
                        help="File to write output to. Default: STDOUT.")

    params.add_argument('--output-type',
                        default=C.OUTPUT_HANDLER_SCORE,
                        choices=C.OUTPUT_HANDLERS_SCORING,
                        help='Output type. Default: %(default)s.')

    params.add_argument('--score-type',
                        choices=C.SCORING_TYPE_CHOICES,
                        default=C.SCORING_TYPE_DEFAULT,
                        help='Score type to output. Default: %(default)s')

    add_logging_args(params)


def add_max_output_cli_args(params):
    params.add_argument('--max-output-length',
                        type=int,
                        default=None,
                        help='Maximum number of words to generate during translation. '
                             'If None, it will be computed automatically. Default: %(default)s.')


def add_inference_args(params):
    decode_params = params.add_argument_group("Inference parameters")

    decode_params.add_argument(C.INFERENCE_ARG_INPUT_LONG, C.INFERENCE_ARG_INPUT_SHORT,
                               default=None,
                               help='Input file to translate. One sentence per line. '
                                    'If not given, will read from stdin.')

    decode_params.add_argument(C.INFERENCE_ARG_INPUT_FACTORS_LONG, C.INFERENCE_ARG_INPUT_FACTORS_SHORT,
                               required=False,
                               nargs='+',
                               type=regular_file(),
                               default=None,
                               help='List of input files containing additional source factors,'
                                    'each token-parallel to the source. Default: %(default)s.')

    decode_params.add_argument('--json-input',
                               action='store_true',
                               default=False,
                               help="If given, the CLI expects string-serialized json objects as input."
                                    "Requires at least the input text field, for example: "
                                    "{'text': 'some input string'} "
                                    "Optionally, a list of factors can be provided: "
                                    "{'text': 'some input string', 'factors': ['C C C', 'X X X']}.")

    decode_params.add_argument(C.INFERENCE_ARG_OUTPUT_LONG, C.INFERENCE_ARG_OUTPUT_SHORT,
                               default=None,
                               help='Output file to write translations to. '
                                    'If not given, will write to stdout.')

    decode_params.add_argument('--models', '-m',
                               required=True,
                               nargs='+',
                               help='Model folder(s). Use multiple for ensemble decoding. '
                                    'Model determines config, best parameters and vocab files.')
    decode_params.add_argument('--checkpoints', '-c',
                               default=None,
                               type=int,
                               nargs='+',
                               help='If not given, chooses best checkpoints for model(s). '
                                    'If specified, must have the same length as --models and be integer')
    decode_params.add_argument('--nbest-size',
                               type=int_greater_or_equal(1),
                               default=1,
                               help='Size of the nbest list of translations. Default: %(default)s.')
    decode_params.add_argument('--beam-size', '-b',
                               type=int_greater_or_equal(1),
                               default=5,
                               help='Size of the beam. Default: %(default)s.')

    decode_params.add_argument('--beam-prune', '-p',
                               type=float,
                               default=0,
                               help='Pruning threshold for beam search. All hypotheses with scores not within '
                                    'this amount of the best finished hypothesis are discarded (0 = off). '
                                    'Default: %(default)s.')
    decode_params.add_argument('--beam-search-stop',
                               choices=[C.BEAM_SEARCH_STOP_ALL, C.BEAM_SEARCH_STOP_FIRST],
                               default=C.BEAM_SEARCH_STOP_ALL,
                               help='Stopping criteria. Quit when (all) hypotheses are finished '
                                    'or when a finished hypothesis is in (first) position. Default: %(default)s.')
    decode_params.add_argument('--batch-size',
                               type=int_greater_or_equal(1),
                               default=1,
                               help='Batch size during decoding. Determines how many sentences are translated '
                                    'simultaneously. Default: %(default)s.')
    decode_params.add_argument('--chunk-size',
                               type=int_greater_or_equal(1),
                               default=None,
                               help='Size of the chunks to be read from input at once. The chunks are sorted and then '
                                    'split into batches. Therefore the larger the chunk size the better the grouping '
                                    'of segments of similar length and therefore the higher the increase in throughput.'
                                    ' Default: %d without batching '
                                    'and %d * batch_size with batching.' % (C.CHUNK_SIZE_NO_BATCHING,
                                                                            C.CHUNK_SIZE_PER_BATCH_SEGMENT))
    decode_params.add_argument('--skip-topk',
                               default=False,
                               action='store_true',
                               help='Use argmax instead of topk for greedy decoding (when --beam-size 1).'
                                    'Default: %(default)s.')
    decode_params.add_argument('--sample',
                               type=int_greater_or_equal(0),
                               default=None,
                               nargs='?',
                               const=0,
                               help='Sample from softmax instead of taking best. Optional argument will restrict '
                                    'sampling to top N vocabulary items at each step. Default: %(default)s.')
    decode_params.add_argument('--seed',
                               type=int,
                               default=None,
                               help='Random seed used if sampling. Default: %(default)s.')
    decode_params.add_argument('--ensemble-mode',
                               type=str,
                               default='linear',
                               choices=['linear', 'log_linear'],
                               help='Ensemble mode. Default: %(default)s.')
    decode_params.add_argument('--bucket-width',
                               type=int_greater_or_equal(0),
                               default=10,
                               help='Bucket width for encoder steps. 0 means no bucketing. Default: %(default)s.')
    decode_params.add_argument('--max-input-len', '-n',
                               type=int,
                               default=None,
                               help='Maximum input sequence length. Default: value from model(s).')
    decode_params.add_argument('--softmax-temperature',
                               type=float,
                               default=None,
                               help='Controls peakiness of model predictions. Values < 1.0 produce '
                                    'peaked predictions, values > 1.0 produce smoothed distributions.')
    decode_params.add_argument('--max-output-length-num-stds',
                               type=int,
                               default=C.DEFAULT_NUM_STD_MAX_OUTPUT_LENGTH,
                               help='Number of target-to-source length ratio standard deviations from training to add '
                                    'to calculate maximum output length for beam search for each sentence. '
                                    'Default: %(default)s.')
    decode_params.add_argument('--restrict-lexicon',
                               nargs='+',
                               type=multiple_values(num_values=2, data_type=str),
                               default=None,
                               help="Specify top-k lexicon to restrict output vocabulary to the k most likely context-"
                                    "free translations of the source words in each sentence (Devlin, 2017). See the "
                                    "lexicon module for creating top-k lexicons. To use multiple lexicons, provide "
                                    "'--restrict-lexicon key1:path1 key2:path2 ...' and use JSON input to specify the "
                                    "lexicon for each sentence: "
                                    "{\"text\": \"some input string\", \"restrict_lexicon\": \"key\"}. "
                                    "Default: %(default)s.")
    decode_params.add_argument('--restrict-lexicon-topk',
                               type=int,
                               default=None,
                               help="Specify the number of translations to load for each source word from the lexicon "
                                    "given with --restrict-lexicon. Default: Load all entries from the lexicon.")
    decode_params.add_argument('--avoid-list',
                               type=str,
                               default=None,
                               help="Specify a file containing phrases (pre-processed, one per line) to block "
                                    "from the output. Default: %(default)s.")
    decode_params.add_argument('--strip-unknown-words',
                               action='store_true',
                               default=False,
                               help='Remove any <unk> symbols from outputs. Default: %(default)s.')

    decode_params.add_argument('--output-type',
                               default='translation',
                               choices=C.OUTPUT_HANDLERS,
                               help='Output type. Default: %(default)s.')
    decode_params.add_argument('--sure-align-threshold',
                               default=0.9,
                               type=float,
                               help='Threshold to consider a soft alignment a sure alignment. Default: %(default)s.')

    # common params with score CLI
    add_length_penalty_args(decode_params)
    add_brevity_penalty_args(decode_params)

    decode_params.add_argument('--override-dtype',
                               default=None,
                               type=str,
                               help='EXPERIMENTAL: may be changed or removed in future. Overrides training dtype of '
                                    'encoders and decoders during inference. Default: %(default)s.')


def add_length_penalty_args(params):
    params.add_argument('--length-penalty-alpha',
                        default=1.0,
                        type=float,
                        help='Alpha factor for the length penalty used in beam search: '
                             '(beta + len(Y))**alpha/(beta + 1)**alpha. A value of 0.0 will therefore turn off '
                             'length normalization. Default: %(default)s.')
    params.add_argument('--length-penalty-beta',
                        default=0.0,
                        type=float,
                        help='Beta factor for the length penalty used in scoring: '
                        '(beta + len(Y))**alpha/(beta + 1)**alpha. Default: %(default)s')


def add_brevity_penalty_args(params):
    params.add_argument('--brevity-penalty-type',
                        default='none',
                        type=str,
                        choices=[C.BREVITY_PENALTY_NONE, C.BREVITY_PENALTY_LEARNED, C.BREVITY_PENALTY_CONSTANT],
                        help='If specified, adds brevity penalty to the hypotheses\' scores, calculated with learned '
                             'or constant length ratios. The latter, by default, uses the length ratio (|ref|/|hyp|) '
                             'estimated from the training data and averaged over models. Default: %(default)s.')
    params.add_argument('--brevity-penalty-weight',
                        default=1.0,
                        type=float_greater_or_equal(0.0),
                        help='Scaler for the brevity penalty in beam search: weight * log(BP) + score. Default: %(default)s')
    params.add_argument('--brevity-penalty-constant-length-ratio',
                        default=0.0,
                        type=float_greater_or_equal(0.0),
                        help='Has effect if --brevity-penalty-type is set to \'constant\'. If positive, overrides the length '
                             'ratio, used for brevity penalty calculation, for all inputs. If zero, uses the average of length '
                             'ratios from the training data over all models. Default: %(default)s.')


def add_evaluate_args(params):
    eval_params = params.add_argument_group("Evaluate parameters")
    eval_params.add_argument('--references', '-r',
                             required=True,
                             type=str,
                             help="File with references.")
    eval_params.add_argument('--hypotheses', '-i',
                             type=file_or_stdin(),
                             default=[sys.stdin],
                             nargs='+',
                             help="File(s) with hypotheses. If none will read from stdin. Default: stdin.")
    eval_params.add_argument('--metrics',
                             nargs='+',
                             choices=C.EVALUATE_METRICS,
                             default=[C.BLEU, C.CHRF],
                             help='List of metrics to compute. Default: %(default)s.')
    eval_params.add_argument('--sentence', '-s',
                             action="store_true",
                             help="Show sentence-level metrics. Default: %(default)s.")
    eval_params.add_argument('--offset',
                             type=float,
                             default=0.01,
                             help="Numerical value of the offset of zero n-gram counts for BLEU. Default: %(default)s.")
    eval_params.add_argument('--not-strict', '-n',
                             action="store_true",
                             help="Do not fail if number of hypotheses does not match number of references. "
                                  "Default: %(default)s.")


def add_build_vocab_args(params):
    params.add_argument('-i', '--inputs', required=True, nargs='+', help='List of text files to build vocabulary from.')
    params.add_argument('-o', '--output', required=True, type=str, help="Output filename to write vocabulary to.")
    add_vocab_args(params)


def add_init_embedding_args(params):
    params.add_argument('--weight-files', '-w', required=True, nargs='+',
                        help='List of input weight files in .npy, .npz or Sockeye parameter format.')
    params.add_argument('--vocabularies-in', '-i', required=True, nargs='+',
                        help='List of input vocabularies as token-index dictionaries in .json format.')
    params.add_argument('--vocabularies-out', '-o', required=True, nargs='+',
                        help='List of output vocabularies as token-index dictionaries in .json format.')
    params.add_argument('--names', '-n', nargs='+',
                        help='List of Sockeye parameter names for (embedding) weights. Default: %(default)s.',
                        default=[n + "weight" for n in [C.SOURCE_EMBEDDING_PREFIX, C.TARGET_EMBEDDING_PREFIX]])
    params.add_argument('--file', '-f', required=True,
                        help='File to write initialized parameters to.')
    params.add_argument('--encoding', '-c', type=str, default=C.VOCAB_ENCODING,
                        help='Open input vocabularies with specified encoding. Default: %(default)s.')<|MERGE_RESOLUTION|>--- conflicted
+++ resolved
@@ -889,18 +889,15 @@
                               type=int,
                               default=None,
                               help='Maximum number of updates. Default: %(default)s.')
-<<<<<<< HEAD
     train_params.add_argument('--max-seconds',
                               type=int,
                               default=None,
                               help='Training will stop on the next checkpoint after reaching the maximum seconds. '
                                    'Default: %(default)s.')
-=======
     train_params.add_argument('--update-interval',
                               type=int,
                               default=1,
                               help="Number of batch gradients to accumulate before updating. Default: %(default)s.")
->>>>>>> cfdc9a16
     train_params.add_argument('--min-samples',
                               type=int,
                               default=None,
