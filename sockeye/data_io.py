--- conflicted
+++ resolved
@@ -779,17 +779,9 @@
                             max_seq_len_source: int,
                             max_seq_len_target: int,
                             bucketing: bool,
-<<<<<<< HEAD
                             bucket_width: int) -> Tuple['BaseParallelSampleIter',
                                                         Optional['BaseParallelSampleIter'],
                                                         'DataConfig', 'DataInfo']:
-=======
-                            bucket_width: int,
-                            permute: bool = True,
-                            allow_empty: bool = False) -> Tuple['BaseParallelSampleIter',
-                                                           Optional['BaseParallelSampleIter'],
-                                                           'DataConfig', 'DataInfo']:
->>>>>>> 6ce580ad
     """
     Returns data iterators for training and validation data.
 
