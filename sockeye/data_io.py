--- conflicted
+++ resolved
@@ -822,17 +822,11 @@
                             batch_size: int,
                             batch_by_words: bool,
                             batch_num_devices: int,
-<<<<<<< HEAD
                             fill_up: str,
                             curriculum_training: bool,
                             curriculum_update_freq: int) -> Tuple['BaseParallelSampleIter',
                                                                   'BaseParallelSampleIter',
                                                                   'DataConfig', List[vocab.Vocab], vocab.Vocab]:
-=======
-                            permute: bool = True) -> Tuple['BaseParallelSampleIter',
-                                                           'BaseParallelSampleIter',
-                                                           'DataConfig', List[vocab.Vocab], vocab.Vocab]:
->>>>>>> bb588ecb
     logger.info("===============================")
     logger.info("Creating training data iterator")
     logger.info("===============================")
@@ -882,7 +876,6 @@
 
     config_data.data_statistics.log(bucket_batch_sizes)
 
-<<<<<<< HEAD
     if curriculum_training:
         check_condition(os.path.exists(os.path.join(prepared_data_dir, "shard_scores")),
                         "Curriculum training was specified but no shard weights were found."
@@ -912,14 +905,6 @@
                                                bucket_batch_sizes,
                                                fill_up,
                                                num_factors=len(data_info.sources))
-=======
-    train_iter = ShardedParallelSampleIter(shard_fnames,
-                                           buckets,
-                                           batch_size,
-                                           bucket_batch_sizes,
-                                           num_factors=len(data_info.sources),
-                                           permute=permute)
->>>>>>> bb588ecb
 
     data_loader = RawParallelDatasetLoader(buckets=buckets,
                                            eos_id=target_vocab[C.EOS_SYMBOL],
