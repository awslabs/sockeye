--- conflicted
+++ resolved
@@ -25,17 +25,10 @@
 
 import mxnet as mx
 
-<<<<<<< HEAD
 from sockeye.log import setup_main_logger, log_sockeye_version
 from . import arguments
 from . import constants as C
 from . import utils
-=======
-from . import arguments
-from . import constants as C
-from . import utils
-from sockeye.log import setup_main_logger, log_sockeye_version
->>>>>>> 533fae1a
 
 logger = setup_main_logger(__name__, console=True, file_logging=False)
 
@@ -85,16 +78,11 @@
     :param maximize: Whether the value of the metric should be maximized.
     :return: List of paths corresponding to chosen checkpoints.
     """
-<<<<<<< HEAD
+    maximize = C.METRIC_MAXIMIZE[metric]
     points = utils.get_validation_metric_points(model_path=model_path, metric=metric)
     # keep only points for which .param files exist
     param_path = os.path.join(model_path, C.PARAMS_NAME)
     points = [(value, checkpoint) for value, checkpoint in points if os.path.exists(param_path % checkpoint)]
-=======
-    maximize = C.METRIC_MAXIMIZE[metric]
-    metrics_path = os.path.join(model_path, C.METRICS_NAME)
-    points = utils.read_metrics_points(metrics_path, model_path, metric=metric)
->>>>>>> 533fae1a
 
     if strategy == "best":
         # N best scoring points
