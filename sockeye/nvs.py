--- conflicted
+++ resolved
@@ -14,11 +14,6 @@
 from typing import Optional
 
 import torch as pt
-<<<<<<< HEAD
-=======
-
-from . import constants as C
->>>>>>> fbbf3603
 
 from . import constants as C
 
