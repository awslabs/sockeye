--- conflicted
+++ resolved
@@ -16,6 +16,7 @@
 """
 import logging
 from abc import ABC, abstractmethod
+import itertools
 from typing import Callable, List, NamedTuple, Tuple
 from typing import Optional
 
@@ -45,35 +46,6 @@
     else:
         raise ValueError("Unsupported decoder configuration")
 
-<<<<<<< HEAD
-    :param vocab_size: Target vocabulary size.
-    :param num_embed: Target word embedding size.
-    :param rnn_config: RNN configuration.
-    :param dropout: Dropout probability for decoder RNN.
-    :param weight_tying: Whether to share embedding and prediction parameter matrices.
-    :param context_gating: Whether to use context gating.
-    :param layer_normalization: Apply layer normalization.
-    :param attention_in_upper_layers: Pass the attention value to all layers in the decoder.
-    """
-    def __init__(self,
-                 vocab_size: int,
-                 num_embed: int,
-                 rnn_config: rnn.RNNConfig,
-                 dropout: float = .0,
-                 weight_tying: bool = False,
-                 context_gating: bool = False,
-                 layer_normalization: bool = False,
-                 attention_in_upper_layers: bool = False) -> None:
-        super().__init__()
-        self.vocab_size = vocab_size
-        self.num_embed = num_embed
-        self.rnn_config = rnn_config
-        self.dropout = dropout
-        self.weight_tying = weight_tying
-        self.context_gating = context_gating
-        self.layer_normalization = layer_normalization
-        self.attention_in_upper_layers = attention_in_upper_layers
-=======
 
 class Decoder(ABC):
     """
@@ -84,7 +56,6 @@
     For the inference module to be able to keep track of decoder's states
     a decoder provides methods to return initial states (init_states), state variables and their shapes.
     """
->>>>>>> f23e75b9
 
     @abstractmethod
     def decode_sequence(self,
@@ -429,6 +400,7 @@
     :param zero_state_init: If true, initialize RNN states with zeros.
     :param context_gating: Whether to use context gating.
     :param layer_normalization: Apply layer normalization.
+    :param attention_in_upper_layers: Pass the attention value to all layers in the decoder.
     """
 
     def __init__(self,
@@ -442,7 +414,8 @@
                  weight_tying: bool = False,
                  zero_state_init: bool = False,
                  context_gating: bool = False,
-                 layer_normalization: bool = False) -> None:
+                 layer_normalization: bool = False,
+                 attention_in_upper_layers: bool = False) -> None:
         super().__init__()
         self.vocab_size = vocab_size
         self.max_seq_len_source = max_seq_len_source
@@ -455,6 +428,7 @@
         self.zero_state_init = zero_state_init
         self.context_gating = context_gating
         self.layer_normalization = layer_normalization
+        self.attention_in_upper_layers = attention_in_upper_layers
 
 
 class RecurrentDecoder(Decoder):
@@ -476,17 +450,7 @@
         # TODO: implement variant without input feeding
         self.config = config
         self.rnn_config = config.rnn_config
-<<<<<<< HEAD
-        self.target_vocab_size = config.vocab_size
-        self.num_target_embed = config.num_embed
-        self.attention = attention
-        self.weight_tying = config.weight_tying
-        self.context_gating = config.context_gating
-        self.layer_norm = config.layer_normalization
-        self.attention_in_upper_layers = config.attention_in_upper_layers
-=======
         self.attention = attentions.get_attention(config.attention_config, config.max_seq_len_source)
->>>>>>> f23e75b9
         self.lexicon = lexicon
         self.prefix = prefix
 
@@ -504,9 +468,8 @@
                                   "Residual connections on the first decoder layer are not supported as input and "
                                   "output dimensions do not match.")
 
-<<<<<<< HEAD
         # Stacked RNN
-        if self.rnn_config.num_layers == 1 or not self.attention_in_upper_layers:
+        if self.rnn_config.num_layers == 1 or not self.rnn_config.attention_in_upper_layers:
             self.attention_rnn = rnn.get_stacked_rnn(self.rnn_config, self.prefix, False)
             self.upper_layers_rnn = None
         else:
@@ -515,14 +478,9 @@
                                                         layers=range(1, self.rnn_config.num_layers))
         self.attention_rnn_n_states = len(self.attention_rnn.state_shape)
 
-        # RNN init state parameters
-        self._create_layer_parameters()
-=======
-        self.rnn = rnn.get_stacked_rnn(self.rnn_config, self.prefix)
 
         if not self.config.zero_state_init:
             self._create_state_init_parameters()
->>>>>>> f23e75b9
 
         # Hidden state parameters
         self.hidden_w = mx.sym.Variable("%shidden_weight" % prefix)
@@ -548,42 +506,15 @@
             self.cls_w = mx.sym.Variable("%scls_weight" % prefix)
         self.cls_b = mx.sym.Variable("%scls_bias" % prefix)
 
-<<<<<<< HEAD
-    def get_num_hidden(self) -> int:
-        """
-        Returns the representation size of this decoder.
-
-        :return: Number of hidden units.
-        """
-        return self.num_hidden
-
-    def get_rnn_cells(self) -> List[mx.rnn.BaseRNNCell]:
-        """
-        Returns a list of RNNCells used by this decoder.
-        """
-        cells = [self.attention_rnn]
-        if self.upper_layers_rnn:
-            cells.append(self.upper_layers_rnn)
-        return cells
-
-    def _create_layer_parameters(self):
+    def _create_state_init_parameters(self):
         """
         Creates parameters for encoder last state transformation into decoder layer initial states.
         """
-        self.init_ws, self.init_bs = [], []
-        self.init_norms = []
+        self.init_ws, self.init_bs, self.init_norms = [], [], []
         state_shapes = self.attention_rnn.state_shape
         if self.upper_layers_rnn:
             state_shapes += self.upper_layers_rnn.state_shape
         for state_idx, (_, init_num_hidden) in enumerate(state_shapes):
-=======
-    def _create_state_init_parameters(self):
-        """
-        Creates parameters for encoder last state transformation into decoder layer initial states.
-        """
-        self.init_ws, self.init_bs, self.init_norms = [], [], []
-        for state_idx, (_, init_num_hidden) in enumerate(self.rnn.state_shape):
->>>>>>> f23e75b9
             self.init_ws.append(mx.sym.Variable("%senc2decinit_%d_weight" % (self.prefix, state_idx)))
             self.init_bs.append(mx.sym.Variable("%senc2decinit_%d_bias" % (self.prefix, state_idx)))
             if self.config.layer_normalization:
@@ -600,173 +531,6 @@
                         target_max_length: int,
                         source_lexicon: Optional[mx.sym.Symbol] = None) -> mx.sym.Symbol:
         """
-<<<<<<< HEAD
-        Creates RNN layer state variables. Used for inference.
-        Returns nested list of layer_states variables, flat list of layer shapes (for module binding),
-        and a flat list of layer names (for BucketingModule's data names)
-
-        :param batch_size: Batch size.
-        """
-        layer_states, layer_shapes, layer_names = [], [], []
-        state_shapes = self.attention_rnn.state_shape
-        if self.upper_layers_rnn:
-            state_shapes += self.upper_layers_rnn.state_shape
-        for state_idx, (_, init_num_hidden) in enumerate(state_shapes):
-            name = "%senc2decinit_%d" % (self.prefix, state_idx)
-            layer_states.append(mx.sym.Variable(name))
-            layer_shapes.append(mx.io.DataDesc(name=name, shape=(batch_size, init_num_hidden), layout=C.BATCH_MAJOR))
-            layer_names.append(name)
-        return layer_states, layer_shapes, layer_names
-
-    def compute_init_states(self,
-                            source_encoded: mx.sym.Symbol,
-                            source_length: mx.sym.Symbol) -> DecoderState:
-        """
-        Computes initial states of the decoder, hidden state, and one for each RNN layer.
-        Init states for RNN layers are computed using 1 non-linear FC with the last state of the encoder as input.
-
-        :param source_encoded: Concatenated encoder states. Shape: (source_seq_len, batch_size, encoder_num_hidden).
-        :param source_length: Lengths of source sequences. Shape: (batch_size,).
-        :return: Decoder state.
-        """
-        # initial decoder hidden state
-        hidden = mx.sym.tile(data=mx.sym.expand_dims(data=source_length * 0, axis=1), reps=(1, self.num_hidden))
-
-        # initial states for each layer
-        layer_states = []
-        state_shapes = self.attention_rnn.state_shape
-        if self.upper_layers_rnn:
-            state_shapes += self.upper_layers_rnn.state_shape
-        for state_idx, (_, init_num_hidden) in enumerate(state_shapes):
-            init = mx.sym.FullyConnected(data=mx.sym.SequenceLast(data=source_encoded,
-                                                                  sequence_length=source_length,
-                                                                  use_sequence_length=True),
-                                         num_hidden=init_num_hidden,
-                                         weight=self.init_ws[state_idx],
-                                         bias=self.init_bs[state_idx],
-                                         name="%senc2decinit_%d" % (self.prefix, state_idx))
-            if self.layer_norm:
-                init = self.init_norms[state_idx].normalize(init)
-            init = mx.sym.Activation(data=init, act_type="tanh",
-                                     name="%senc2dec_inittanh_%d" % (self.prefix, state_idx))
-            layer_states.append(init)
-        return DecoderState(hidden, layer_states)
-
-    def _step(self,
-              word_vec_prev: mx.sym.Symbol,
-              state: DecoderState,
-              attention_func: Callable,
-              attention_state: attentions.AttentionState,
-              seq_idx: int = 0) -> Tuple[DecoderState, attentions.AttentionState]:
-
-        """
-        Performs single-time step in the RNN, given previous word vector, previous hidden state, attention function,
-        and RNN layer states.
-
-        :param word_vec_prev: Embedding of previous target word. Shape: (batch_size, num_target_embed).
-        :param state: Decoder state consisting of hidden and layer states.
-        :param attention_func: Attention function to produce context vector.
-        :param attention_state: Previous attention state.
-        :param seq_idx: Decoder time step.
-        :return: (new decoder state, updated attention state).
-        """
-        # (1) First RNN step. The output will be used for computing the attention scores
-        # concat previous word embedding and previous hidden state
-        rnn_input = mx.sym.concat(word_vec_prev, state.hidden, dim=1,
-                                  name="%sconcat_target_context_t%d" % (self.prefix, seq_idx))
-        # rnn_output: (batch_size, rnn_num_hidden)
-        # next_layer_states: num_layers * [batch_size, rnn_num_hidden]
-        attention_rnn_output, attention_rnn_layer_states = \
-            self.attention_rnn(rnn_input, state.layer_states[:self.attention_rnn_n_states])
-
-        # (2) Attention step
-        attention_input = self.attention.make_input(seq_idx, word_vec_prev, attention_rnn_output)
-        attention_state = attention_func(attention_input, attention_state)
-
-        # (3) Upper layers if present or combine with attention
-        if self.upper_layers_rnn:
-            # TODO: context gating for multiple layers (with attention)
-            upper_rnn_output, upper_rnn_layer_states = \
-                self.upper_layers_rnn(attention_rnn_output, attention_state.context,
-                                      state.layer_states[self.attention_rnn_n_states:])
-            # TODO: if we do not include a last layer here, inference complains
-            #       about duplicate variable output names (??). Have to investigate
-            #       more.
-            # Do we want to include attention another time here?
-            hidden = mx.sym.FullyConnected(data=mx.sym.concat(upper_rnn_output, attention_state.context, dim=1),
-                                           # use same number of hidden states as RNN
-                                           num_hidden=self.num_hidden,
-                                           weight=self.hidden_w,
-                                           bias=self.hidden_b)
-
-            if self.layer_norm:
-                hidden = self.hidden_norm.normalize(hidden)
-
-            # hidden: (batch_size, rnn_num_hidden)
-            hidden = mx.sym.Activation(data=hidden, act_type="tanh",
-                                       name="%snext_hidden_t%d" % (self.prefix, seq_idx))
-        else:
-            upper_rnn_layer_states = []
-            if self.context_gating:
-                # context: (batch_size, encoder_num_hidden)
-                # gate: (batch_size, rnn_num_hidden)
-                gate = mx.sym.FullyConnected(data=mx.sym.concat(word_vec_prev, attention_rnn_output,
-                                                                attention_state.context, dim=1),
-                                             num_hidden=self.num_hidden, weight=self.gate_w, bias=self.gate_b)
-                gate = mx.sym.Activation(data=gate, act_type="sigmoid",
-                                         name="%sgate_activation_t%d" % (self.prefix, seq_idx))
-
-                # mapped_rnn_output: (batch_size, rnn_num_hidden)
-                mapped_rnn_output = mx.sym.FullyConnected(data=attention_rnn_output,
-                                                          num_hidden=self.num_hidden,
-                                                          weight=self.mapped_rnn_output_w,
-                                                          bias=self.mapped_rnn_output_b,
-                                                          name="%smapped_rnn_output_fc_t%d" % (self.prefix, seq_idx))
-                # mapped_context: (batch_size, rnn_num_hidden)
-                mapped_context = mx.sym.FullyConnected(data=attention_state.context,
-                                                       num_hidden=self.num_hidden,
-                                                       weight=self.mapped_context_w,
-                                                       bias=self.mapped_context_b,
-                                                       name="%smapped_context_fc_t%d" % (self.prefix, seq_idx))
-
-                # hidden: (batch_size, rnn_num_hidden)
-                hidden = mx.sym.Activation(data=gate * mapped_rnn_output + (1 - gate) * mapped_context,
-                                           act_type="tanh",
-                                           name="%snext_hidden_t%d" % (self.prefix, seq_idx))
-
-            else:
-                # hidden: (batch_size, rnn_num_hidden)
-                hidden = mx.sym.FullyConnected(data=mx.sym.concat(attention_rnn_output, attention_state.context, dim=1),
-                                               # use same number of hidden states as RNN
-                                               num_hidden=self.num_hidden,
-                                               weight=self.hidden_w,
-                                               bias=self.hidden_b)
-
-                if self.layer_norm:
-                    hidden = self.hidden_norm.normalize(hidden)
-
-                # hidden: (batch_size, rnn_num_hidden)
-                hidden = mx.sym.Activation(data=hidden, act_type="tanh",
-                                           name="%snext_hidden_t%d" % (self.prefix, seq_idx))
-
-        return DecoderState(hidden, attention_rnn_layer_states + upper_rnn_layer_states), attention_state
-
-    def decode(self,
-               source_encoded: mx.sym.Symbol,
-               source_seq_len: int,
-               source_length: mx.sym.Symbol,
-               target: mx.sym.Symbol,
-               target_seq_len: int,
-               source_lexicon: Optional[mx.sym.Symbol] = None) -> mx.sym.Symbol:
-        """
-        Returns decoder logits with batch size and target sequence length collapsed into a single dimension.
-
-        :param source_encoded: Concatenated encoder states. Shape: (source_seq_len, batch_size, encoder_num_hidden).
-        :param source_seq_len: Maximum source sequence length.
-        :param source_length: Lengths of source sequences. Shape: (batch_size,).
-        :param target: Target sequence. Shape: (batch_size, target_seq_len).
-        :param target_seq_len: Maximum target sequence length.
-=======
         Decodes given a known target sequence and returns logits
         with batch size and target length dimensions collapsed.
         Used for training.
@@ -777,7 +541,6 @@
         :param target: Target sequence. Shape: (batch_size, target_max_length).
         :param target_lengths: Lengths of target sequences. Shape: (batch_size,).
         :param target_max_length: Size of target sequence dimension.
->>>>>>> f23e75b9
         :param source_lexicon: Lexical biases for current sentence.
                Shape: (batch_size, target_vocab_size, source_seq_len)
         :return: Logits of next-word predictions for target sequence.
@@ -807,18 +570,7 @@
 
         lexical_biases = []
 
-<<<<<<< HEAD
-        self.attention_rnn.reset()
-        # TODO remove this once mxnet.rnn.SequentialRNNCell.reset() invokes recursive calls on layer cells
-        for cell in self.attention_rnn._cells:
-            cell.reset()
-        if self.upper_layers_rnn:
-            self.upper_layers_rnn.reset()
-            for cell in self.upper_layers_rnn._cells:
-                cell.reset()
-=======
         self.reset()
->>>>>>> f23e75b9
 
         for seq_idx in range(target_max_length):
             # hidden: (batch_size, rnn_num_hidden)
@@ -902,9 +654,13 @@
         """
         Calls reset on the RNN cell.
         """
-        self.rnn.reset()
+        self.attention_rnn.reset()
+        cells_to_reset = self.attention_rnn._cells
+        if self.upper_layers_rnn:
+            self.upper_layers_rnn.reset()
+            cells_to_reset += self.upper_layers_rnn._cells
         # TODO remove this once mxnet.rnn.SequentialRNNCell.reset() invokes recursive calls on layer cells
-        for cell in self.rnn._cells:
+        for cell in cells_to_reset:
             # TODO remove this once mxnet.rnn.ModifierCell.reset() invokes reset() of base_cell
             if isinstance(cell, mx.rnn.ModifierCell):
                 cell.base_cell.reset()
@@ -941,7 +697,7 @@
                 mx.sym.Variable(C.SOURCE_LENGTH_NAME),
                 mx.sym.Variable(C.HIDDEN_PREVIOUS_NAME)] + \
                [mx.sym.Variable("%senc2decinit_%d" % (self.prefix, i)) for i in
-                range(len(self.rnn.state_info))]
+                range(len(list(itertools.chain(*[rnn.state_info for rnn in self.get_rnn_cells()]))))]
 
     def state_shapes(self,
                      batch_size: int,
@@ -970,13 +726,18 @@
                                layout="NC")] + \
                [mx.io.DataDesc("%senc2decinit_%d" % (self.prefix, i),
                                (batch_size, num_hidden),
-                               layout=C.BATCH_MAJOR) for i, (_, num_hidden) in enumerate(self.rnn.state_shape)]
+                               layout=C.BATCH_MAJOR) for i, (_, num_hidden) in enumerate(
+                                   itertools.chain(*[rnn.state_shape for rnn in self.get_rnn_cells()])
+                               )]
 
     def get_rnn_cells(self) -> List[mx.rnn.BaseRNNCell]:
         """
         Returns a list of RNNCells used by this decoder.
         """
-        return [self.rnn]
+        cells = [self.attention_rnn]
+        if self.upper_layers_rnn:
+            cells.append(self.upper_layers_rnn)
+        return cells
 
     def get_initial_state(self,
                           source_encoded: mx.sym.Symbol,
@@ -1004,7 +765,8 @@
 
         # initial states for each layer
         layer_states = []
-        for state_idx, (_, init_num_hidden) in enumerate(self.rnn.state_shape):
+        for state_idx, (_, init_num_hidden) in enumerate(itertools.chain(
+                *[rnn.state_shape for rnn in self.get_rnn_cells()])):
             if self.config.zero_state_init:
                 init = mx.sym.tile(data=zeros, reps=(1, init_num_hidden))
             else:
@@ -1021,8 +783,7 @@
 
         return RecurrentDecoderState(hidden, layer_states)
 
-    def _step(self,
-              word_vec_prev: mx.sym.Symbol,
+    def _step(self, word_vec_prev: mx.sym.Symbol,
               state: RecurrentDecoderState,
               attention_func: Callable,
               attention_state: attentions.AttentionState,
@@ -1043,27 +804,38 @@
         # concat previous word embedding and previous hidden state
         rnn_input = mx.sym.concat(word_vec_prev, state.hidden, dim=1,
                                   name="%sconcat_target_context_t%d" % (self.prefix, seq_idx))
-        # rnn_output: (batch_size, rnn_num_hidden)
+        # attention_rnn_output: (batch_size, rnn_num_hidden)
         # next_layer_states: num_layers * [batch_size, rnn_num_hidden]
-        rnn_output, layer_states = self.rnn(rnn_input, state.layer_states)
+        attention_rnn_output, attention_rnn_layer_states = \
+            self.attention_rnn(rnn_input, state.layer_states[:self.attention_rnn_n_states])
 
         # (2) Attention step
-        attention_input = self.attention.make_input(seq_idx, word_vec_prev, rnn_output)
+        attention_input = self.attention.make_input(seq_idx, word_vec_prev, attention_rnn_output)
         attention_state = attention_func(attention_input, attention_state)
 
-        # (3) Combine previous word vector, rnn output, and context
-        hidden_concat = mx.sym.concat(rnn_output, attention_state.context,
-                                      dim=1, name='%shidden_concat_t%d' % (self.prefix, seq_idx))
-        if self.config.hidden_dropout > 0:
-            hidden_concat = mx.sym.Dropout(data=hidden_concat, p=self.config.hidden_dropout,
-                                           name='%shidden_concat_dropout_t%d' % (self.prefix, seq_idx))
-
-        if self.config.context_gating:
-            hidden = self._context_gate(hidden_concat, rnn_output, attention_state, seq_idx)
+        # (3) Attention handling (and possibly context gating)
+        if self.upper_layers_rnn:
+            upper_rnn_output, upper_rnn_layer_states = \
+                self.upper_layers_rnn(attention_rnn_output, attention_state.context,
+                                      state.layer_states[self.attention_rnn_n_states:])
+            hidden_concat = mx.sym.concat(upper_rnn_output, attention_state.context,
+                                          dim=1, name='%shidden_concat_t%d' % (self.prefix, seq_idx))
+            hidden = self._hidden_mlp(hidden_concat, seq_idx)
+            # TODO: add context gating?
         else:
-            hidden = self._hidden_mlp(hidden_concat, seq_idx)
-
-        return RecurrentDecoderState(hidden, layer_states), attention_state
+            upper_rnn_layer_states = []
+            hidden_concat = mx.sym.concat(attention_rnn_output, attention_state.context,
+                                          dim=1, name='%shidden_concat_t%d' % (self.prefix, seq_idx))
+            if self.config.hidden_dropout > 0:
+                hidden_concat = mx.sym.Dropout(data=hidden_concat, p=self.config.hidden_dropout,
+                                               name='%shidden_concat_dropout_t%d' % (self.prefix, seq_idx))
+
+            if self.config.context_gating:
+                hidden = self._context_gate(hidden_concat, attention_rnn_output, attention_state, seq_idx)
+            else:
+                hidden = self._hidden_mlp(hidden_concat, seq_idx)
+
+        return RecurrentDecoderState(hidden, attention_rnn_layer_states + upper_rnn_layer_states), attention_state
 
     def _hidden_mlp(self, hidden_concat: mx.sym.Symbol, seq_idx: int) -> mx.sym.Symbol:
         hidden = mx.sym.FullyConnected(data=hidden_concat,
