--- conflicted
+++ resolved
@@ -16,20 +16,22 @@
 """
 import logging
 from abc import abstractmethod
-<<<<<<< HEAD
-from typing import Dict, List, Optional, Tuple, Union, Type
-=======
 from typing import Any, Callable, Dict, List, NamedTuple, Optional, Tuple, Union, Type
->>>>>>> 11a4ad46
 
 import mxnet as mx
 
 from . import constants as C
+from . import convolution
+from . import encoder
 from . import layers
+from . import rnn
+from . import rnn_attention
 from . import transformer
+from . import utils
+from .config import Config
 
 logger = logging.getLogger(__name__)
-DecoderConfig = Union[transformer.TransformerConfig]
+DecoderConfig = Union['RecurrentDecoderConfig', transformer.TransformerConfig, 'ConvolutionalDecoderConfig']
 
 
 def get_decoder(config: DecoderConfig, inference_only: bool = False, prefix: str = '') -> 'Decoder':
@@ -85,8 +87,6 @@
     @abstractmethod
     def __init__(self):
         super().__init__()
-<<<<<<< HEAD
-=======
 
     @abstractmethod
     def decode_sequence(self,
@@ -136,30 +136,63 @@
         Reset decoder method. Used for inference.
         """
         pass
->>>>>>> 11a4ad46
 
     @abstractmethod
-    def init_state_from_encoder(self,
-                                encoder_outputs: mx.nd.NDArray,
-                                encoder_valid_length: Optional[mx.nd.NDArray] = None,
-                                is_inference: bool = True) -> List[mx.nd.NDArray]:
-        raise NotImplementedError()
+    def get_num_hidden(self) -> int:
+        """
+        :return: The representation size of this decoder.
+        """
+        pass
 
     @abstractmethod
-    def decode_seq(self, inputs: mx.nd.NDArray, states: List[mx.nd.NDArray]):
-        """
-        Decodes a sequence of embedded target words and returns sequence of last decoder
-        representations for each time step.
-
-        :param inputs: Encoded source: (batch_size, source_encoded_max_length, encoder_depth).
-        :param states: List of initial states, as given by init_state_from_encoder().
-        :return: Decoder output. Shape: (batch_size, target_embed_max_length, decoder_depth).
-        """
-        raise NotImplementedError()
+    def init_states(self,
+                    source_encoded: mx.sym.Symbol,
+                    source_encoded_lengths: mx.sym.Symbol,
+                    source_encoded_max_length: int) -> List[mx.sym.Symbol]:
+        """
+        Returns a list of symbolic states that represent the initial states of this decoder.
+        Used for inference.
+
+        :param source_encoded: Encoded source. Shape: (batch_size, source_encoded_max_length, encoder_depth).
+        :param source_encoded_lengths: Lengths of encoded source sequences. Shape: (batch_size,).
+        :param source_encoded_max_length: Size of encoder time dimension.
+        :return: List of symbolic initial states.
+        """
+        pass
 
     @abstractmethod
-    def get_num_hidden(self):
-        raise NotImplementedError()
+    def state_variables(self, target_max_length: int) -> List[mx.sym.Symbol]:
+        """
+        Returns the list of symbolic variables for this decoder to be used during inference.
+
+        :param target_max_length: Current target sequence lengths.
+        :return: List of symbolic variables.
+        """
+        pass
+
+    @abstractmethod
+    def state_shapes(self,
+                     batch_size: int,
+                     target_max_length: int,
+                     source_encoded_max_length: int,
+                     source_encoded_depth: int) -> List[mx.io.DataDesc]:
+        """
+        Returns a list of shape descriptions given batch size, encoded source max length and encoded source depth.
+        Used for inference.
+
+        :param batch_size: Batch size during inference.
+        :param target_max_length: Current target sequence length.
+        :param source_encoded_max_length: Size of encoder time dimension.
+        :param source_encoded_depth: Depth of encoded source.
+        :return: List of shape descriptions.
+        """
+        pass
+
+    def get_max_seq_len(self) -> Optional[int]:
+        """
+        :return: The maximum length supported by the decoder if such a restriction exists.
+        """
+        return None
 
 
 @Decoder.register(transformer.TransformerConfig, C.TRANSFORMER_DECODER_PREFIX)
@@ -179,16 +212,6 @@
 
     def __init__(self,
                  config: transformer.TransformerConfig,
-<<<<<<< HEAD
-                 prefix: str = C.TRANSFORMER_DECODER_PREFIX) -> None:
-        Decoder.__init__(self)
-        mx.gluon.HybridBlock.__init__(self, prefix=prefix)
-        self.config = config
-        with self.name_scope():
-            self.pos_embedding = layers.PositionalEmbeddings(weight_type=self.config.positional_embedding_type,
-                                                             num_embed=self.config.model_size,
-                                                             max_seq_len=self.config.max_seq_len_target,
-=======
                  prefix: str = C.TRANSFORMER_DECODER_PREFIX,
                  # TODO: bubble up the parameter
                  inference_only: bool = False) -> None:
@@ -200,7 +223,6 @@
             self.pos_embedding = layers.PositionalEmbeddings(weight_type=self.config.positional_embedding_type,
                                                              num_embed=self.config.model_size,
                                                              max_seq_len=self.config.max_seq_len_source,
->>>>>>> 11a4ad46
                                                              prefix=C.TARGET_POSITIONAL_EMBEDDING_PREFIX,
                                                              scale_up_input=True,
                                                              scale_down_positions=False)
@@ -219,12 +241,7 @@
 
     def init_state_from_encoder(self,
                                 encoder_outputs: mx.nd.NDArray,
-<<<<<<< HEAD
-                                encoder_valid_length: Optional[mx.nd.NDArray] = None,
-                                is_inference: bool = True) -> List[mx.nd.NDArray]:
-=======
                                 encoder_valid_length: Optional[mx.nd.NDArray] = None) -> List[mx.nd.NDArray]:
->>>>>>> 11a4ad46
         """
         Returns the initial states given encoder output. States for teacher-forced training are encoder outputs
         and a valid length mask for encoder outputs.
@@ -235,42 +252,22 @@
 
         :param encoder_outputs: Encoder outputs. Shape: (batch, source_length, encoder_dim).
         :param encoder_valid_length: Valid lengths of encoder outputs. Shape: (batch,).
-<<<<<<< HEAD
-        :param is_inference: Whether to return states for inference or for training.
-=======
->>>>>>> 11a4ad46
         :return: Initial states.
         """
         source_mask = self.valid_length_mask(encoder_outputs, encoder_valid_length)
 
-<<<<<<< HEAD
-        if is_inference:
-
-            step = mx.nd.zeros_like(encoder_valid_length)
-            states = [source_mask, step]
-=======
         # (batch_size, 1)
         step = mx.nd.expand_dims(mx.nd.zeros_like(encoder_valid_length), axis=1)
 
         if self.inference_only:
             # Encoder projection caching, therefore we don't pass the encoder_outputs
             states = [step, source_mask]
->>>>>>> 11a4ad46
 
             for layer in self.layers:
                 encoder_attention_keys = layer.enc_attention.ff_k(encoder_outputs)
                 encoder_attention_values = layer.enc_attention.ff_v(encoder_outputs)
                 states.append(encoder_attention_keys)
                 states.append(encoder_attention_values)
-<<<<<<< HEAD
-
-            batch_size = encoder_outputs.shape[0]
-            self_attention_key_value_dummies = [mx.nd.zeros((batch_size, 1, self.config.model_size),
-                                                            ctx=encoder_outputs.context,
-                                                            dtype=encoder_outputs.dtype)] * self.config.num_layers * 2
-            states += self_attention_key_value_dummies
-
-=======
         else:
             # NO encoder projection caching
             states = [step, encoder_outputs, source_mask]
@@ -492,86 +489,353 @@
         if self.rnn_config.num_layers == 1 or not self.config.attention_in_upper_layers:
             self.rnn_pre_attention = rnn.get_stacked_rnn(self.rnn_config, self.prefix, parallel_inputs=False)
             self.rnn_post_attention = None
->>>>>>> 11a4ad46
         else:
-            states = [source_mask, encoder_outputs]
-
-        return states
-
-    def decode_seq(self, inputs: mx.nd.NDArray, states: List[mx.nd.NDArray]):
+            self.rnn_pre_attention = rnn.get_stacked_rnn(self.rnn_config, self.prefix, parallel_inputs=False,
+                                                         layers=[0])
+            self.rnn_post_attention = rnn.get_stacked_rnn(self.rnn_config, self.prefix, parallel_inputs=True,
+                                                          layers=range(1, self.rnn_config.num_layers))
+        self.rnn_pre_attention_n_states = len(self.rnn_pre_attention.state_shape)
+
+        if self.config.state_init != C.RNN_DEC_INIT_ZERO:
+            self._create_state_init_parameters()
+
+        # Hidden state parameters
+        self.hidden_w = mx.sym.Variable("%shidden_weight" % prefix)
+        self.hidden_b = mx.sym.Variable("%shidden_bias" % prefix)
+        self.hidden_norm = None
+        if self.config.layer_normalization:
+            self.hidden_norm = layers.LayerNormalization(prefix="%shidden_norm" % prefix)
+
+    def _create_state_init_parameters(self):
+        """
+        Creates parameters for encoder last state transformation into decoder layer initial states.
+        """
+        self.init_ws, self.init_bs, self.init_norms = [], [], []
+        # shallow copy of the state shapes:
+        state_shapes = list(self.rnn_pre_attention.state_shape)
+        if self.rnn_post_attention:
+            state_shapes += self.rnn_post_attention.state_shape
+        for state_idx, (_, init_num_hidden) in enumerate(state_shapes):
+            self.init_ws.append(mx.sym.Variable("%senc2decinit_%d_weight" % (self.prefix, state_idx)))
+            self.init_bs.append(mx.sym.Variable("%senc2decinit_%d_bias" % (self.prefix, state_idx)))
+            if self.config.layer_normalization:
+                self.init_norms.append(layers.LayerNormalization(prefix="%senc2decinit_%d_norm" % (self.prefix,
+                                                                                                   state_idx)))
+
+    def decode_sequence(self,
+                        source_encoded: mx.sym.Symbol,
+                        source_encoded_lengths: mx.sym.Symbol,
+                        source_encoded_max_length: int,
+                        target_embed: mx.sym.Symbol,
+                        target_embed_lengths: mx.sym.Symbol,
+                        target_embed_max_length: int) -> mx.sym.Symbol:
         """
         Decodes a sequence of embedded target words and returns sequence of last decoder
         representations for each time step.
 
-        :param inputs: Encoded source: (batch_size, source_encoded_max_length, encoder_depth).
-        :param states: List of initial states, as given by init_state_from_encoder().
-        :return: Decoder output. Shape: (batch_size, target_embed_max_length, decoder_depth).
-        """
-        # TODO: should we return the states?
-        outputs, _ = self.forward(inputs, states)
-        return outputs
-
-    def forward(self, step_input, states):
-        """
-        Run forward pass of the decoder.
-
-        step_input is either:
-             (batch, num_hidden): single decoder step at inference time
-             (batch, seq_len, num_hidden): full sequence decode during training.
-
-        states is either:
-             len(states) == 3: encoder_outputs, source_bias, step
-             len(states) > 3: encoder_outputs, source_bias, step, layer_caches...
-        """
-        input_shape = step_input.shape
-
-        is_inference = len(input_shape) == 2
-
-        if is_inference:
-            # Just add the length dimension:
-            # (batch, num_hidden) -> (batch, 1, num_hidden)
-            step_input = mx.nd.expand_dims(step_input, axis=1)
-
-        # run decoder op
-        target, self_attention_key_values = super().forward(step_input, states)
-
-        if is_inference:
-            # During inference, length dimension of decoder output has size 1, remove it
-            # (batch, num_hidden)
-            target = target.reshape((-1, self.config.model_size))
-            # We also increment time step state (2nd state in the list) and add new caches
-            step = states[1] + 1
-            # constant encoder attention keys & values
-            encoder_attention_keys_values = states[2:2 + self.config.num_layers * 2]
-            new_states = [states[0], step] + encoder_attention_keys_values + self_attention_key_values
+        :param source_encoded: Encoded source: (batch_size, source_encoded_max_length, encoder_depth).
+        :param source_encoded_lengths: Lengths of encoded source sequences. Shape: (batch_size,).
+        :param source_encoded_max_length: Size of encoder time dimension.
+        :param target_embed: Embedded target sequence. Shape: (batch_size, target_embed_max_length, target_num_embed).
+        :param target_embed_lengths: Lengths of embedded target sequences. Shape: (batch_size,).
+        :param target_embed_max_length: Dimension of the embedded target sequence.
+        :return: Decoder data. Shape: (batch_size, target_embed_max_length, decoder_depth).
+        """
+
+        # target_embed: target_seq_len * (batch_size, num_target_embed)
+        target_embed = mx.sym.split(data=target_embed, num_outputs=target_embed_max_length, axis=1, squeeze_axis=True)
+
+        # Get last state from source (batch_size, num_target_embed)
+        enc_last_hidden = None
+        if self.config.enc_last_hidden_concat_to_embedding:
+            enc_last_hidden = mx.sym.SequenceLast(data=source_encoded,
+                                                  sequence_length=source_encoded_lengths,
+                                                  axis=1,
+                                                  use_sequence_length=True)
+
+        # get recurrent attention function conditioned on source
+        attention_func = self.attention.on(source_encoded, source_encoded_lengths,
+                                           source_encoded_max_length)
+        attention_state = self.attention.get_initial_state(source_encoded_lengths, source_encoded_max_length)
+
+        # initialize decoder states
+        # hidden: (batch_size, rnn_num_hidden)
+        # layer_states: List[(batch_size, state_num_hidden]
+        state = self.get_initial_state(source_encoded, source_encoded_lengths)
+
+        # hidden_all: target_embed_max_length * (batch_size, rnn_num_hidden)
+        hidden_states = []  # type: List[mx.sym.Symbol]
+        # TODO: possible alternative: feed back the context vector instead of the hidden (see lamtram)
+        self.reset()
+        for seq_idx in range(target_embed_max_length):
+            # hidden: (batch_size, rnn_num_hidden)
+            state, attention_state = self._step(target_embed[seq_idx],
+                                                state,
+                                                attention_func,
+                                                attention_state,
+                                                seq_idx,
+                                                enc_last_hidden=enc_last_hidden)
+            hidden_states.append(state.hidden)
+
+        # concatenate along time axis: (batch_size, target_embed_max_length, rnn_num_hidden)
+        return mx.sym.stack(*hidden_states, axis=1, name='%shidden_stack' % self.prefix)
+
+    def decode_step(self,
+                    step: int,
+                    target_embed_prev: mx.sym.Symbol,
+                    source_encoded_max_length: int,
+                    *states: mx.sym.Symbol) -> Tuple[mx.sym.Symbol, mx.sym.Symbol, List[mx.sym.Symbol]]:
+        """
+        Decodes a single time step given the current step, the previous embedded target word,
+        and previous decoder states.
+        Returns decoder representation for the next prediction, attention probabilities, and next decoder states.
+        Implementations can maintain an arbitrary number of states.
+
+        :param step: Global step of inference procedure, starts with 1.
+        :param target_embed_prev: Previous target word embedding. Shape: (batch_size, target_num_embed).
+        :param source_encoded_max_length: Length of encoded source time dimension.
+        :param states: Arbitrary list of decoder states.
+        :return: logit inputs, attention probabilities, next decoder states.
+        """
+        source_encoded, prev_dynamic_source, source_encoded_length, prev_hidden, *layer_states = states
+
+        # Get last state from source (batch_size, num_target_embed)
+        enc_last_hidden = None
+        if self.config.enc_last_hidden_concat_to_embedding:
+            enc_last_hidden = mx.sym.SequenceLast(data=source_encoded,
+                                                  sequence_length=source_encoded_length,
+                                                  axis=1,
+                                                  use_sequence_length=True)
+
+        attention_func = self.attention.on(source_encoded, source_encoded_length, source_encoded_max_length)
+
+        prev_state = RecurrentDecoderState(prev_hidden, list(layer_states))
+        prev_attention_state = rnn_attention.AttentionState(context=None, probs=None,
+                                                            dynamic_source=prev_dynamic_source)
+
+        # state.hidden: (batch_size, rnn_num_hidden)
+        # attention_state.dynamic_source: (batch_size, source_seq_len, coverage_num_hidden)
+        # attention_state.probs: (batch_size, source_seq_len)
+        state, attention_state = self._step(target_embed_prev,
+                                            prev_state,
+                                            attention_func,
+                                            prev_attention_state,
+                                            enc_last_hidden=enc_last_hidden)
+
+        new_states = [source_encoded,
+                      attention_state.dynamic_source,
+                      source_encoded_length,
+                      state.hidden] + state.layer_states
+
+        return state.hidden, attention_state.probs, new_states
+
+    def reset(self):
+        """
+        Calls reset on the RNN cell.
+        """
+        self.rnn_pre_attention.reset()
+        # Shallow copy of cells
+        cells_to_reset = list(self.rnn_pre_attention._cells)
+        if self.rnn_post_attention:
+            self.rnn_post_attention.reset()
+            cells_to_reset += self.rnn_post_attention._cells
+        for cell in cells_to_reset:
+            # TODO remove this once mxnet.rnn.ModifierCell.reset() invokes reset() of base_cell
+            if isinstance(cell, mx.rnn.ModifierCell):
+                cell.base_cell.reset()
+            cell.reset()
+
+    def get_num_hidden(self) -> int:
+        """
+        :return: The representation size of this decoder.
+        """
+        return self.num_hidden
+
+    def init_states(self,
+                    source_encoded: mx.sym.Symbol,
+                    source_encoded_lengths: mx.sym.Symbol,
+                    source_encoded_max_length: int) -> List[mx.sym.Symbol]:
+        """
+        Returns a list of symbolic states that represent the initial states of this decoder.
+        Used for inference.
+
+        :param source_encoded: Encoded source. Shape: (batch_size, source_encoded_max_length, encoder_depth).
+        :param source_encoded_lengths: Lengths of encoded source sequences. Shape: (batch_size,).
+        :param source_encoded_max_length: Size of encoder time dimension.
+        :return: List of symbolic initial states.
+        """
+        hidden, layer_states = self.get_initial_state(source_encoded, source_encoded_lengths)
+        context, attention_probs, dynamic_source = self.attention.get_initial_state(source_encoded_lengths,
+                                                                                    source_encoded_max_length)
+        states = [source_encoded, dynamic_source, source_encoded_lengths, hidden] + layer_states
+        return states
+
+    def state_variables(self, target_max_length: int) -> List[mx.sym.Symbol]:
+        """
+        Returns the list of symbolic variables for this decoder to be used during inference.
+
+        :param target_max_length: Current target sequence lengths.
+        :return: List of symbolic variables.
+        """
+        return [mx.sym.Variable(C.SOURCE_ENCODED_NAME),
+                mx.sym.Variable(C.SOURCE_DYNAMIC_PREVIOUS_NAME),
+                mx.sym.Variable(C.SOURCE_LENGTH_NAME),
+                mx.sym.Variable(C.HIDDEN_PREVIOUS_NAME)] + \
+               [mx.sym.Variable("%senc2decinit_%d" % (self.prefix, i)) for i in
+                range(len(sum([rnn.state_info for rnn in self.get_rnn_cells()], [])))]
+
+    def state_shapes(self,
+                     batch_size: int,
+                     target_max_length: int,
+                     source_encoded_max_length: int,
+                     source_encoded_depth: int) -> List[mx.io.DataDesc]:
+        """
+        Returns a list of shape descriptions given batch size, encoded source max length and encoded source depth.
+        Used for inference.
+
+        :param batch_size: Batch size during inference.
+        :param target_max_length: Current target sequence length.
+        :param source_encoded_max_length: Size of encoder time dimension.
+        :param source_encoded_depth: Depth of encoded source.
+        :return: List of shape descriptions.
+        """
+        return [mx.io.DataDesc(C.SOURCE_ENCODED_NAME,
+                               (batch_size, source_encoded_max_length, source_encoded_depth),
+                               layout=C.BATCH_MAJOR),
+                mx.io.DataDesc(C.SOURCE_DYNAMIC_PREVIOUS_NAME,
+                               (batch_size, source_encoded_max_length, self.attention.dynamic_source_num_hidden),
+                               layout=C.BATCH_MAJOR),
+                mx.io.DataDesc(C.SOURCE_LENGTH_NAME,
+                               (batch_size,),
+                               layout="N"),
+                mx.io.DataDesc(C.HIDDEN_PREVIOUS_NAME,
+                               (batch_size, self.num_hidden),
+                               layout="NC")] + \
+               [mx.io.DataDesc("%senc2decinit_%d" % (self.prefix, i),
+                               (batch_size, num_hidden),
+                               layout=C.BATCH_MAJOR) for i, (_, num_hidden) in enumerate(
+                   sum([rnn.state_shape for rnn in self.get_rnn_cells()], [])
+               )]
+
+    def get_rnn_cells(self) -> List[mx.rnn.BaseRNNCell]:
+        """
+        Returns a list of RNNCells used by this decoder.
+        """
+        cells = [self.rnn_pre_attention]
+        if self.rnn_post_attention:
+            cells.append(self.rnn_post_attention)
+        return cells
+
+    def get_initial_state(self,
+                          source_encoded: mx.sym.Symbol,
+                          source_encoded_length: mx.sym.Symbol) -> RecurrentDecoderState:
+        """
+        Computes initial states of the decoder, hidden state, and one for each RNN layer.
+        Optionally, init states for RNN layers are computed using 1 non-linear FC
+        with the last state of the encoder as input.
+
+        :param source_encoded: Concatenated encoder states. Shape: (batch_size, source_seq_len, encoder_num_hidden).
+        :param source_encoded_length: Lengths of source sequences. Shape: (batch_size,).
+        :return: Decoder state.
+        """
+        # we derive the shape of hidden and layer_states from some input to enable
+        # shape inference for the batch dimension during inference.
+        # (batch_size, 1)
+        zeros = mx.sym.expand_dims(mx.sym.zeros_like(source_encoded_length), axis=1)
+        # last encoder state: (batch, num_hidden)
+        source_encoded_last = mx.sym.SequenceLast(data=source_encoded,
+                                                  axis=1,
+                                                  sequence_length=source_encoded_length,
+                                                  use_sequence_length=True) \
+            if self.config.state_init == C.RNN_DEC_INIT_LAST else None
+        # source_masked: (batch_size, source_seq_len, encoder_num_hidden)
+        source_masked = mx.sym.SequenceMask(data=source_encoded,
+                                            axis=1,
+                                            sequence_length=source_encoded_length,
+                                            use_sequence_length=True,
+                                            value=0.) if self.config.state_init == C.RNN_DEC_INIT_AVG else None
+
+        # decoder hidden state
+        hidden = mx.sym.tile(data=zeros, reps=(1, self.num_hidden))
+
+        # initial states for each layer
+        layer_states = []
+        for state_idx, (_, init_num_hidden) in enumerate(sum([rnn.state_shape for rnn in self.get_rnn_cells()], [])):
+            if self.config.state_init == C.RNN_DEC_INIT_ZERO:
+                init = mx.sym.tile(data=zeros, reps=(1, init_num_hidden))
+            else:
+                if self.config.state_init == C.RNN_DEC_INIT_LAST:
+                    init = source_encoded_last
+                elif self.config.state_init == C.RNN_DEC_INIT_AVG:
+                    # (batch_size, encoder_num_hidden)
+                    init = mx.sym.broadcast_div(mx.sym.sum(source_masked, axis=1, keepdims=False),
+                                                mx.sym.expand_dims(source_encoded_length, axis=1))
+                else:
+                    raise ValueError("Unknown decoder state init type '%s'" % self.config.state_init)
+
+                init = mx.sym.FullyConnected(data=init,
+                                             num_hidden=init_num_hidden,
+                                             weight=self.init_ws[state_idx],
+                                             bias=self.init_bs[state_idx],
+                                             name="%senc2decinit_%d" % (self.prefix, state_idx))
+                if self.config.layer_normalization:
+                    init = self.init_norms[state_idx](init)
+                init = mx.sym.Activation(data=init, act_type="tanh",
+                                         name="%senc2dec_inittanh_%d" % (self.prefix, state_idx))
+                if self.config.state_init_lhuc:
+                    lhuc = layers.LHUC(init_num_hidden, prefix="%senc2decinit_%d_" % (self.prefix, state_idx))
+                    init = lhuc(init)
+            layer_states.append(init)
+
+        return RecurrentDecoderState(hidden, layer_states)
+
+    def _step(self, word_vec_prev: mx.sym.Symbol,
+              state: RecurrentDecoderState,
+              attention_func: Callable,
+              attention_state: rnn_attention.AttentionState,
+              seq_idx: int = 0,
+              enc_last_hidden: Optional[mx.sym.Symbol] = None) -> Tuple[RecurrentDecoderState, rnn_attention.AttentionState]:
+
+        """
+        Performs single-time step in the RNN, given previous word vector, previous hidden state, attention function,
+        and RNN layer states.
+
+        :param word_vec_prev: Embedding of previous target word. Shape: (batch_size, num_target_embed).
+        :param state: Decoder state consisting of hidden and layer states.
+        :param attention_func: Attention function to produce context vector.
+        :param attention_state: Previous attention state.
+        :param seq_idx: Decoder time step.
+        :return: (new decoder state, updated attention state).
+        """
+        # (1) RNN step
+        # concat previous word embedding and previous hidden state
+        if enc_last_hidden is not None:
+            word_vec_prev = mx.sym.concat(word_vec_prev, enc_last_hidden, dim=1,
+                                          name="%sconcat_target_encoder_t%d" % (self.prefix, seq_idx))
+        rnn_input = mx.sym.concat(word_vec_prev, state.hidden, dim=1,
+                                  name="%sconcat_target_context_t%d" % (self.prefix, seq_idx))
+        # rnn_pre_attention_output: (batch_size, rnn_num_hidden)
+        # rnn_pre_attention_layer_states: num_layers * [batch_size, rnn_num_hidden]
+        rnn_pre_attention_output, rnn_pre_attention_layer_states = \
+            self.rnn_pre_attention(rnn_input, state.layer_states[:self.rnn_pre_attention_n_states])
+
+        # (2) Attention step
+        attention_input = self.attention.make_input(seq_idx, word_vec_prev, rnn_pre_attention_output)
+        attention_state = attention_func(attention_input, attention_state)
+
+        # (3) Attention handling (and possibly context gating)
+        if self.rnn_post_attention:
+            upper_rnn_output, upper_rnn_layer_states = \
+                self.rnn_post_attention(rnn_pre_attention_output, attention_state.context,
+                                        state.layer_states[self.rnn_pre_attention_n_states:])
+            hidden_concat = mx.sym.concat(upper_rnn_output, attention_state.context,
+                                          dim=1, name='%shidden_concat_t%d' % (self.prefix, seq_idx))
+            if self.config.hidden_dropout > 0:
+                hidden_concat = mx.sym.Dropout(data=hidden_concat, p=self.config.hidden_dropout,
+                                               name='%shidden_concat_dropout_t%d' % (self.prefix, seq_idx))
+            hidden = self._hidden_mlp(hidden_concat, seq_idx)
+            # TODO: add context gating?
         else:
-<<<<<<< HEAD
-            new_states = None  # we don't care about states in training
-
-        return target, new_states
-
-    def hybrid_forward(self, F, step_input, states):
-        # unpack states list
-        is_training = len(states) == 2
-        is_inference = len(states) == 2 + self.config.num_layers * 4
-
-        if is_training:
-            source_mask, source_encoded = states
-            mask = self.autoregressive_bias(step_input)  # mask: (1, length, length)
-            step = None  # no step information required at training
-            enc_att_kv = [(None, None) for _ in range(self.config.num_layers)]  # no self-attention caching
-            self_att_kv = [(None, None) for _ in range(self.config.num_layers)]  # no self-attention caching
-
-        elif is_inference:
-            source_mask, step, *other = states
-            source_encoded = None  # use constant pre-computed key value projections from the states
-            mask = None  # no autoregressive bias needed at inference
-            enc_att_kv = other[:self.config.num_layers * 2]
-            enc_att_kv = [enc_att_kv[i:i + 2] for i in range(0, len(enc_att_kv), 2)]
-            self_att_kv = other[self.config.num_layers * 2:]
-            self_att_kv = [self_att_kv[i:i + 2] for i in range(0, len(self_att_kv), 2)]
-
-=======
             upper_rnn_layer_states = []
             hidden_concat = mx.sym.concat(rnn_pre_attention_output, attention_state.context,
                                           dim=1, name='%shidden_concat_t%d' % (self.prefix, seq_idx))
@@ -715,31 +979,242 @@
             self.attention_layers = [layers.ProjectedDotAttention("%s%d_" % (prefix, i),
                                                                   self.config.cnn_config.num_hidden)
                                      for i in range(config.num_layers)]
->>>>>>> 11a4ad46
         else:
-            raise ValueError("Invalid state list")
-
-        # Fold the heads of source_mask (batch_size, num_heads, seq_len) -> (batch_size * num_heads, 1, seq_len)
-        source_mask = F.expand_dims(F.reshape(source_mask, shape=(-3, -2)), axis=1)
-
-        # target: (batch_size, length, model_size)
-        target = self.pos_embedding(step_input, step)
-
-        if self.config.dropout_prepost > 0.0:
-            target = F.Dropout(data=target, p=self.config.dropout_prepost)
-
-        new_self_att_kv = []  # type: List[Tuple]
-        for layer, (self_att_k, self_att_v), (enc_att_k, enc_att_v) in zip(self.layers, self_att_kv, enc_att_kv):
-            target, new_self_att_k, new_self_att_v = layer(target,
-                                                           mask,
-                                                           source_encoded,
-                                                           source_mask,
-                                                           self_att_k, self_att_v,
-                                                           enc_att_k, enc_att_v)
-            new_self_att_kv += [new_self_att_k, new_self_att_v]
-        target = self.final_process(target, None)
-
-        return target, new_self_att_kv
-
-    def get_num_hidden(self):
-        return self.config.model_size+            self.attention_layers = [layers.PlainDotAttention() for _ in range(config.num_layers)]  # type: ignore
+
+        self.i2h_weight = mx.sym.Variable('%si2h_weight' % prefix)
+
+    def decode_sequence(self,
+                        source_encoded: mx.sym.Symbol,
+                        source_encoded_lengths: mx.sym.Symbol,
+                        source_encoded_max_length: int,
+                        target_embed: mx.sym.Symbol,
+                        target_embed_lengths: mx.sym.Symbol,
+                        target_embed_max_length: int) -> mx.sym.Symbol:
+        """
+        Decodes a sequence of embedded target words and returns sequence of last decoder
+        representations for each time step.
+
+        :param source_encoded: Encoded source: (batch_size, source_encoded_max_length, encoder_depth).
+        :param source_encoded_lengths: Lengths of encoded source sequences. Shape: (batch_size,).
+        :param source_encoded_max_length: Size of encoder time dimension.
+        :param target_embed: Embedded target sequence. Shape: (batch_size, target_embed_max_length, target_num_embed).
+        :param target_embed_lengths: Lengths of embedded target sequences. Shape: (batch_size,).
+        :param target_embed_max_length: Dimension of the embedded target sequence.
+        :return: Decoder data. Shape: (batch_size, target_embed_max_length, decoder_depth).
+        """
+
+        # (batch_size, target_seq_len, num_hidden)
+        target_hidden = self._decode(source_encoded=source_encoded,
+                                     source_encoded_lengths=source_encoded_lengths,
+                                     target_embed=target_embed,
+                                     target_embed_lengths=target_embed_lengths,
+                                     target_embed_max_length=target_embed_max_length)
+
+        return target_hidden
+
+    def _decode(self,
+                source_encoded: mx.sym.Symbol,
+                source_encoded_lengths: mx.sym.Symbol,
+                target_embed: mx.sym.Symbol,
+                target_embed_lengths: mx.sym.Symbol,
+                target_embed_max_length: int) -> mx.sym.Symbol:
+        """
+        Decode the target and produce a sequence of hidden states.
+
+        :param source_encoded:  Shape: (batch_size, source_encoded_max_length, encoder_depth).
+        :param source_encoded_lengths: Shape: (batch_size,).
+        :param target_embed: Embedded target sequence. Shape: (batch_size, target_embed_max_length).
+        :param target_embed_lengths: Lengths of embedded target sequences. Shape: (batch_size,).
+        :param target_embed_max_length: Size of embedded target sequence dimension.
+        :return: The target hidden states. Shape: (batch_size, target_seq_len, num_hidden).
+        """
+        target_embed, target_embed_lengths, target_embed_max_length = self.pos_embedding.encode(target_embed,
+                                                                                                target_embed_lengths,
+                                                                                                target_embed_max_length)
+        # target_hidden: (batch_size, target_seq_len, num_hidden)
+        target_hidden = mx.sym.FullyConnected(data=target_embed,
+                                              num_hidden=self.config.cnn_config.num_hidden,
+                                              no_bias=True,
+                                              flatten=False,
+                                              weight=self.i2h_weight)
+        target_hidden_prev = target_hidden
+
+        drop_prob = self.config.hidden_dropout
+
+        for layer, att_layer in zip(self.layers, self.attention_layers):
+            # (batch_size, target_seq_len, num_hidden)
+            target_hidden = layer(mx.sym.Dropout(target_hidden, p=drop_prob) if drop_prob > 0 else target_hidden,
+                                  target_embed_lengths)
+
+            # (batch_size, target_seq_len, num_embed)
+            context = att_layer(target_hidden, source_encoded, source_encoded_lengths)
+
+            # residual connection:
+            target_hidden = target_hidden_prev + target_hidden + context
+            target_hidden_prev = target_hidden
+
+        return target_hidden
+
+    def decode_step(self,
+                    step: int,
+                    target_embed_prev: mx.sym.Symbol,
+                    source_encoded_max_length: int,
+                    *states: mx.sym.Symbol) -> Tuple[mx.sym.Symbol, mx.sym.Symbol, List[mx.sym.Symbol]]:
+        """
+        Decodes a single time step given the current step, the previous embedded target word,
+        and previous decoder states.
+        Returns decoder representation for the next prediction, attention probabilities, and next decoder states.
+        Implementations can maintain an arbitrary number of states.
+
+        :param step: Global step of inference procedure, starts with 1.
+        :param target_embed_prev: Previous target word embedding. Shape: (batch_size, target_num_embed).
+        :param source_encoded_max_length: Length of encoded source time dimension.
+        :param states: Arbitrary list of decoder states.
+        :return: logit inputs, attention probabilities, next decoder states.
+        """
+        # Source_encoded: (batch_size, source_encoded_max_length, encoder_depth)
+        source_encoded, source_encoded_lengths, *layer_states = states
+
+        # The last layer doesn't keep any state as we only need the last hidden vector for the next word prediction
+        # but none of the previous hidden vectors
+        last_layer_state = None
+        embed_layer_state = layer_states[0]
+        cnn_layer_states = list(layer_states[1:]) + [last_layer_state]
+
+        kernel_width = self.config.cnn_config.kernel_width
+
+        new_layer_states = []
+
+        # symbolic indices of the previous word
+        # (batch_size, num_embed)
+        indices = mx.sym.arange(start=step - 1, stop=step, step=1, name='indices')
+        target_embed_prev = self.pos_embedding.encode_positions(indices, target_embed_prev)
+
+        # (batch_size, num_hidden)
+        target_hidden_step = mx.sym.FullyConnected(data=target_embed_prev,
+                                                   num_hidden=self.config.cnn_config.num_hidden,
+                                                   no_bias=True,
+                                                   weight=self.i2h_weight)
+        # re-arrange outcoming layer to the dimensions of the output
+        # (batch_size, 1, num_hidden)
+        target_hidden_step = mx.sym.expand_dims(target_hidden_step, axis=1)
+        # (batch_size, kernel_width, num_hidden)
+        target_hidden = mx.sym.concat(embed_layer_state, target_hidden_step, dim=1)
+
+        new_layer_states.append(mx.sym.slice_axis(data=target_hidden, axis=1, begin=1, end=kernel_width))
+
+        target_hidden_step_prev = target_hidden_step
+
+        drop_prob = self.config.hidden_dropout
+
+        for layer, att_layer, layer_state in zip(self.layers, self.attention_layers, cnn_layer_states):
+            # (batch_size, kernel_width, num_hidden) -> (batch_size, 1, num_hidden)
+            target_hidden_step = layer.step(mx.sym.Dropout(target_hidden, p=drop_prob)
+                                            if drop_prob > 0 else target_hidden)
+
+            # (batch_size, 1, num_embed)
+            # TODO: compute the source encoded projection only once for efficiency reasons
+            context_step = att_layer(target_hidden_step, source_encoded, source_encoded_lengths)
+
+            # residual connection:
+            target_hidden_step = target_hidden_step_prev + target_hidden_step + context_step
+            target_hidden_step_prev = target_hidden_step
+
+            if layer_state is not None:
+                # combine with layer state
+                # (batch_size, kernel_width, num_hidden)
+                target_hidden = mx.sym.concat(layer_state, target_hidden_step, dim=1)
+
+                new_layer_states.append(mx.sym.slice_axis(data=target_hidden, axis=1, begin=1, end=kernel_width))
+
+            else:
+                # last state, here we only care about the latest hidden state:
+                # (batch_size, 1, num_hidden) -> (batch_size, num_hidden)
+                target_hidden = mx.sym.reshape(target_hidden_step, shape=(-3, -1))
+
+        # (batch_size, source_encoded_max_length)
+        attention_probs = mx.sym.reshape(mx.sym.slice_axis(mx.sym.zeros_like(source_encoded),
+                                                           axis=2, begin=0, end=1),
+                                         shape=(0, -1))
+
+        return target_hidden, attention_probs, [source_encoded, source_encoded_lengths] + new_layer_states
+
+    def reset(self):
+        pass
+
+    def get_num_hidden(self) -> int:
+        """
+        :return: The representation size of this decoder.
+        """
+        return self.config.cnn_config.num_hidden
+
+    def init_states(self,
+                    source_encoded: mx.sym.Symbol,
+                    source_encoded_lengths: mx.sym.Symbol,
+                    source_encoded_max_length: int) -> List[mx.sym.Symbol]:
+        """
+        Returns a list of symbolic states that represent the initial states of this decoder.
+        Used for inference.
+
+        :param source_encoded: Encoded source. Shape: (batch_size, source_encoded_max_length, encoder_depth).
+        :param source_encoded_lengths: Lengths of encoded source sequences. Shape: (batch_size,).
+        :param source_encoded_max_length: Size of encoder time dimension.
+        :return: List of symbolic initial states.
+        """
+        # Initially all layers get pad symbols as input (zeros)
+        # (batch_size, kernel_width, num_hidden)
+        num_hidden = self.config.cnn_config.num_hidden
+        kernel_width = self.config.cnn_config.kernel_width
+        # Note: We can not use mx.sym.zeros, as otherwise shape inference fails.
+        # Therefore we need to get a zero array of the right size through other means.
+        # (batch_size, 1, 1)
+        zeros = mx.sym.reshape(mx.sym.zeros_like(source_encoded_lengths), shape=(-1, 1, 1))
+        # (batch_size, kernel_width-1, num_hidden)
+        next_layer_inputs = [mx.sym.tile(data=zeros, reps=(1, kernel_width - 1, num_hidden),
+                                         name="%s%d_init" % (self.prefix, layer_idx))
+                             for layer_idx in range(0, self.config.num_layers)]
+        return [source_encoded, source_encoded_lengths] + next_layer_inputs
+
+    def state_variables(self, target_max_length: int) -> List[mx.sym.Symbol]:
+        """
+        Returns the list of symbolic variables for this decoder to be used during inference.
+
+        :param target_max_length: Current target sequence lengths.
+        :return: List of symbolic variables.
+        """
+        # we keep a fixed slice of the layer inputs as a state for all upper layers:
+        next_layer_inputs = [mx.sym.Variable("cnn_layer%d_in" % layer_idx)
+                             for layer_idx in range(0, self.config.num_layers)]
+        return [mx.sym.Variable(C.SOURCE_ENCODED_NAME),
+                mx.sym.Variable(C.SOURCE_LENGTH_NAME)] + next_layer_inputs
+
+    def state_shapes(self,
+                     batch_size: int,
+                     target_max_length: int,
+                     source_encoded_max_length: int,
+                     source_encoded_depth: int) -> List[mx.io.DataDesc]:
+        """
+        Returns a list of shape descriptions given batch size, encoded source max length and encoded source depth.
+        Used for inference.
+
+        :param batch_size: Batch size during inference.
+        :param target_max_length: Current target sequence length.
+        :param source_encoded_max_length: Size of encoder time dimension.
+        :param source_encoded_depth: Depth of encoded source.
+        :return: List of shape descriptions.
+        """
+        num_hidden = self.config.cnn_config.num_hidden
+        kernel_width = self.config.cnn_config.kernel_width
+        next_layer_inputs = [mx.io.DataDesc("cnn_layer%d_in" % layer_idx,
+                                            shape=(batch_size, kernel_width - 1, num_hidden),
+                                            layout="NTW")
+                             for layer_idx in range(0, self.config.num_layers)]
+        return [mx.io.DataDesc(C.SOURCE_ENCODED_NAME,
+                               (batch_size, source_encoded_max_length, source_encoded_depth),
+                               layout=C.BATCH_MAJOR),
+                mx.io.DataDesc(C.SOURCE_LENGTH_NAME, (batch_size,), layout="N")] + next_layer_inputs
+
+    def get_max_seq_len(self) -> Optional[int]:
+        #  The positional embeddings potentially pose a limit on the maximum length at inference time.
+        return self.pos_embedding.get_max_seq_len()