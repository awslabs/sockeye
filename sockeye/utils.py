# Copyright 2017 Amazon.com, Inc. or its affiliates. All Rights Reserved.
#
# Licensed under the Apache License, Version 2.0 (the "License"). You may not
# use this file except in compliance with the License. A copy of the License
# is located at
#
#     http://aws.amazon.com/apache2.0/
#
# or in the "license" file accompanying this file. This file is distributed on
# an "AS IS" BASIS, WITHOUT WARRANTIES OR CONDITIONS OF ANY KIND, either
# express or implied. See the License for the specific language governing
# permissions and limitations under the License.

"""
A set of utility methods.
"""
import errno
import glob
import gzip
import itertools
import logging
import os
import random
import shutil
import subprocess
import sys
import time
from contextlib import contextmanager, ExitStack
from typing import Mapping, Any, List, Iterator, Iterable, Set, Tuple, Dict, Optional, Union, IO, TypeVar, cast

import fcntl
import mxnet as mx
import numpy as np

from sockeye import __version__, constants as C
from sockeye.log import log_sockeye_version, log_mxnet_version

logger = logging.getLogger(__name__)


class SockeyeError(Exception):
    pass


def check_version(version: str):
    """
    Checks given version against code version and determines compatibility.
    Throws if versions are incompatible.

    :param version: Given version.
    """
    code_version = parse_version(__version__)
    given_version = parse_version(version)
    check_condition(code_version[0] == given_version[0],
                    "Given release version (%s) does not match release code version (%s)" % (version, __version__))
    check_condition(code_version[1] == given_version[1],
                    "Given major version (%s) does not match major code version (%s)" % (version, __version__))


def load_version(fname: str) -> str:
    """
    Loads version from file.

    :param fname: Name of file to load version from.
    :return: Version string.
    """
    if not os.path.exists(fname):
        logger.warning("No version file found. Defaulting to 1.0.3")
        return "1.0.3"
    with open(fname) as inp:
        return inp.read().strip()


def parse_version(version_string: str) -> Tuple[str, str, str]:
    """
    Parse version string into release, major, minor version.

    :param version_string: Version string.
    :return: Tuple of strings.
    """
    release, major, minor = version_string.split(".", 2)
    return release, major, minor


def log_basic_info(args) -> None:
    """
    Log basic information like version number, arguments, etc.

    :param args: Arguments as returned by argparse.
    """
    log_sockeye_version(logger)
    log_mxnet_version(logger)
    logger.info("Command: %s", " ".join(sys.argv))
    logger.info("Arguments: %s", args)


def seedRNGs(seed: int) -> None:
    """
    Seed the random number generators (Python, Numpy and MXNet)

    :param seed: The random seed.
    """
    np.random.seed(seed)
    random.seed(seed)
    mx.random.seed(seed)


def check_condition(condition: bool, error_message: str):
    """
    Check the condition and if it is not met, exit with the given error message
    and error_code, similar to assertions.

    :param condition: Condition to check.
    :param error_message: Error message to show to the user.
    """
    if not condition:
        raise SockeyeError(error_message)


def save_graph(symbol: mx.sym.Symbol, filename: str, hide_weights: bool = True):
    """
    Dumps computation graph visualization to .pdf and .dot file.

    :param symbol: The symbol representing the computation graph.
    :param filename: The filename to save the graphic to.
    :param hide_weights: If true the weights will not be shown.
    """
    dot = mx.viz.plot_network(symbol, hide_weights=hide_weights)
    dot.render(filename=filename)


def compute_lengths(sequence_data: mx.sym.Symbol) -> mx.sym.Symbol:
    """
    Computes sequence lengths of PAD_ID-padded data in sequence_data.

    :param sequence_data: Input data. Shape: (batch_size, seq_len).
    :return: Length data. Shape: (batch_size,).
    """
    return mx.sym.sum(mx.sym.broadcast_not_equal(sequence_data, mx.sym.zeros((1,))), axis=1)


def save_params(arg_params: Mapping[str, mx.nd.NDArray], fname: str,
                aux_params: Optional[Mapping[str, mx.nd.NDArray]] = None):
    """
    Saves the parameters to a file.

    :param arg_params: Mapping from parameter names to the actual parameters.
    :param fname: The file name to store the parameters in.
    :param aux_params: Optional mapping from parameter names to the auxiliary parameters.
    """
    save_dict = {('arg:%s' % k): v.as_in_context(mx.cpu()) for k, v in arg_params.items()}
    if aux_params is not None:
        save_dict.update({('aux:%s' % k): v.as_in_context(mx.cpu()) for k, v in aux_params.items()})
    mx.nd.save(fname, save_dict)


def load_params(fname: str) -> Tuple[Dict[str, mx.nd.NDArray], Dict[str, mx.nd.NDArray]]:
    """
    Loads parameters from a file.

    :param fname: The file containing the parameters.
    :return: Mapping from parameter names to the actual parameters for both the arg parameters and the aux parameters.
    """
    save_dict = mx.nd.load(fname)
    arg_params = {}
    aux_params = {}
    for k, v in save_dict.items():
        tp, name = k.split(':', 1)
        if tp == 'arg':
            """TODO(fhieber):
            temporary weight split for models with combined weight for keys & values
            in transformer source attention layers. This can be removed once with the next major version change."""
            if "att_enc_kv2h_weight" in name:
                logger.info("Splitting '%s' parameters into separate k & v matrices.", name)
                v_split = mx.nd.split(v, axis=0, num_outputs=2)
                arg_params[name.replace('kv2h', "k2h")] = v_split[0]
                arg_params[name.replace('kv2h', "v2h")] = v_split[1]
            else:
                arg_params[name] = v
        if tp == 'aux':
            aux_params[name] = v
    return arg_params, aux_params


class Accuracy(mx.metric.EvalMetric):
    """
    Calculates accuracy. Taken from MXNet and adapted to work with batch-major labels
    (reshapes (batch_size, time) -> (batch_size * time).
    Also allows defining an ignore_label/pad symbol
    """

    def __init__(self,
                 name='accuracy',
                 output_names=None,
                 label_names=None,
                 ignore_label=None):
        super(Accuracy, self).__init__(name=name,
                                       output_names=output_names,
                                       label_names=label_names,
                                       ignore_label=ignore_label)
        self.ignore_label = ignore_label

    def update(self, labels, preds):
        mx.metric.check_label_shapes(labels, preds)

        for label, pred_label in zip(labels, preds):
            if pred_label.shape != label.shape:
                pred_label = mx.nd.argmax_channel(pred_label)
            pred_label = pred_label.asnumpy().astype('int32')
            label = mx.nd.reshape(label, shape=(pred_label.size,)).asnumpy().astype('int32')

            mx.metric.check_label_shapes(label, pred_label)
            if self.ignore_label is not None:
                correct = ((pred_label.flat == label.flat) * (label.flat != self.ignore_label)).sum()
                ignore = (label.flat == self.ignore_label).sum()
                n = pred_label.size - ignore
            else:
                correct = (pred_label.flat == label.flat).sum()
                n = pred_label.size

            self.sum_metric += correct
            self.num_inst += n


class OnlineMeanAndVariance:
    def __init__(self) -> None:
        self._count = 0
        self._mean = 0.
        self._M2 = 0.

    def update(self, value: Union[float, int]) -> None:
        self._count += 1
        delta = value - self._mean
        self._mean += delta / self._count
        delta2 = value - self._mean
        self._M2 += delta * delta2

    @property
    def count(self) -> int:
        return self._count

    @property
    def mean(self) -> float:
        return self._mean

    @property
    def variance(self) -> float:
        if self._count < 2:
            return float('nan')
        else:
            return self._M2 / self._count

<<<<<<< HEAD

def smallest_k(matrix: np.ndarray, k: int) -> Tuple[Tuple[np.ndarray, np.ndarray], np.ndarray]:
    """
    Find the smallest elements in a numpy matrix.

    :param matrix: Any matrix.
    :param k: The number of smallest elements to return.
    :return: The row indices, column indices and values of the k smallest items in matrix.
    """
    flatten = matrix.flatten()

    # args are the indices in flatten of the k smallest elements
    args = np.argpartition(flatten, range(k))[:k]
    # flatten[args] are the values for args
    return np.unravel_index(args, matrix.shape), flatten[args]


def smallest_k_mx(matrix: mx.nd.NDArray, k: int) -> Tuple[Tuple[np.ndarray, np.ndarray], np.ndarray]:
    """
    Find the smallest elements in a NDarray.

    :param matrix: Any matrix.
    :param k: The number of smallest elements to return.
    :return: The row indices, column indices and values of the k smallest items in matrix.
    """
    # pylint: disable=unbalanced-tuple-unpacking
    values, indices = mx.nd.topk(matrix, axis=None, k=k, ret_typ='both', is_ascend=True)

    return np.unravel_index(indices.astype(np.int32).asnumpy(), matrix.shape), values
=======
def topk(scores: mx.nd.NDArray,
         t: int,
         k: int,
         batch_size: int,
         offset: np.ndarray,
         use_mxnet_topk: bool) -> Tuple[np.ndarray, np.ndarray, Union[np.ndarray, mx.nd.NDArray]]:
    """
    Get the lowest k elements per sentence from a `scores` matrix.

    :param scores: Vocabulary scores for the next beam step. (batch_size * beam_size, target_vocabulary_size)
    :param t: Time step in the beam search.
    :param k: The number of smallest scores to return.
    :param batch_size: Number of sentences being decoded at once.
    :param offset: Array to add to the hypothesis indices for offsetting in batch decoding.
    :param use_mxnet_topk: True to use the mxnet implementation or False to use the numpy one.
    :return: The row indices, column indices and values of the k smallest items in matrix.
    """
    if t == 1:
        # Beam size is effectively 1, take only one hypothesis per sentence
        # (batch_size, target_vocab_size)
        folded_scores = scores[::k, :]
    else:
        # (batch_size, beam_size * target_vocab_size)
        folded_scores = scores.reshape((batch_size, k * scores.shape[-1]))

    if use_mxnet_topk:
        # pylint: disable=unbalanced-tuple-unpacking
        values, indices = mx.nd.topk(folded_scores, axis=1, k=k, ret_typ='both', is_ascend=True)
        best_hyp_indices, best_word_indices = np.unravel_index(indices.astype(np.int32).asnumpy().ravel(), scores.shape)
        values = values.reshape((-1,))
    else:
        folded_scores = folded_scores.asnumpy()
        # Get the scores
        # Indexes into folded_scores: (batch_size, beam_size)
        flat_idxs = np.argpartition(folded_scores, range(k))[:, :k]
        # Score values: (batch_size, beam_size)
        values = folded_scores[np.arange(folded_scores.shape[0])[:, None], flat_idxs].ravel()
        best_hyp_indices, best_word_indices = np.unravel_index(flat_idxs.ravel(), scores.shape)

    if batch_size > 1:
        # Offsetting the indices to match the shape of the scores matrix
        best_hyp_indices += offset
    return best_hyp_indices, best_word_indices, values
>>>>>>> 55da5f24


def chunks(some_list: List, n: int) -> Iterable[List]:
    """Yield successive n-sized chunks from l."""
    for i in range(0, len(some_list), n):
        yield some_list[i:i + n]


def get_tokens(line: str) -> Iterator[str]:
    """
    Yields tokens from input string.

    :param line: Input string.
    :return: Iterator over tokens.
    """
    for token in line.rstrip().split():
        if len(token) > 0:
            yield token


def smart_open(filename: str, mode: str = "rt", ftype: str = "auto", errors: str = 'replace'):
    """
    Returns a file descriptor for filename with UTF-8 encoding.
    If mode is "rt", file is opened read-only.
    If ftype is "auto", uses gzip iff filename endswith .gz.
    If ftype is {"gzip","gz"}, uses gzip.

    Note: encoding error handling defaults to "replace"

    :param filename: The filename to open.
    :param mode: Reader mode.
    :param ftype: File type. If 'auto' checks filename suffix for gz to try gzip.open
    :param errors: Encoding error handling during reading. Defaults to 'replace'
    :return: File descriptor
    """
    if ftype == 'gzip' or ftype == 'gz' or (ftype == 'auto' and filename.endswith(".gz")):
        return gzip.open(filename, mode=mode, encoding='utf-8', errors=errors)
    else:
        return open(filename, mode=mode, encoding='utf-8', errors=errors)


def plot_attention(attention_matrix: np.ndarray, source_tokens: List[str], target_tokens: List[str], filename: str):
    """
    Uses matplotlib for creating a visualization of the attention matrix.

    :param attention_matrix: The attention matrix.
    :param source_tokens: A list of source tokens.
    :param target_tokens: A list of target tokens.
    :param filename: The file to which the attention visualization will be written to.
    """
    try:
        import matplotlib
    except ImportError:
        raise RuntimeError("Please install matplotlib.")
    matplotlib.use("Agg")
    import matplotlib.pyplot as plt
    assert attention_matrix.shape[0] == len(target_tokens)

    plt.imshow(attention_matrix.transpose(), interpolation="nearest", cmap="Greys")
    plt.xlabel("target")
    plt.ylabel("source")
    plt.gca().set_xticks([i for i in range(0, len(target_tokens))])
    plt.gca().set_yticks([i for i in range(0, len(source_tokens))])
    plt.gca().set_xticklabels(target_tokens, rotation='vertical')
    plt.gca().set_yticklabels(source_tokens)
    plt.tight_layout()
    plt.savefig(filename)
    logger.info("Saved alignment visualization to " + filename)


def print_attention_text(attention_matrix: np.ndarray, source_tokens: List[str], target_tokens: List[str],
                         threshold: float):
    """
    Prints the attention matrix to standard out.

    :param attention_matrix: The attention matrix.
    :param source_tokens: A list of source tokens.
    :param target_tokens: A list of target tokens.
    :param threshold: The threshold for including an alignment link in the result.
    """
    sys.stdout.write("  ")
    for _ in target_tokens:
        sys.stdout.write("---")
    sys.stdout.write("\n")
    for i, f_i in enumerate(source_tokens):  # type: ignore
        sys.stdout.write(" |")
        for j in range(len(target_tokens)):
            align_prob = attention_matrix[j, i]
            if align_prob > threshold:
                sys.stdout.write("(*)")
            elif align_prob > 0.4:
                sys.stdout.write("(?)")
            else:
                sys.stdout.write("   ")
        sys.stdout.write(" | %s\n" % f_i)
    sys.stdout.write("  ")
    for _ in target_tokens:
        sys.stdout.write("---")
    sys.stdout.write("\n")
    for k in range(max(map(len, target_tokens))):
        sys.stdout.write("  ")
        for word in target_tokens:
            letter = word[k] if len(word) > k else " "
            sys.stdout.write(" %s " % letter)
        sys.stdout.write("\n")
    sys.stdout.write("\n")


def get_alignments(attention_matrix: np.ndarray, threshold: float = .9) -> Iterator[Tuple[int, int]]:
    """
    Yields hard alignments from an attention_matrix (target_length, source_length)
    given a threshold.

    :param attention_matrix: The attention matrix.
    :param threshold: The threshold for including an alignment link in the result.
    :return: Generator yielding strings of the form 0-0, 0-1, 2-1, 2-2, 3-4...
    """
    for src_idx in range(attention_matrix.shape[1]):
        for trg_idx in range(attention_matrix.shape[0]):
            if attention_matrix[trg_idx, src_idx] > threshold:
                yield (src_idx, trg_idx)


def average_arrays(arrays: List[mx.nd.NDArray]) -> mx.nd.NDArray:
    """
    Take a list of arrays of the same shape and take the element wise average.

    :param arrays: A list of NDArrays with the same shape that will be averaged.
    :return: The average of the NDArrays in the same context as arrays[0].
    """
    if len(arrays) == 1:
        return arrays[0]
    check_condition(all(arrays[0].shape == a.shape for a in arrays), "nd array shapes do not match")
    new_array = mx.nd.zeros(arrays[0].shape, dtype=arrays[0].dtype, ctx=arrays[0].context)
    for a in arrays:
        new_array += a.as_in_context(new_array.context)
    new_array /= len(arrays)
    return new_array


def get_num_gpus() -> int:
    """
    Gets the number of GPUs available on the host (depends on nvidia-smi).

    :return: The number of GPUs on the system.
    """
    if shutil.which("nvidia-smi") is None:
        logger.warning("Couldn't find nvidia-smi, therefore we assume no GPUs are available.")
        return 0
    sp = subprocess.Popen(['nvidia-smi', '-L'], stdout=subprocess.PIPE, stderr=subprocess.PIPE)
    out_str = sp.communicate()[0].decode("utf-8")
    num_gpus = len(out_str.rstrip("\n").split("\n"))
    return num_gpus


def get_gpu_memory_usage(ctx: List[mx.context.Context]) -> Dict[int, Tuple[int, int]]:
    """
    Returns used and total memory for GPUs identified by the given context list.

    :param ctx: List of MXNet context devices.
    :return: Dictionary of device id mapping to a tuple of (memory used, memory total).
    """
    if isinstance(ctx, mx.context.Context):
        ctx = [ctx]
    ctx = [c for c in ctx if c.device_type == 'gpu']
    if not ctx:
        return {}
    if shutil.which("nvidia-smi") is None:
        logger.warning("Couldn't find nvidia-smi, therefore we assume no GPUs are available.")
        return {}
    ids = [str(c.device_id) for c in ctx]
    query = "--query-gpu=index,memory.used,memory.total"
    format = "--format=csv,noheader,nounits"
    sp = subprocess.Popen(['nvidia-smi', query, format, "-i", ",".join(ids)],
                          stdout=subprocess.PIPE, stderr=subprocess.PIPE)
    result = sp.communicate()[0].decode("utf-8").rstrip().split("\n")
    memory_data = {}
    for line in result:
        gpu_id, mem_used, mem_total = line.split(",")
        memory_data[int(gpu_id)] = (int(mem_used), int(mem_total))
    log_gpu_memory_usage(memory_data)
    return memory_data


def log_gpu_memory_usage(memory_data: Dict[int, Tuple[int, int]]):
    log_str = " ".join("GPU %d: %d/%d MB (%.2f%%)" % (k, v[0], v[1], v[0] * 100.0/v[1]) for k, v in memory_data.items())
    logger.info(log_str)


def expand_requested_device_ids(requested_device_ids: List[int]) -> List[int]:
    """
    Transform a list of device id requests to concrete device ids. For example on a host with 8 GPUs when requesting
    [-4, 3, 5] you will get [0, 1, 2, 3, 4, 5]. Namely you will get device 3 and 5, as well as 3 other available
    device ids (starting to fill up from low to high device ids).

    :param requested_device_ids: The requested device ids, each number is either negative indicating the number of GPUs
     that will be allocated, or positive indicating we want to acquire a specific device id.
    :return: A list of device ids.
    """
    num_gpus_available = get_num_gpus()
    return _expand_requested_device_ids(requested_device_ids, num_gpus_available)


def _expand_requested_device_ids(requested_device_ids: List[int], num_gpus_available: int) -> List[int]:
    if num_gpus_available == 0:
        raise RuntimeError("Can not acquire GPU, as no GPUs were found on this machine.")

    num_arbitrary_device_ids = 0
    device_ids = []
    for device_id in requested_device_ids:
        if device_id < 0:
            num_gpus = -device_id
            num_arbitrary_device_ids += num_gpus
        else:
            device_ids.append(device_id)
    num_gpus_requested = len(device_ids) + num_arbitrary_device_ids
    if num_gpus_requested > num_gpus_available:
        raise ValueError("Requested %d GPUs, but only %d are available." % (num_gpus_requested, num_gpus_available))
    remaining_device_ids = set(range(num_gpus_available)) - set(device_ids)
    logger.info("Attempting to acquire %d GPUs of %d GPUs.", num_gpus_requested, num_gpus_available)
    return device_ids + list(remaining_device_ids)[:num_arbitrary_device_ids]


@contextmanager
def acquire_gpus(requested_device_ids: List[int], lock_dir: str = "/tmp",
                 retry_wait_min: int = 10, retry_wait_rand: int = 60,
                 num_gpus_available: Optional[int]=None):
    """
    Acquire a number of GPUs in a transactional way. This method should be used inside a `with` statement.
    Will try to acquire all the requested number of GPUs. If currently
    not enough GPUs are available all locks will be released and we wait until we retry. Will retry until enough
    GPUs become available.

    :param requested_device_ids: The requested device ids, each number is either negative indicating the number of GPUs
     that will be allocated, or positive indicating we want to acquire a specific device id.
    :param lock_dir: The directory for storing the lock file.
    :param retry_wait_min: The minimum number of seconds to wait between retries.
    :param retry_wait_rand: Randomly add between 0 and `retry_wait_rand` seconds to the wait time.
    :param num_gpus_available: The number of GPUs available, if None we will call get_num_gpus().
    :return: yields a list of GPU ids.
    """
    if num_gpus_available is None:
        num_gpus_available = get_num_gpus()
    if num_gpus_available == 0:
        raise RuntimeError("Can not acquire GPU, as no GPUs were found on this machine.")

    if not os.path.exists(lock_dir):
        raise IOError("Lock directory %s does not exist." % lock_dir)

    if not os.access(lock_dir, os.W_OK):
        raise IOError("Lock directory %s is not writeable." % lock_dir)

    # split the device ids into the specific ids requested and count up the number of arbitrary ids we want
    # e.g. device_ids = [-3, 2, 5, 7, -5] means we want to acquire device 2, 5 and 7 plus 8 other devices.
    specific_device_ids = set()  # type: Set[int]
    num_arbitrary_device_ids = 0
    for device_id in requested_device_ids:
        if device_id < 0:
            num_gpus = -device_id
            num_arbitrary_device_ids += num_gpus
        else:
            if device_id in specific_device_ids:
                raise ValueError("Requested GPU %d twice." % device_id)
            specific_device_ids.add(device_id)

    # make sure we have enough GPUs available
    num_gpus_requested = len(specific_device_ids) + num_arbitrary_device_ids
    if num_gpus_requested > num_gpus_available:
        raise ValueError("Requested %d GPUs, but only %d are available." % (num_gpus_requested, num_gpus_available))
    logger.info("Attempting to acquire %d GPUs of %d GPUs. The requested devices are: %s",
                num_gpus_requested, num_gpus_available, str(requested_device_ids))

    # note: it's important to first allocate the specific device ids and then the others to not deadlock ourselves.

    # for specific device ids we just have the device id itself as a candidate
    candidates_to_request = [[device_id] for device_id in specific_device_ids]

    # for the arbitrary device ids we take all remaining device ids as a list of candidates
    remaining_device_ids = [device_id for device_id in range(num_gpus_available)
                            if device_id not in specific_device_ids]
    candidates_to_request += [remaining_device_ids for _ in range(num_arbitrary_device_ids)]

    while True:

        with ExitStack() as exit_stack:
            any_failed = False
            acquired_gpus = []  # type: List[int]
            with GpuFileLock(candidates=["master_lock"], lock_dir=lock_dir) as master_lock:  # type: str
                # Only one process, determined by the master lock, can try acquiring gpu locks at a time.
                # This will make sure that we use consecutive device ids whenever possible.
                if master_lock is not None:
                    for candidates in candidates_to_request:
                        gpu_id = exit_stack.enter_context(GpuFileLock(candidates=candidates, lock_dir=lock_dir))
                        if gpu_id is not None:
                            acquired_gpus.append(cast(int, gpu_id))
                        else:
                            if len(candidates) == 1:
                                logger.info("Could not acquire GPU %d. It's currently locked.", candidates[0])
                            any_failed = True
                            break
            if master_lock is not None and not any_failed:
                try:
                    yield acquired_gpus
                except:
                    raise
                return

        # randomize so that multiple processes starting at the same time don't retry at a similar point in time
        if retry_wait_rand > 0:
            retry_wait_actual = retry_wait_min + random.randint(0, retry_wait_rand)
        else:
            retry_wait_actual = retry_wait_min

        if master_lock is None:
            logger.info("Another process is acquiring GPUs at the moment will try again in %ss." % retry_wait_actual)
        else:
            logger.info("Not enough GPUs available will try again in %ss." % retry_wait_actual)
        time.sleep(retry_wait_actual)


GpuDeviceType = TypeVar('GpuDeviceType')


class GpuFileLock:
    """
    Acquires a single GPU by locking a file (therefore this assumes that everyone using GPUs calls this method and
    shares the lock directory). Sets target to a GPU id or None if none is available.

    :param candidates: List of candidate device ids to try to acquire.
    :param lock_dir: The directory for storing the lock file.
    """

    def __init__(self, candidates: List[GpuDeviceType], lock_dir: str) -> None:
        self.candidates = candidates
        self.lock_dir = lock_dir
        self.lock_file = None  # type: Optional[IO[Any]]
        self.lock_file_path = None  # type: Optional[str]
        self.gpu_id = None  # type: Optional[GpuDeviceType]
        self._acquired_lock = False

    def __enter__(self) -> Optional[GpuDeviceType]:
        for gpu_id in self.candidates:
            lockfile_path = os.path.join(self.lock_dir, "sockeye.gpu{}.lock".format(gpu_id))
            try:
                lock_file = open(lockfile_path, 'w')
            except IOError as e:
                if errno.EACCES:
                    logger.warning("GPU {} is currently locked by a different process "
                                   "(Permission denied).".format(gpu_id))
                    continue
            try:
                # exclusive non-blocking lock
                fcntl.flock(lock_file, fcntl.LOCK_EX | fcntl.LOCK_NB)
                # got the lock, let's write our PID into it:
                lock_file.write("%d\n" % os.getpid())
                lock_file.flush()

                self._acquired_lock = True
                self.gpu_id = gpu_id
                self.lock_file = lock_file
                self.lockfile_path = lockfile_path

                logger.info("Acquired GPU {}.".format(gpu_id))

                return gpu_id
            except IOError as e:
                # raise on unrelated IOErrors
                if e.errno != errno.EAGAIN:
                    logger.error("Failed acquiring GPU lock.", exc_info=True)
                    raise
                else:
                    logger.debug("GPU {} is currently locked.".format(gpu_id))
        return None

    def __exit__(self, exc_type, exc_val, exc_tb):
        if self.gpu_id is not None:
            logger.info("Releasing GPU {}.".format(self.gpu_id))
        if self.lock_file is not None:
            if self._acquired_lock:
                fcntl.flock(self.lock_file, fcntl.LOCK_UN)
            self.lock_file.close()
            os.remove(self.lockfile_path)


def read_metrics_file(path: str) -> List[Dict[str, Any]]:
    """
    Reads lines metrics file and returns list of mappings of key and values.

    :param path: File to read metric values from.
    :return: Dictionary of metric names (e.g. perplexity-train) mapping to a list of values.
    """
    metrics = []
    with open(path) as fin:
        for i, line in enumerate(fin, 1):
            fields = line.strip().split('\t')
            checkpoint = int(fields[0])
            check_condition(i == checkpoint,
                            "Line (%d) and loaded checkpoint (%d) do not align." % (i, checkpoint))
            metric = dict()
            for field in fields[1:]:
                key, value = field.split("=", 1)
                metric[key] = float(value)
            metrics.append(metric)
    return metrics


def write_metrics_file(metrics: List[Dict[str, Any]], path: str):
    """
    Write metrics data to tab-separated file.

    :param metrics: metrics data.
    :param path: Path to write to.
    """
    with open(path, 'w') as metrics_out:
        for checkpoint, metric_dict in enumerate(metrics, 1):
            metrics_str = "\t".join(["{}={}".format(name, value) for name, value in sorted(metric_dict.items())])
            metrics_out.write("{}\t{}\n".format(checkpoint, metrics_str))


def get_validation_metric_points(model_path: str, metric: str):
    """
    Returns tuples of value and checkpoint for given metric from metrics file at model_path.
    :param model_path: Model path containing .metrics file.
    :param metric: Metric values to extract.
    :return: List of tuples (value, checkpoint).
    """
    metrics_path = os.path.join(model_path, C.METRICS_NAME)
    data = read_metrics_file(metrics_path)
    return [(d['%s-val' % metric], cp) for cp, d in enumerate(data, 1)]


class PrintValue(mx.operator.CustomOp):
    """
    Custom operator that takes a symbol, prints its value to stdout and
    propagates the value unchanged. Useful for debugging.

    Use it as:
    my_sym = mx.sym.Custom(op_type="PrintValue", data=my_sym, print_name="My symbol")

    Additionally you can use the optional arguments 'use_logger=True' for using
    the system logger and 'print_grad=True' for printing information about the
    gradient (out_grad, i.e. "upper part" of the graph).
    """
    def __init__(self, print_name, print_grad: str, use_logger: str) -> None:
        super().__init__()
        self.print_name = print_name
        # Note that all the parameters are serialized as strings
        self.print_grad = (print_grad == "True")
        self.use_logger = (use_logger == "True")

    def __print_nd__(self, nd: mx.nd.array, label: str):
        intro = "%s %s - shape %s" % (label, self.print_name, str(nd.shape))
        if self.use_logger:
            logger.info(intro)
            logger.info(str(nd.asnumpy()))
        else:
            print(">>>>> ", intro)
            print(nd.asnumpy())

    def forward(self, is_train, req, in_data, out_data, aux):
        self.__print_nd__(in_data[0], "Symbol")
        self.assign(out_data[0], req[0], in_data[0])

    def backward(self, req, out_grad, in_data, out_data, in_grad, aux):
        if self.print_grad:
            self.__print_nd__(out_grad[0], "Grad")
        self.assign(in_grad[0], req[0], out_grad[0])


@mx.operator.register("PrintValue")
class PrintValueProp(mx.operator.CustomOpProp):
    def __init__(self, print_name: str, print_grad: bool = False, use_logger: bool = False) -> None:
        super().__init__(need_top_grad=True)
        self.print_name = print_name
        self.print_grad = print_grad
        self.use_logger = use_logger

    def list_arguments(self):
        return ["data"]

    def list_outputs(self):
        return ["output"]

    def infer_shape(self, in_shape):
        return in_shape, in_shape, []

    def infer_type(self, in_type):
        return in_type, in_type, []

    def create_operator(self, ctx, shapes, dtypes):
        return PrintValue(self.print_name,
                          print_grad=self.print_grad,
                          use_logger=self.use_logger)


def grouper(iterable: Iterable, size: int) -> Iterable:
    """
    Collect data into fixed-length chunks or blocks without discarding underfilled chunks or padding them.

    :param iterable: A sequence of inputs.
    :param size: Chunk size.
    :return: Sequence of chunks.
    """
    it = iter(iterable)
    while True:
        chunk = list(itertools.islice(it, size))
        if not chunk:
            return
        yield chunk


def metric_value_is_better(new: float, old: float, metric: str) -> bool:
    """
    Returns true if new value is strictly better than old for given metric.
    """
    if C.METRIC_MAXIMIZE[metric]:
        return new > old
    else:
        return new < old


def cleanup_params_files(output_folder: str, max_to_keep: int, checkpoint: int, best_checkpoint: int):
    """
    Deletes oldest parameter files from a model folder.

    :param output_folder: Folder where param files are located.
    :param max_to_keep: Maximum number of files to keep, negative to keep all.
    :param checkpoint: Current checkpoint (i.e. index of last params file created).
    :param best_checkpoint: Best checkpoint. The parameter file corresponding to this checkpoint will not be deleted.
    """
    if max_to_keep <= 0:
        return
    existing_files = glob.glob(os.path.join(output_folder, C.PARAMS_PREFIX + "*"))
    params_name_with_dir = os.path.join(output_folder, C.PARAMS_NAME)
    for n in range(0, max(1, checkpoint - max_to_keep + 1)):
        if n != best_checkpoint:
            param_fname_n = params_name_with_dir % n
            if param_fname_n in existing_files:
                os.remove(param_fname_n)<|MERGE_RESOLUTION|>--- conflicted
+++ resolved
@@ -250,39 +250,8 @@
         else:
             return self._M2 / self._count
 
-<<<<<<< HEAD
-
-def smallest_k(matrix: np.ndarray, k: int) -> Tuple[Tuple[np.ndarray, np.ndarray], np.ndarray]:
-    """
-    Find the smallest elements in a numpy matrix.
-
-    :param matrix: Any matrix.
-    :param k: The number of smallest elements to return.
-    :return: The row indices, column indices and values of the k smallest items in matrix.
-    """
-    flatten = matrix.flatten()
-
-    # args are the indices in flatten of the k smallest elements
-    args = np.argpartition(flatten, range(k))[:k]
-    # flatten[args] are the values for args
-    return np.unravel_index(args, matrix.shape), flatten[args]
-
-
-def smallest_k_mx(matrix: mx.nd.NDArray, k: int) -> Tuple[Tuple[np.ndarray, np.ndarray], np.ndarray]:
-    """
-    Find the smallest elements in a NDarray.
-
-    :param matrix: Any matrix.
-    :param k: The number of smallest elements to return.
-    :return: The row indices, column indices and values of the k smallest items in matrix.
-    """
-    # pylint: disable=unbalanced-tuple-unpacking
-    values, indices = mx.nd.topk(matrix, axis=None, k=k, ret_typ='both', is_ascend=True)
-
-    return np.unravel_index(indices.astype(np.int32).asnumpy(), matrix.shape), values
-=======
+
 def topk(scores: mx.nd.NDArray,
-         t: int,
          k: int,
          batch_size: int,
          offset: np.ndarray,
@@ -291,20 +260,14 @@
     Get the lowest k elements per sentence from a `scores` matrix.
 
     :param scores: Vocabulary scores for the next beam step. (batch_size * beam_size, target_vocabulary_size)
-    :param t: Time step in the beam search.
     :param k: The number of smallest scores to return.
     :param batch_size: Number of sentences being decoded at once.
     :param offset: Array to add to the hypothesis indices for offsetting in batch decoding.
     :param use_mxnet_topk: True to use the mxnet implementation or False to use the numpy one.
     :return: The row indices, column indices and values of the k smallest items in matrix.
     """
-    if t == 1:
-        # Beam size is effectively 1, take only one hypothesis per sentence
-        # (batch_size, target_vocab_size)
-        folded_scores = scores[::k, :]
-    else:
-        # (batch_size, beam_size * target_vocab_size)
-        folded_scores = scores.reshape((batch_size, k * scores.shape[-1]))
+    # (batch_size, beam_size * target_vocab_size)
+    folded_scores = scores.reshape((batch_size, k * scores.shape[-1]))
 
     if use_mxnet_topk:
         # pylint: disable=unbalanced-tuple-unpacking
@@ -324,7 +287,6 @@
         # Offsetting the indices to match the shape of the scores matrix
         best_hyp_indices += offset
     return best_hyp_indices, best_word_indices, values
->>>>>>> 55da5f24
 
 
 def chunks(some_list: List, n: int) -> Iterable[List]:
