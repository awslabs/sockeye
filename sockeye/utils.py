--- conflicted
+++ resolved
@@ -642,11 +642,8 @@
                 total_learned, total_learned / total_parameters * 100,
                 total_fixed, total_fixed / total_parameters * 100)
     logger.info("Trainable parameters: \n%s", pprint.pformat(learned_parameter_names))
-<<<<<<< HEAD
     logger.info("Shared parameters: \n%s", pprint.pformat(shared_parameter_names))
     logger.info("Fixed parameters:\n%s", pprint.pformat(fixed_parameter_names))
-=======
-    logger.info("Fixed parameters:\n%s", pprint.pformat(fixed_parameter_names))
 
 
 @contextmanager
@@ -654,5 +651,4 @@
     """
     No-op context manager that can be used in "with" statements
     """
-    yield None
->>>>>>> 94f3b74c
+    yield None