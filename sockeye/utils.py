--- conflicted
+++ resolved
@@ -213,9 +213,6 @@
             self.num_inst += n
 
 
-<<<<<<< HEAD
-def smallest_k(matrix: np.ndarray, k: int) -> Tuple[Tuple[np.ndarray, np.ndarray], np.ndarray]:
-=======
 class OnlineMeanAndVariance:
     def __init__(self) -> None:
         self._count = 0
@@ -245,9 +242,7 @@
             return self._M2 / self._count
 
 
-def smallest_k(matrix: np.ndarray, k: int,
-               only_first_row: bool = False) -> Tuple[Tuple[np.ndarray, np.ndarray], np.ndarray]:
->>>>>>> 078070ae
+def smallest_k(matrix: np.ndarray, k: int) -> Tuple[Tuple[np.ndarray, np.ndarray], np.ndarray]:
     """
     Find the smallest elements in a numpy matrix.
 
