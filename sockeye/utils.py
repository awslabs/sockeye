--- conflicted
+++ resolved
@@ -293,28 +293,10 @@
     batch_size = int(offset[-1].asscalar() / k) + 1
     folded_scores = scores.reshape((batch_size, -1))
 
-<<<<<<< HEAD
-    if use_mxnet_topk:
-        # pylint: disable=unbalanced-tuple-unpacking
-        values, indices = mx.nd.topk(folded_scores, axis=1, k=k, ret_typ='both', is_ascend=True)
-        indices = mx.nd.cast(indices, 'int32').reshape((-1,))
-        best_hyp_indices, best_word_indices = mx.nd.unravel_index(indices, shape=(batch_size * k, scores.shape[-1]))
-
-    else:
-        folded_scores = folded_scores.asnumpy()
-        # Get the scores
-        # Indexes into folded_scores: (batch_size, beam_size)
-        flat_idxs = np.argpartition(folded_scores, range(k))[:, :k]
-        # Score values: (batch_size, beam_size)
-        values = mx.nd.array(folded_scores[np.arange(folded_scores.shape[0])[:, None], flat_idxs], ctx=scores.context)
-        best_hyp_indices, best_word_indices = mx.nd.array(np.unravel_index(flat_idxs.ravel(), scores.shape),
-                                                          dtype='int32', ctx=scores.context)
-=======
     # pylint: disable=unbalanced-tuple-unpacking
     values, indices = mx.nd.topk(folded_scores, axis=1, k=k, ret_typ='both', is_ascend=True)
     indices = mx.nd.cast(indices, 'int32').reshape((-1,))
-    best_hyp_indices, best_word_indices = mx.nd.unravel_index(indices, scores.shape)
->>>>>>> 2409742d
+    best_hyp_indices, best_word_indices = mx.nd.unravel_index(indices, shape=(batch_size * k, scores.shape[-1]))
 
     if batch_size > 1:
         # Offsetting the indices to match the shape of the scores matrix
