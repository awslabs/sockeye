# Copyright 2017--2022 Amazon.com, Inc. or its affiliates. All Rights Reserved.
#
# Licensed under the Apache License, Version 2.0 (the "License"). You may not
# use this file except in compliance with the License. A copy of the License
# is located at
#
#     http://aws.amazon.com/apache2.0/
#
# or in the "license" file accompanying this file. This file is distributed on
# an "AS IS" BASIS, WITHOUT WARRANTIES OR CONDITIONS OF ANY KIND, either
# express or implied. See the License for the specific language governing
# permissions and limitations under the License.

"""
Code for inference/translation
"""

import copy
import itertools
import json
import logging
from dataclasses import dataclass
from functools import partial
from typing import Any, Callable, Dict, Generator, List, Optional, Set, Tuple, Union

import numpy as np
import torch as pt

from . import constants as C
from . import lexicon
from . import utils
from . import vocab
from .beam_search import CandidateScorer, get_search_algorithm, GreedySearch, SearchResult
from .data_io import tokens2ids
from .model import SockeyeModel

logger = logging.getLogger(__name__)


def models_max_input_output_length(models: List[SockeyeModel],
                                   num_stds: int,
                                   forced_max_input_length: Optional[int] = None,
                                   forced_max_output_length: Optional[int] = None) -> Tuple[int, Callable]:
    """
    Returns a function to compute maximum output length given a fixed number of standard deviations as a
    safety margin, and the current input length.
    Mean and std are taken from the model with the largest values to allow proper ensembling of models
    trained on different data sets.

    :param models: List of models.
    :param num_stds: Number of standard deviations to add as a safety margin. If -1, returned maximum output lengths
                     will always be 2 * input_length.
    :param forced_max_input_length: An optional overwrite of the maximum input length. Does not include eos.
    :param forced_max_output_length: An optional overwrite of the maximum output length. Does not include bos.
    :return: The maximum input length and a function to get the output length given the input length.
    """
    max_mean = max(model.length_ratio_mean for model in models)
    max_std = max(model.length_ratio_std for model in models)
    supported_max_seq_len_source = min((model.max_supported_len_source for model in models))
    supported_max_seq_len_target = min((model.max_supported_len_target for model in models))
    return get_max_input_output_length(supported_max_seq_len_source,
                                       supported_max_seq_len_target,
                                       length_ratio_mean=max_mean,
                                       length_ratio_std=max_std,
                                       num_stds=num_stds,
                                       forced_max_input_len=forced_max_input_length,
                                       forced_max_output_len=forced_max_output_length)


def get_max_input_output_length(supported_max_seq_len_source: int,
                                supported_max_seq_len_target: int,
                                length_ratio_mean: float,
                                length_ratio_std: float,
                                num_stds: int,
                                forced_max_input_len: Optional[int] = None,
                                forced_max_output_len: Optional[int] = None) -> Tuple[int, Callable]:
    """
    Returns a function to compute maximum output length given a fixed number of standard deviations as a
    safety margin, and the current input length. It takes into account optional maximum source and target lengths.

    :param supported_max_seq_len_source: The maximum source length supported by the models (includes eos).
    :param supported_max_seq_len_target: The maximum target length supported by the models (includes bos).
    :param length_ratio_mean: Length ratio mean computed on the training data (including bos/eos).
    :param length_ratio_std: The standard deviation of the length ratio.
    :param num_stds: The number of standard deviations the target length may exceed the mean target length (as long as
           the supported maximum length allows for this).
    :param forced_max_input_len: An optional overwrite of the maximum input length. Does not include eos.
    :param forced_max_output_len: An optional overwrite of the maximum output length. Does not include bos.
    :return: The maximum input length and a function to get the output length given the input length.
    """

    if num_stds < 0:
        factor = C.TARGET_MAX_LENGTH_FACTOR  # type: float
    else:
        factor = length_ratio_mean + (length_ratio_std * num_stds)

    if forced_max_input_len is not None:
        max_input_len = min(supported_max_seq_len_source, forced_max_input_len + C.SPACE_FOR_XOS)
    else:
        max_input_len = supported_max_seq_len_source

    def get_max_output_length(input_length: int):
        """
        Returns the maximum output length (including bos/eos) for inference given an input length that includes <eos>.
        """
        if forced_max_output_len is not None:
            return forced_max_output_len + C.SPACE_FOR_XOS
        return int(np.ceil(factor * input_length))

    return max_input_len, get_max_output_length


BeamHistory = Dict[str, List]
Tokens = List[str]
TokenIds = List[List[int]]  # each token id may contain multiple factors
SentenceId = Union[int, str]


@dataclass
class TranslatorInput:
    """
    Object required by Translator.translate().
    If not None, `pass_through_dict` is an arbitrary dictionary instantiated from a JSON object
    via `make_input_from_dict()`, and it contains extra fields found in an input JSON object.
    If `--output-type json` is selected, all such fields that are not fields used or changed by
    Sockeye will be included in the output JSON object. This provides a mechanism for passing
    fields through the call to Sockeye.
    """

    sentence_id: SentenceId
    tokens: Tokens
    factors: Optional[List[Tokens]] = None
    source_prefix_tokens: Optional[Tokens] = None
    source_prefix_factors: Optional[List[Tokens]] = None
    target_prefix_tokens: Optional[Tokens] = None
    target_prefix_factors: Optional[List[Tokens]] = None
    use_target_prefix_all_chunks: Optional[bool] = True
    keep_target_prefix_key: Optional[bool] = True
    restrict_lexicon: Optional[lexicon.TopKLexicon] = None
    constraints: Optional[List[Tokens]] = None
    avoid_list: Optional[List[Tokens]] = None
    pass_through_dict: Optional[Dict] = None
    active_branch: Optional[int] = None

    def __str__(self):
        return f'TranslatorInput({self.sentence_id}, {self.tokens}, factors={self.factors}, source_prefix_tokens={self.source_prefix_tokens}, source_prefix_factors={self.source_prefix_factors}, target_prefix_tokens={self.target_prefix_tokens}, target_prefix_factors={self.target_prefix_factors}, use_target_prefix_all_chunks={self.use_target_prefix_all_chunks}, keep_target_prefix_key={self.keep_target_prefix_key}, constraints={self.constraints}, avoid={self.avoid_list})'

    def __len__(self):
        return len(self.tokens) + self.num_source_prefix_tokens

    @property
    def num_factors(self) -> int:
        """
        Returns the number of factors of this instance.
        """
        return 1 + (0 if not self.factors else len(self.factors))

    def get_source_prefix_tokens(self) -> Tokens:
        """
        Returns the source prefix tokens of this instance.
        """
        return self.source_prefix_tokens if self.source_prefix_tokens is not None else []

    @property
    def num_source_prefix_tokens(self) -> int:
        """
        Returns the number of source prefix tokens of this instance.
        """
        return len(self.get_source_prefix_tokens())

    def get_target_prefix_tokens(self) -> Tokens:
        """
        Returns the target prefix tokens of this instance.
        """
        return self.target_prefix_tokens if self.target_prefix_tokens is not None else []

    @property
    def num_target_prefix_tokens(self) -> int:
        """
        Returns the number of target prefix tokens of this instance.
        """
        return len(self.get_target_prefix_tokens())

    def get_target_prefix_factors(self) -> List[Tokens]:
        """
        Returns the target prefix factors of this instance.
        """
        return self.target_prefix_factors if self.target_prefix_factors is not None else [[]]

    @property
    def num_target_prefix_factors(self) -> int:
        """
        Returns the number of target prefix factors of this instance.
        """
        return len(self.get_target_prefix_factors()[0])

    def chunks(self, chunk_size: int) -> Generator['TranslatorInput', None, None]:
        """
        Takes a TranslatorInput (itself) and yields TranslatorInputs for chunks of size chunk_size.

        :param chunk_size: The maximum size of a chunk.
        :return: A generator of TranslatorInputs, one for each chunk created.
        """

        if len(self.tokens) > chunk_size and self.constraints is not None:
            logger.warning(
                'Input %s has length (%d) that exceeds max input length (%d), '
                'triggering internal splitting. Placing all target-side constraints '
                'with the first chunk, which is probably wrong.',
                self.sentence_id, len(self.tokens), chunk_size)

        for chunk_id, i in enumerate(range(0, len(self) - self.num_source_prefix_tokens, chunk_size)):
            factors = [factor[i:i + chunk_size] for factor in self.factors] if self.factors is not None else None
            # Constrained decoding is not supported for chunked TranslatorInputs. As a fall-back, constraints are
            # assigned to the first chunk
            constraints = self.constraints if chunk_id == 0 else None
            # Target_prefix_tokens are assigned to all chunks if self.use_target_prefix_all_chunks is True,
            # otherwise target_prefix_tokens are assigned only to the first chunk
            target_prefix_tokens = self.target_prefix_tokens if chunk_id == 0 or self.use_target_prefix_all_chunks else None
            target_prefix_factors = self.target_prefix_factors if chunk_id == 0 or self.use_target_prefix_all_chunks else None
            pass_through_dict = copy.deepcopy(self.pass_through_dict) \
                if (chunk_id == 0 and self.pass_through_dict is not None) else None
            yield TranslatorInput(sentence_id=self.sentence_id,
                                  tokens=self.tokens[i:i + chunk_size],
                                  factors=factors,
                                  source_prefix_tokens=self.source_prefix_tokens,
                                  source_prefix_factors=self.source_prefix_factors,
                                  target_prefix_tokens=target_prefix_tokens,
                                  target_prefix_factors=self.target_prefix_factors,
                                  use_target_prefix_all_chunks=self.use_target_prefix_all_chunks,
                                  keep_target_prefix_key=self.keep_target_prefix_key,
                                  restrict_lexicon=self.restrict_lexicon,
                                  constraints=constraints,
                                  avoid_list=self.avoid_list,
                                  pass_through_dict=pass_through_dict,
                                  active_branch=self.active_branch)

    def with_eos(self) -> 'TranslatorInput':
        """
        :return: A new translator input with EOS appended to the tokens and factors.
        """
        return TranslatorInput(sentence_id=self.sentence_id,
                               tokens=self.tokens + [C.EOS_SYMBOL],
                               factors=[factor + [C.EOS_SYMBOL] for factor in
                                        self.factors] if self.factors is not None else None,
                               source_prefix_tokens=self.source_prefix_tokens,
                               source_prefix_factors=self.source_prefix_factors,
                               target_prefix_tokens=self.target_prefix_tokens,
                               target_prefix_factors=self.target_prefix_factors,
                               use_target_prefix_all_chunks=self.use_target_prefix_all_chunks,
                               keep_target_prefix_key=self.keep_target_prefix_key,
                               restrict_lexicon=self.restrict_lexicon,
                               constraints=self.constraints,
                               avoid_list=self.avoid_list,
                               pass_through_dict=self.pass_through_dict,
                               active_branch=self.active_branch)


class BadTranslatorInput(TranslatorInput):

    def __init__(self, sentence_id: SentenceId, tokens: Tokens) -> None:
        super().__init__(sentence_id=sentence_id, tokens=tokens, factors=None)


def _bad_input(sentence_id: SentenceId, reason: str = '') -> BadTranslatorInput:
    logger.warning("Bad input (%s): '%s'. Will return empty output.", sentence_id, reason.strip())
    return BadTranslatorInput(sentence_id=sentence_id, tokens=[])


def make_input_from_plain_string(sentence_id: SentenceId, string: str) -> TranslatorInput:
    """
    Returns a TranslatorInput object from a plain string.

    :param sentence_id: Sentence id.
    :param string: An input string.
    :return: A TranslatorInput.
    """
    return TranslatorInput(sentence_id, tokens=list(utils.get_tokens(string)), factors=None)


def make_input_from_json_string(sentence_id: SentenceId,
                                json_string: str,
                                translator: 'Translator') -> TranslatorInput:
    """
    Returns a TranslatorInput object from a JSON object, serialized as a string.

    :param sentence_id: Sentence id.
    :param json_string: A JSON object serialized as a string that must contain a key "text", mapping to the input text,
           and optionally a key "factors" that maps to a list of strings, each of which representing a factor sequence
           for the input text. Constraints and an avoid list can also be added through the "constraints" and "avoid"
           keys.
    :param translator: A translator object.
    :return: A TranslatorInput.
    """
    try:
        jobj = json.loads(json_string)
        return make_input_from_dict(sentence_id, jobj, translator)

    except Exception as e:
        logger.exception(e, exc_info=True)  # type: ignore
        return _bad_input(sentence_id, reason=json_string)


def make_input_from_dict(sentence_id: SentenceId,
                         input_dict: Dict,
                         translator: 'Translator') -> TranslatorInput:
    """
    Returns a TranslatorInput object from a JSON object, serialized as a string.

    :param sentence_id: Sentence id.
    :param input_dict: A dict that must contain a key "text", mapping to the input text, and optionally a key "factors"
           that maps to a list of strings, each of which representing a factor sequence for the input text.
           Constraints and an avoid list can also be added through the "constraints" and "avoid" keys.
    :param translator: A translator object.
    :return: A TranslatorInput.
    """
    try:
        tokens = input_dict[C.JSON_TEXT_KEY]
        tokens = list(utils.get_tokens(tokens))
        factors = input_dict.get(C.JSON_FACTORS_KEY)
        source_prefix_tokens = input_dict.get(C.JSON_SOURCE_PREFIX_KEY)
        source_prefix_tokens = list(utils.get_tokens(source_prefix_tokens)) if source_prefix_tokens is not None else None
        if source_prefix_tokens is not None and not source_prefix_tokens:
            logger.warning(f"Empty string is specified as a source prefix for input '{input_dict[C.JSON_SOURCE_PREFIX_KEY]}'.")
        source_prefix_factors = input_dict.get(C.JSON_SOURCE_PREFIX_FACTORS_KEY)
        if source_prefix_factors is not None and not source_prefix_tokens:
            logger.error("Source prefix factors cannot be specified when source prefix is not specified")
            return _bad_input(sentence_id, reason=str(input_dict))
        if source_prefix_factors is not None and not factors:
            logger.error("Source prefix factors cannot be specified when source factors are not specified")
            return _bad_input(sentence_id, reason=str(input_dict))
        if source_prefix_tokens is not None and (factors is not None and not source_prefix_factors):
            logger.error("Source prefix factors need to be also specified together with source factors")
            return _bad_input(sentence_id, reason=str(input_dict))

        if isinstance(factors, list):
            factors = [list(utils.get_tokens(factor)) for factor in factors]
            lengths = [len(f) for f in factors]
            if not all(length == len(tokens) for length in lengths):
                logger.error("Factors have different length than input text: %d vs. %s", len(tokens), str(lengths))
                return _bad_input(sentence_id, reason=str(input_dict))

        if isinstance(source_prefix_factors, list):
            source_prefix_factors = [list(utils.get_tokens(spf)) for spf in source_prefix_factors]
            for source_prefix_factor in source_prefix_factors:
                if not source_prefix_factor:
                    logger.warning(f"Empty list is specified as source prefix factors for input '%s'.",
                                   input_dict[C.JSON_TEXT_KEY])
            lengths = [len(source_prefix_factor) for source_prefix_factor in source_prefix_factors]
            if not all(len(source_prefix_tokens) == length for length in lengths):
                logger.error("Source prefix has %d tokens but there are %s prefix factors",
                             len(source_prefix_tokens), str(lengths))
                return _bad_input(sentence_id, reason=str(input_dict))
            if len(source_prefix_factors) != len(factors):
                logger.error("There is mismatch in source factors %d and prefix factors %d",
                             len(factors), len(source_prefix_factors))
                return _bad_input(sentence_id, reason=str(input_dict))

        target_prefix_tokens = input_dict.get(C.JSON_TARGET_PREFIX_KEY)
        target_prefix_tokens = list(utils.get_tokens(target_prefix_tokens)) if target_prefix_tokens is not None else None
        if target_prefix_tokens is not None and not target_prefix_tokens:
            logger.warning(f"Empty string is specified as a target prefix for input '{input_dict[C.JSON_TEXT_KEY]}'.")

        target_prefix_factors = input_dict.get(C.JSON_TARGET_PREFIX_FACTORS_KEY)
        if isinstance(target_prefix_factors, list):
            target_prefix_factors = [list(utils.get_tokens(tpf)) for tpf in target_prefix_factors]
            if len(target_prefix_factors) != translator.num_target_factors - 1:
                logger.error("Must provide target prefix for each target factor. Given: %s required: %s",
                             len(target_prefix_factors), translator.num_target_factors - 1)
                return _bad_input(sentence_id, reason=str(input_dict))

        use_target_prefix_all_chunks = input_dict.get(C.JSON_USE_TARGET_PREFIX_ALL_CHUNKS_KEY, True)
        keep_target_prefix_key = input_dict.get(C.JSON_KEEP_TARGET_PREFIX_KEY, True)
        # Lexicon for vocabulary selection/restriction:
        # This is only populated when using multiple lexicons, in which case the
        # restrict_lexicon key must exist and the value (name) must map to one
        # of the translator's known lexicons.
        restrict_lexicon = None
        restrict_lexicon_name = input_dict.get(C.JSON_RESTRICT_LEXICON_KEY)
        if isinstance(translator.restrict_lexicon, dict):
            if restrict_lexicon_name is None:
                logger.error("Must specify restrict_lexicon when using multiple lexicons. Choices: %s"
                             % ' '.join(sorted(translator.restrict_lexicon)))
                return _bad_input(sentence_id, reason=str(input_dict))
            restrict_lexicon = translator.restrict_lexicon.get(restrict_lexicon_name, None)
            if restrict_lexicon is None:
                logger.error("Unknown restrict_lexicon '%s'. Choices: %s"
                             % (restrict_lexicon_name, ' '.join(sorted(translator.restrict_lexicon))))
                return _bad_input(sentence_id, reason=str(input_dict))

        # List of phrases to prevent from occurring in the output
        avoid_list = input_dict.get(C.JSON_AVOID_KEY)

        # List of phrases that must appear in the output
        constraints = input_dict.get(C.JSON_CONSTRAINTS_KEY)

        # If there is overlap between positive and negative constraints, assume the user wanted
        # the words, and so remove them from the avoid_list (negative constraints)
        if constraints is not None and avoid_list is not None:
            avoid_set = set(avoid_list)
            overlap = set(constraints).intersection(avoid_set)
            if len(overlap) > 0:
                logger.warning("Overlap between constraints and avoid set, dropping the overlapping avoids")
                avoid_list = list(avoid_set.difference(overlap))

        # Convert to a list of tokens
        if isinstance(avoid_list, list):
            avoid_list = [list(utils.get_tokens(phrase)) for phrase in avoid_list]
        if isinstance(constraints, list):
            constraints = [list(utils.get_tokens(constraint)) for constraint in constraints]

        # Encoder/decoder branch to use for this input
        active_branch = input_dict.get(C.JSON_ACTIVE_BRANCH_KEY)

        return TranslatorInput(sentence_id=sentence_id, tokens=tokens, factors=factors,
<<<<<<< HEAD
                               restrict_lexicon=restrict_lexicon, constraints=constraints, avoid_list=avoid_list,
                               pass_through_dict=input_dict, active_branch=active_branch)
=======
                               source_prefix_tokens=source_prefix_tokens,
                               source_prefix_factors=source_prefix_factors,
                               target_prefix_tokens=target_prefix_tokens,
                               target_prefix_factors=target_prefix_factors,
                               use_target_prefix_all_chunks=use_target_prefix_all_chunks,
                               keep_target_prefix_key=keep_target_prefix_key,
                               restrict_lexicon=restrict_lexicon, constraints=constraints,
                               avoid_list=avoid_list, pass_through_dict=input_dict)
>>>>>>> 71914bb2

    except Exception as e:
        logger.exception(e, exc_info=True)  # type: ignore
        return _bad_input(sentence_id, reason=str(input_dict))


def make_input_from_factored_string(sentence_id: SentenceId,
                                    factored_string: str,
                                    translator: 'Translator',
                                    delimiter: str = C.DEFAULT_FACTOR_DELIMITER) -> TranslatorInput:
    """
    Returns a TranslatorInput object from a string with factor annotations on a token level, separated by delimiter.
    If translator does not require any source factors, the string is parsed as a plain token string.

    :param sentence_id: Sentence id.
    :param factored_string: An input string with additional factors per token, separated by delimiter.
    :param translator: A translator object.
    :param delimiter: A factor delimiter. Default: '|'.
    :return: A TranslatorInput.
    """
    utils.check_condition(bool(delimiter) and not delimiter.isspace(),
                          "Factor delimiter can not be whitespace or empty.")

    model_num_source_factors = translator.num_source_factors

    if model_num_source_factors == 1:
        return make_input_from_plain_string(sentence_id=sentence_id, string=factored_string)

    tokens = []  # type: Tokens
    factors = [[] for _ in range(model_num_source_factors - 1)]  # type: List[Tokens]
    for token_id, token in enumerate(utils.get_tokens(factored_string)):
        pieces = token.split(delimiter)

        if not all(pieces) or len(pieces) != model_num_source_factors:
            logger.error("Failed to parse %d factors at position %d ('%s') in '%s'" % (model_num_source_factors,
                                                                                       token_id, token,
                                                                                       factored_string.strip()))
            return _bad_input(sentence_id, reason=factored_string)

        tokens.append(pieces[0])
        for i, factor in enumerate(factors):
            factors[i].append(pieces[i + 1])

    return TranslatorInput(sentence_id=sentence_id, tokens=tokens, factors=factors)


def make_input_from_multiple_strings(sentence_id: SentenceId, strings: List[str]) -> TranslatorInput:
    """
    Returns a TranslatorInput object from multiple strings, where the first element corresponds to the surface tokens
    and the remaining elements to additional factors. All strings must parse into token sequences of the same length.

    :param sentence_id: Sentence id.
    :param strings: A list of strings representing a factored input sequence.
    :return: A TranslatorInput.
    """
    if not bool(strings):
        return TranslatorInput(sentence_id=sentence_id, tokens=[], factors=None)

    tokens = list(utils.get_tokens(strings[0]))
    factors = [list(utils.get_tokens(factor)) for factor in strings[1:]]
    if not all(len(factor) == len(tokens) for factor in factors):
        logger.error("Length of string sequences do not match: '%s'", strings)
        return _bad_input(sentence_id, reason=str(strings))
    return TranslatorInput(sentence_id=sentence_id, tokens=tokens, factors=factors)


@dataclass
class TranslatorOutput:
    """
    Output structure from Translator.

    sentence_id: Sentence id.
    translation: Translation string without sentence boundary tokens.
    tokens: List of translated tokens.
    score: Negative log probability of generated translation.
    pass_through_dict: Dictionary of key/value pairs to pass through when working with JSON.
    nbest_translations: List of nbest translations as strings.
    nbest_tokens: List of nbest translations as lists of tokens.
    nbest_scores: List of nbest scores, one for each nbest translation.
    factor_translations: List of factor outputs.
    factor_tokens: List of list of secondary factor tokens.
    factor_scores: List of secondary factor scores.
    """
    sentence_id: SentenceId
    translation: str
    tokens: Tokens
    score: float
    pass_through_dict: Optional[Dict[str, Any]] = None
    nbest_translations: Optional[List[str]] = None
    nbest_tokens: Optional[List[Tokens]] = None
    nbest_scores: Optional[List[List[float]]] = None
    factor_translations: Optional[List[str]] = None
    factor_tokens: Optional[List[Tokens]] = None
    factor_scores: Optional[List[float]] = None
    nbest_factor_translations: Optional[List[List[str]]] = None
    nbest_factor_tokens: Optional[List[List[Tokens]]] = None

    def json(self) -> Dict:
        """
        Returns a dictionary suitable for json.dumps() representing all
        the information in the class. It is initialized with any keys
        present in the corresponding `TranslatorInput` object's pass_through_dict.
        Keys from here that are not overwritten by Sockeye will thus be passed
        through to the output.

        :return: A dictionary.
        """
        _d = copy.deepcopy(self.pass_through_dict) if self.pass_through_dict is not None else {}  # type: Dict[str, Any]
        _d['sentence_id'] = self.sentence_id
        _d['translation'] = self.translation
        _d['score'] = self.score

        if self.nbest_translations is not None and len(self.nbest_translations) > 1:
            _d['translations'] = self.nbest_translations
            _d['scores'] = self.nbest_scores

        if self.factor_translations is not None:
            for i, factor in enumerate(self.factor_translations, 1):
                _d[f'factor{i}'] = factor

        if self.factor_scores is not None:
            for i, score in enumerate(self.factor_scores, 1):
                _d[f'factor{i}_score'] = score

        if self.nbest_factor_translations is not None and len(self.nbest_factor_translations) > 1:
            _d['translations_factors'] = []
            for factor_translations in self.nbest_factor_translations:
                _d['translations_factors'].append(
                    {f'factor{i}': factor_translation for i, factor_translation in enumerate(factor_translations, 1)})

        return _d


@dataclass
class NBestTranslations:
    target_ids_list: List[TokenIds]
    scores: List[List[float]]


@dataclass
class Translation:
    target_ids: TokenIds
    scores: List[float]
    nbest_translations: Optional[NBestTranslations] = None
    estimated_reference_length: Optional[float] = None


def empty_translation(add_nbest: bool = False) -> Translation:
    """
    Return an empty translation.

    :param add_nbest: Include (empty) nbest_translations in the translation object.
    """
    return Translation(target_ids=[],
                       scores=[-np.inf],
                       nbest_translations=NBestTranslations([], []) if add_nbest else None)


@dataclass
class IndexedTranslatorInput:
    """
    Translation of a chunk of a sentence.

    input_idx: Internal index of translation requests to keep track of the correct order of translations.
    chunk_idx: The index of the chunk. Used when TranslatorInputs get split across multiple chunks.
    input: The translator input.
    """
    input_idx: int
    chunk_idx: int
    translator_input: TranslatorInput


@dataclass(order=True)
class IndexedTranslation:
    """
    Translation of a chunk of a sentence.

    input_idx: Internal index of translation requests to keep track of the correct order of translations.
    chunk_idx: The index of the chunk. Used when TranslatorInputs get split across multiple chunks.
    translation: The translation of the input chunk.
    """
    input_idx: int
    chunk_idx: int
    translation: Translation


def _concat_nbest_translations(translations: List[Translation],
                               stop_ids: Set[int],
                               scorer: CandidateScorer) -> Translation:
    """
    Combines nbest translations through concatenation.

    :param translations: A list of translations (sequence starting with BOS symbol), score and length.
    :param stop_ids: The EOS symbols.
    :param scorer: Candidate scorer for recomputing score of concatenated translations.
    :return: A concatenation of the translations with a score.
    """
    expanded_translations = (_expand_nbest_translation(translation) for translation in translations)

    concatenated_translations = []  # type: List[Translation]

    for translations_to_concat in zip(*expanded_translations):
        concatenated_translations.append(_concat_translations(translations=list(translations_to_concat),
                                                              stop_ids=stop_ids,
                                                              scorer=scorer))

    return _reduce_nbest_translations(concatenated_translations)


def _reduce_nbest_translations(nbest_translations_list: List[Translation]) -> Translation:
    """
    Combines Translation objects that are nbest translations of the same sentence.

    :param nbest_translations_list: A list of Translation objects, all of them translations of
        the same source sentence.
    :return: A single Translation object where nbest lists are collapsed.
    """
    best_translation = nbest_translations_list[0]

    sequences = [translation.target_ids for translation in nbest_translations_list]
    scores = [translation.scores for translation in nbest_translations_list]

    nbest_translations = NBestTranslations(sequences, scores)

    return Translation(best_translation.target_ids,
                       best_translation.scores,
                       nbest_translations,
                       best_translation.estimated_reference_length)


def _expand_nbest_translation(translation: Translation) -> List[Translation]:
    """
    Expand nbest translations in a single Translation object to one Translation
        object per nbest translation.

    :param translation: A Translation object.
    :return: A list of Translation objects.
    """
    nbest_list = []  # type = List[Translation]
    for target_ids, score in zip(translation.nbest_translations.target_ids_list, translation.nbest_translations.scores):
        nbest_list.append(Translation(target_ids, score,
                                      estimated_reference_length=translation.estimated_reference_length))
    return nbest_list


def _remove_target_prefix_tokens(target_ids: TokenIds, num_target_prefix_tokens: int) -> TokenIds:
    """
    Remove target prefix tokens from target token Ids

    :param target_ids: target token Ids of translation of an input
    :param num_target_prefix_tokens: number of target prefix tokens included in the translation
    :return: new target_ids
    """
    starting_idx = min(len(target_ids), num_target_prefix_tokens)
    return target_ids[starting_idx:]


def _concat_translations(translations: List[Translation],
                         stop_ids: Set[int],
                         scorer: CandidateScorer) -> Translation:
    """
    Combines translations through concatenation.

    :param translations: A list of translations (sequence starting with BOS symbol), score and length.
    :param stop_ids: The EOS symbols.
    :param scorer: Candidate scorer for recomputing score of concatenated translations.
    :return: A concatenation of the translations with a score.
    """
    if len(translations) == 1:
        return translations[0]

    # Concatenation of all target ids without BOS and EOS
    target_ids = []
    estimated_reference_length = None  # type: Optional[float]
    scores = np.zeros_like(translations[0].scores)

    for idx, translation in enumerate(translations):
        if idx == len(translations) - 1:
            target_ids.extend(translation.target_ids)
        else:
            if translation.target_ids[-1][0] in stop_ids:
                target_ids.extend(translation.target_ids[:-1])
            else:
                target_ids.extend(translation.target_ids)
        if translation.estimated_reference_length is not None:
            if estimated_reference_length is None:
                estimated_reference_length = translation.estimated_reference_length
            else:
                estimated_reference_length += translation.estimated_reference_length

        score, *factor_scores = translation.scores
        # Unnormalize the primary score:
        raw_score = scorer.unnormalize(score, len(translation.target_ids), translation.estimated_reference_length)
        # Accumulate scores element-wise
        scores = np.add(scores, [raw_score, *factor_scores])

    # Re-normalize the primary score
    scores[0] = scorer(scores[0], len(target_ids), estimated_reference_length)

    return Translation(target_ids, scores.tolist(), estimated_reference_length=estimated_reference_length)


class Translator:
    """
    Translator uses one or several models to translate input.
    The translator holds a reference to vocabularies to convert between word ids and text tokens for input and
    translation strings.

    :param device: Pytorch device to bind modules to.
    :param ensemble_mode: Ensemble mode: linear or log_linear combination.
    :param scorer: Hypothesis/Candidate scoring instance
    :param beam_search_stop: The stopping criterion.
    :param models: List of models.
    :param source_vocabs: Source vocabularies.
    :param target_vocabs: Target vocabularies.
    :param nbest_size: Size of nbest list of translations.
    :param restrict_lexicon: Top-k lexicon to use for target vocabulary selection. Can be a dict of
                             of named lexicons.
    :param strip_unknown_words: If True, removes any <unk> symbols from outputs.
    :param sample: If True, sample from softmax multinomial instead of using topk.
    :param output_scores: Whether the scores will be needed as outputs. If True, scores will be normalized, negative
           log probabilities. If False, scores will be negative, raw logit activations if decoding with beam size 1
           and a single model.
    :param constant_length_ratio: If > 0, will override models' prediction of the length ratio (if any).
    :param max_output_length_num_stds: Number of standard deviations to add as a safety margin when computing the
           maximum output length. If -1, returned maximum output lengths will always be 2 * input_length.
    :param max_input_length: Maximum input length this Translator should allow. If None, value will be taken from the
           model(s). Inputs larger than this value will be chunked and translated in sequence.
           If model(s) do not support given input length it will fall back to what the model(s) support.
    :param max_output_length: Maximum output length this Translator is allowed to decode. If None, value will be taken
           from the model(s). Decodings that do not finish within this limit, will be force-stopped.
           If model(s) do not support given input length it will fall back to what the model(s) support.
    """

    def __init__(self,
                 device: pt.device,
                 ensemble_mode: str,
                 scorer: CandidateScorer,
                 batch_size: int,
                 beam_search_stop: str,
                 models: List[SockeyeModel],
                 source_vocabs: List[vocab.Vocab],
                 target_vocabs: List[vocab.Vocab],
                 beam_size: int = 5,
                 nbest_size: int = 1,
                 restrict_lexicon: Optional[Union[lexicon.TopKLexicon, Dict[str, lexicon.TopKLexicon]]] = None,
                 strip_unknown_words: bool = False,
                 sample: int = None,
                 output_scores: bool = False,
                 constant_length_ratio: float = 0.0,
                 max_output_length_num_stds: int = C.DEFAULT_NUM_STD_MAX_OUTPUT_LENGTH,
                 max_input_length: Optional[int] = None,
                 max_output_length: Optional[int] = None,
                 prevent_unk: bool = False,
                 greedy: bool = False) -> None:
        self.device = device
        self.dtype = models[0].dtype
        self._scorer = scorer
        self.batch_size = batch_size
        self.beam_size = beam_size
        self.beam_search_stop = beam_search_stop
        self.source_vocabs = source_vocabs
        self.vocab_targets = target_vocabs
        self.vocab_targets_inv = [vocab.reverse_vocab(v) for v in self.vocab_targets]
        self.restrict_lexicon = restrict_lexicon
        assert C.PAD_ID == 0, "pad id should be 0"
        self.stop_ids = {C.EOS_ID, C.PAD_ID}  # type: Set[int]
        self.strip_ids = self.stop_ids.copy()  # ids to strip from the output
        self.unk_id = C.UNK_ID
        if strip_unknown_words:
            self.strip_ids.add(self.unk_id)
        self.models = models

        # after models are loaded we ensured that they agree on max_input_length, max_output_length and batch size
        # set a common max_output length for all models.
        self._max_input_length, self._get_max_output_length = models_max_input_output_length(
            models,
            max_output_length_num_stds,
            forced_max_input_length=max_input_length,
            forced_max_output_length=max_output_length)

        self.nbest_size = nbest_size
        utils.check_condition(self.beam_size >= nbest_size, 'nbest_size must be smaller or equal to beam_size.')
        if self.nbest_size > 1:
            utils.check_condition(self.beam_search_stop == C.BEAM_SEARCH_STOP_ALL,
                                  "nbest_size > 1 requires beam_search_stop to be set to 'all'")

        self._search = get_search_algorithm(
            models=self.models,
            beam_size=self.beam_size,
            device=self.device,
            output_scores=output_scores,
            sample=sample,
            ensemble_mode=ensemble_mode,
            beam_search_stop=beam_search_stop,
            scorer=self._scorer,
            constant_length_ratio=constant_length_ratio,
            prevent_unk=prevent_unk,
            greedy=greedy)

        self._concat_translations = partial(_concat_nbest_translations if self.nbest_size > 1 else _concat_translations,
                                            stop_ids=self.stop_ids,
                                            scorer=self._scorer)  # type: Callable

        logger.info("Translator (%d model(s) beam_size=%d algorithm=%s, beam_search_stop=%s max_input_length=%s "
                    "nbest_size=%s ensemble_mode=%s max_batch_size=%d dtype=%s)",
                    len(self.models),
                    self.beam_size,
                    "GreedySearch" if isinstance(self._search, GreedySearch) else "BeamSearch",
                    self.beam_search_stop,
                    self.max_input_length,
                    self.nbest_size,
                    "None" if len(self.models) == 1 else ensemble_mode,
                    self.max_batch_size,
                    self.dtype)

    @property
    def max_input_length(self) -> int:
        """
        Returns maximum input length for TranslatorInput objects passed to translate()
        """
        return self._max_input_length - C.SPACE_FOR_XOS

    @property
    def max_batch_size(self) -> int:
        """
        Returns the maximum batch size allowed for this Translator.
        """
        return self.batch_size

    @property
    def num_source_factors(self) -> int:
        return self.models[0].num_source_factors

    @property
    def num_target_factors(self) -> int:
        return self.models[0].num_target_factors

    def translate(self, trans_inputs: List[TranslatorInput], fill_up_batches: bool = True) -> List[TranslatorOutput]:
        """
        Batch-translates a list of TranslatorInputs, returns a list of TranslatorOutputs.
        Empty or bad inputs are skipped.
        Splits inputs longer than Translator.max_input_length into segments of size max_input_length,
        and then groups segments into batches of at most Translator.max_batch_size.
        Too-long segments that were split are reassembled into a single output after translation.
        If fill_up_batches is set to True, underfilled batches are padded to Translator.max_batch_size, otherwise
        dynamic batch sizing is used, which comes at increased memory usage.

        :param trans_inputs: List of TranslatorInputs as returned by make_input().
        :param fill_up_batches: If True, underfilled batches are padded to Translator.max_batch_size.
        :return: List of translation results.
        """
        num_inputs = len(trans_inputs)
        translated_chunks = []  # type: List[IndexedTranslation]

        # split into chunks
        input_chunks = []  # type: List[IndexedTranslatorInput]
        for trans_input_idx, trans_input in enumerate(trans_inputs):
            # bad input
            if isinstance(trans_input, BadTranslatorInput):
                translated_chunks.append(IndexedTranslation(input_idx=trans_input_idx, chunk_idx=0,
                                                            translation=empty_translation(add_nbest=(
                                                                    self.nbest_size > 1))))
            # empty input
            elif len(trans_input.tokens) == 0:
                translated_chunks.append(IndexedTranslation(input_idx=trans_input_idx, chunk_idx=0,
                                                            translation=empty_translation(add_nbest=(
                                                                    self.nbest_size > 1))))
            else:
                # take length of source prefix, if used, into account while chunking
                max_input_length_for_chunking = self.max_input_length - trans_input.num_source_prefix_tokens
                if max_input_length_for_chunking <= 0:
                    logger.warning("Input %s has a source prefix with length (%d) that already equals or exceeds "
                                   "max input length (%d). Return an empty translation instead.",
                                   trans_input.sentence_id, trans_input.num_source_prefix_tokens, self.max_input_length)
                    translated_chunks.append(IndexedTranslation(input_idx=trans_input_idx, chunk_idx=0,
                                                                translation=empty_translation(
                                                                    add_nbest=(self.nbest_size > 1))))
                elif len(trans_input.tokens) > max_input_length_for_chunking:
                    # oversized input
                    logger.debug(
                        "Input %s has length (%d) that exceeds max input length (%d). "
                        "Splitting into chunks of size %d.",
                        trans_input.sentence_id, len(trans_input.tokens),
                        max_input_length_for_chunking, max_input_length_for_chunking)
                    chunks = [trans_input_chunk.with_eos()
                              for trans_input_chunk in
                              trans_input.chunks(max_input_length_for_chunking)]
                    input_chunks.extend([IndexedTranslatorInput(trans_input_idx, chunk_idx, chunk_input)
                                         for chunk_idx, chunk_input in enumerate(chunks)])
                else:
                    # regular input
                    input_chunks.append(IndexedTranslatorInput(trans_input_idx,
                                                               chunk_idx=0,
                                                               translator_input=trans_input.with_eos()))

            if trans_input.constraints is not None:
                logger.info("Input %s has %d %s: %s", trans_input.sentence_id,
                            len(trans_input.constraints),
                            "constraint" if len(trans_input.constraints) == 1 else "constraints",
                            ", ".join(" ".join(x) for x in trans_input.constraints))

        num_bad_empty = len(translated_chunks)

        # Sort longest to shortest (to rather fill batches of shorter than longer sequences)
        input_chunks = sorted(input_chunks, key=lambda chunk: len(chunk.translator_input.tokens), reverse=True)
        # translate in batch-sized blocks over input chunks
        batch_size = self.max_batch_size if fill_up_batches else min(len(input_chunks), self.max_batch_size)

        num_batches = 0
        for batch_id, batch in enumerate(utils.grouper(input_chunks, batch_size)):
            logger.debug("Translating batch %d", batch_id)

            rest = batch_size - len(batch)
            if fill_up_batches and rest > 0:
                logger.debug("Padding batch of size %d to full batch size (%d)", len(batch), batch_size)
                batch = batch + [batch[0]] * rest

            translator_inputs = [indexed_translator_input.translator_input for indexed_translator_input in batch]
            with pt.inference_mode():
                batch_translations = self._translate_np(*self._get_inference_input(translator_inputs))

            # truncate to remove filler translations
            if fill_up_batches and rest > 0:
                batch_translations = batch_translations[:-rest]

            for chunk, translation in zip(batch, batch_translations):
                translated_chunks.append(IndexedTranslation(chunk.input_idx, chunk.chunk_idx, translation))
            num_batches += 1
        # Sort by input idx and then chunk id
        translated_chunks = sorted(translated_chunks)
        num_chunks = len(translated_chunks)

        # Concatenate results
        results = []  # type: List[TranslatorOutput]
        chunks_by_input_idx = itertools.groupby(translated_chunks, key=lambda translation: translation.input_idx)
        for trans_input, (input_idx, translations_for_input_idx) in zip(trans_inputs, chunks_by_input_idx):
            translations_for_input_idx = list(translations_for_input_idx)  # type: ignore
            num_target_prefix_tokens = trans_input.num_target_prefix_tokens
            if len(translations_for_input_idx) == 1:  # type: ignore
                translation = translations_for_input_idx[0].translation  # type: ignore
                if num_target_prefix_tokens > 0 and not trans_input.keep_target_prefix_key:
                    translation.target_ids = \
                    _remove_target_prefix_tokens(translation.target_ids, num_target_prefix_tokens)
            else:
                translations_to_concat = [translated_chunk.translation
                                          for translated_chunk in translations_for_input_idx]
                if num_target_prefix_tokens > 0 and not trans_input.keep_target_prefix_key:
                    for i in range(len(translations_to_concat)):
                        if i == 0 or trans_input.use_target_prefix_all_chunks:
                            translations_to_concat[i].target_ids = \
                            _remove_target_prefix_tokens(translations_to_concat[i].target_ids, num_target_prefix_tokens)
                translation = self._concat_translations(translations_to_concat)

            results.append(self._make_result(trans_input, translation))

        num_outputs = len(results)

        logger.debug("Translated %d inputs (%d chunks) in %d batches to %d outputs. %d empty/bad inputs.",
                     num_inputs, num_chunks, num_batches, num_outputs, num_bad_empty)

        return results

    def _get_inference_input(self,
                             trans_inputs: List[TranslatorInput]) -> Tuple[pt.Tensor,
                                                                           pt.Tensor,
                                                                           Optional[lexicon.TopKLexicon],
                                                                           pt.Tensor,
<<<<<<< HEAD
                                                                           Optional[int]]:
=======
                                                                           Optional[pt.Tensor],
                                                                           Optional[pt.Tensor]]:
>>>>>>> 71914bb2
        """
        Assembles the numerical data for the batch. This comprises a tensor for the source sentences,
        the bucket key (padded source length), a tensor of maximum output lengths for each sentence in the batch.

        :param trans_inputs: List of TranslatorInputs.
        :return tensor of source ids (shape=(batch_size, bucket_key, num_factors)),
                tensor of valid source lengths, lexicon for vocabulary restriction, tensor of maximum output lengths,
                optional target prefix, and optional target prefix factors.
        """
        batch_size = len(trans_inputs)
        lengths = [len(inp) for inp in trans_inputs]

        max_target_prefix_length = max(inp.num_target_prefix_tokens for inp in trans_inputs)
        max_target_prefix_factors_length = max(inp.num_target_prefix_factors for inp in trans_inputs)
        max_length = max(len(inp) for inp in trans_inputs)
        # assembling source ids on cpu array (faster) and copy to Translator.device (potentially GPU) in one go below.
        source_np = np.zeros((batch_size, max_length, self.num_source_factors), dtype='int32')

        target_prefix_np = np.zeros((batch_size, max_target_prefix_length), dtype='int32') \
            if max_target_prefix_length > 0 else None
        target_prefix_factors_np = np.zeros((batch_size, max_target_prefix_factors_length,
                                             self.num_target_factors - 1), dtype='int32') \
            if self.num_target_factors > 1 and max_target_prefix_factors_length > 0 else None
        restrict_lexicon = None  # type: Optional[lexicon.TopKLexicon]
        active_branch = None  # type: Optional[int]

        max_output_lengths = []  # type: List[int]
        for j, trans_input in enumerate(trans_inputs):
            num_tokens = len(trans_input)  # includes eos
            max_output_lengths.append(self._get_max_output_length(num_tokens))
            source_np[j, :num_tokens, 0] = tokens2ids(itertools.chain(trans_input.get_source_prefix_tokens(),
                                                                      trans_input.tokens), self.source_vocabs[0])
            if target_prefix_np is not None and trans_input.num_target_prefix_tokens > 0:
                target_prefix_np[j, :trans_input.num_target_prefix_tokens] = \
                    tokens2ids(trans_input.get_target_prefix_tokens(), self.vocab_targets[0])
            if target_prefix_factors_np is not None \
                    and self.num_target_factors > 1 and trans_input.num_target_prefix_factors > 0:
                for i in range(1, self.num_target_factors):
                    target_prefix_factors_np[j, :trans_input.num_target_prefix_factors, i - 1] = \
                        tokens2ids(trans_input.get_target_prefix_factors()[i - 1], self.vocab_targets[i])
            factors = trans_input.factors if trans_input.factors is not None else []
            num_factors = 1 + len(factors)
            if num_factors != self.num_source_factors:
                logger.warning("Input %d factors, but model(s) expect %d", num_factors,
                               self.num_source_factors)
            if not trans_input.source_prefix_factors: # no source prefix during inference
                for i, factor in enumerate(factors[:self.num_source_factors - 1], start=1):
                    # fill in as many factors as there are tokens
                    source_np[j, :num_tokens, i] = tokens2ids(factor, self.source_vocabs[i])[:num_tokens]
            else:
                for i, zip_of_factor_and_prefix_factor in enumerate(
                        zip(factors[:self.num_source_factors - 1],
                            trans_input.source_prefix_factors[:self.num_source_factors - 1]),
                        start=1):
                    factor, source_prefix_factor = zip_of_factor_and_prefix_factor
                    source_np[j, :num_tokens, i] = tokens2ids(itertools.chain(source_prefix_factor, factor),
                                                              self.source_vocabs[i])[:num_tokens]

            # Check if vocabulary selection/restriction is enabled:
            # - First, see if the translator input provides a lexicon (used for multiple lexicons)
            # - If not, see if the translator itself provides a lexicon (used for single lexicon)
            # - The same lexicon must be used for all inputs in the batch.
            if trans_input.restrict_lexicon is not None:
                if restrict_lexicon is not None and restrict_lexicon is not trans_input.restrict_lexicon:
                    logger.warning("Sentence %s: different restrict_lexicon specified, will overrule previous. "
                                   "All inputs in batch must use same lexicon." % trans_input.sentence_id)
                restrict_lexicon = trans_input.restrict_lexicon
            elif self.restrict_lexicon is not None:
                if isinstance(self.restrict_lexicon, dict):
                    # This code should not be reachable since the case is checked when creating
                    # translator inputs. It is included here to guarantee that the translator can
                    # handle any valid input regardless of whether it was checked at creation time.
                    logger.warning("Sentence %s: no restrict_lexicon specified for input when using multiple lexicons, "
                                   "defaulting to first lexicon for entire batch." % trans_input.sentence_id)
                    restrict_lexicon = list(self.restrict_lexicon.values())[0]
                else:
                    restrict_lexicon = self.restrict_lexicon

<<<<<<< HEAD
            # Check active branch
            if trans_input.active_branch is not None:
                if active_branch is None:
                    active_branch = trans_input.active_branch
                else:
                    if active_branch != trans_input.active_branch:
                        logger.warning('Sentence %s: different active branch specified, will overrule previous. '
                                       'All inputs in batch must use same active branch.' % trans_input.sentence_id)

        source = pt.tensor(source, device=self.device, dtype=pt.int32)  # type: ignore
        source_length = pt.tensor(lengths, device=self.device, dtype=pt.int32)  # shape: (batch_size,)
        max_output_lengths = pt.tensor(max_output_lengths, device=self.device, dtype=pt.int32)  # type: ignore

        return source, source_length, restrict_lexicon, max_output_lengths, active_branch  # type: ignore
=======
        source = pt.tensor(source_np, device=self.device, dtype=pt.int32)
        source_length = pt.tensor(lengths, device=self.device, dtype=pt.int32)  # shape: (batch_size,)
        max_out_lengths = pt.tensor(max_output_lengths, device=self.device, dtype=pt.int32)
        target_prefix = pt.tensor(target_prefix_np, device=self.device, dtype=pt.int32) \
            if target_prefix_np is not None else None
        target_prefix_factors = pt.tensor(target_prefix_factors_np, device=self.device, dtype=pt.int32) \
            if target_prefix_factors_np is not None else None

        # During inference, if C.TARGET_FACTOR_SHIFT is True, predicted target_factors are left-shifted
        # (see _unshift_target_factors function()) so that they re-align with the words.
        # With that, target_prefix_factors need to be also right-shifted here if C.TARGET_FACTOR_SHIFT is True so
        # that when they are shifted back later they would align with words.
        target_prefix_factors = utils.shift_prefix_factors(target_prefix_factors) \
            if target_prefix_factors is not None and \
               C.TARGET_FACTOR_SHIFT else target_prefix_factors

        return source, source_length, restrict_lexicon, max_out_lengths, target_prefix, target_prefix_factors
>>>>>>> 71914bb2

    def _get_translation_tokens_and_factors(self, target_ids: List[List[int]]) -> Tuple[List[str],
                                                                                        str,
                                                                                        List[List[str]],
                                                                                        List[str]]:
        """
        Separates surface translation from factors. Input is a nested list of target ids.
        Creates tokens and output string for surface translation and for each factor, using the inverted target-side
        vocabularies. Ensures that factor strings are of the same length as the translation string.

        :param target_ids: Nested list of target ids.
        """
        all_target_tokens = []  # type: List[List[str]]
        all_target_strings = []  # type: List[str]
        # Strip any position where primary factor token is to be stripped
        pruned_target_ids = (tokens for tokens in target_ids if not tokens[0] in self.strip_ids)
        for factor_index, factor_sequence in enumerate(zip(*pruned_target_ids)):
            vocab_target_inv = self.vocab_targets_inv[factor_index]
            target_tokens = [vocab_target_inv[target_id] for target_id in factor_sequence]
            target_string = C.TOKEN_SEPARATOR.join(target_tokens)
            all_target_tokens.append(target_tokens)
            all_target_strings.append(target_string)

        if not all_target_strings:
            all_target_tokens = [[] for _ in range(len(self.vocab_targets_inv))]
            all_target_strings = ['' for _ in range(len(self.vocab_targets_inv))]

        tokens, *factor_tokens = all_target_tokens
        translation, *factor_translations = all_target_strings

        return tokens, translation, factor_tokens, factor_translations

    def _make_result(self,
                     trans_input: TranslatorInput,
                     translation: Translation) -> TranslatorOutput:
        """
        Returns a translator result from generated target-side word ids and scores.
        Strips stop ids from translation string.

        :param trans_input: Translator input.
        :param translation: The translation and score.
        :return: TranslatorOutput.
        """
        primary_tokens, primary_translation, factor_tokens, factor_translations = \
            self._get_translation_tokens_and_factors(translation.target_ids)

        if translation.nbest_translations is None:
            nbest_translations = None
            nbest_tokens = None
            nbest_scores = None
            nbest_factor_translations = None
            nbest_factor_tokens = None
        else:
            nbest_tokens, nbest_translations, nbest_factor_tokens, nbest_factor_translations = [], [], [], []
            for nbest_target_ids in translation.nbest_translations.target_ids_list:
                ith_target_tokens, ith_primary_translation, ith_nbest_factor_tokens, ith_nbest_factor_translations = \
                    self._get_translation_tokens_and_factors(nbest_target_ids)
                nbest_tokens.append(ith_target_tokens)
                nbest_translations.append(ith_primary_translation)
                nbest_factor_tokens.append(ith_nbest_factor_tokens)
                nbest_factor_translations.append(ith_nbest_factor_translations)
            nbest_scores = translation.nbest_translations.scores

        return TranslatorOutput(sentence_id=trans_input.sentence_id,
                                translation=primary_translation,
                                tokens=primary_tokens,
                                score=translation.scores[0],
                                pass_through_dict=trans_input.pass_through_dict,
                                nbest_translations=nbest_translations,
                                nbest_tokens=nbest_tokens,
                                nbest_scores=nbest_scores,
                                factor_translations=factor_translations,
                                factor_tokens=factor_tokens,
                                factor_scores=translation.scores[1:],
                                nbest_factor_translations=nbest_factor_translations,
                                nbest_factor_tokens=nbest_factor_tokens)

    def _translate_np(self,
                      source: pt.Tensor,
                      source_length: pt.Tensor,
                      restrict_lexicon: Optional[lexicon.TopKLexicon],
                      max_output_lengths: pt.Tensor,
<<<<<<< HEAD
                      active_branch: Optional[int]) -> List[Translation]:
=======
                      target_prefix: Optional[pt.Tensor] = None,
                      target_prefix_factors: Optional[pt.Tensor] = None) -> List[Translation]:
>>>>>>> 71914bb2
        """
        Translates source of source_length and returns list of Translations.

        :param source: Source ids. Shape: (batch_size, bucket_key, num_factors).
        :param source_length: Valid source lengths.
        :param restrict_lexicon: Lexicon to use for vocabulary restriction.
        :param max_output_lengths: Tensor of maximum output lengths per input in source.
                 Shape: (batch_size,). Dtype: int32.
        :param target_prefix: Target prefix ids.
        :param target_prefix_factors: Target prefix factors ids.

        :return: List of translations.
        """
        if active_branch is not None:
            for model in self.models:
                model.set_active_branch(active_branch)
        return self._get_best_translations(self._search(source,
                                                        source_length,
                                                        restrict_lexicon,
                                                        max_output_lengths,
                                                        target_prefix,
                                                        target_prefix_factors))

    def _get_best_translations(self, result: SearchResult) -> List[Translation]:
        """
        Return the nbest (aka n top) entries from the n-best list.

        :param result: SearchResult from Beam or Greedy search.
        :return: List of Translation objects containing all relevant information.
        """
        best_hyp_indices = result.best_hyp_indices.cpu().numpy()
        best_word_indices = result.best_word_indices.cpu().numpy()
        accumulated_scores = result.accumulated_scores.cpu().numpy()
        lengths = result.lengths.cpu().numpy()
        estimated_reference_lengths = None
        if result.estimated_reference_lengths is not None:
            estimated_reference_lengths = result.estimated_reference_lengths.cpu().numpy()
        batch_size = best_hyp_indices.shape[0] // self.beam_size
        nbest_translations = []  # type: List[List[Translation]]
        reference_lengths = estimated_reference_lengths \
            if estimated_reference_lengths is not None else np.zeros((batch_size * self.beam_size, 1))
        for n in range(0, self.nbest_size):

            # Initialize the best_ids to the first item in each batch, plus current nbest index
            best_ids = np.arange(n, batch_size * self.beam_size, self.beam_size, dtype='int32')
            # Obtain sequences for all best hypotheses in the batch. Shape: (batch, length)
            indices = self._get_best_word_indices_for_kth_hypotheses(best_ids, best_hyp_indices)  # type: ignore
            indices_shape_1 = indices.shape[1]  # pylint: disable=unsubscriptable-object
            nbest_translations.append(
                    [self._assemble_translation(*x, unshift_target_factors=C.TARGET_FACTOR_SHIFT) for x in
                     zip(best_word_indices[indices,
                                           :,  # get all factors
                                           np.arange(indices_shape_1)],
                         lengths[best_ids],
                         accumulated_scores[best_ids],
                         reference_lengths[best_ids])])  # type: ignore

        # reorder and regroup lists
        reduced_translations = [_reduce_nbest_translations(grouped_nbest) for grouped_nbest in zip(*nbest_translations)]  # type: ignore
        return reduced_translations

    @staticmethod
    def _get_best_word_indices_for_kth_hypotheses(ks: np.ndarray, all_hyp_indices: np.ndarray) -> np.ndarray:
        """
        Traverses the matrix of best hypotheses indices collected during beam search in reversed order by
        using the kth hypotheses index as a backpointer.
        Returns an array containing the indices into the best_word_indices collected during beam search to extract
        the kth hypotheses.

        :param ks: The kth-best hypotheses to extract. Supports multiple for batch_size > 1. Shape: (batch,).
        :param all_hyp_indices: All best hypotheses indices list collected in beam search. Shape: (batch * beam, steps).
        :return: Array of indices into the best_word_indices collected in beam search
            that extract the kth-best hypothesis. Shape: (batch,).
        """
        batch_size = ks.shape[0]
        num_steps = all_hyp_indices.shape[1]
        result = np.zeros((batch_size, num_steps - 1), dtype=all_hyp_indices.dtype)
        # first index into the history of the desired hypotheses.
        pointer = all_hyp_indices[ks, -1]
        # for each column/step follow the pointer, starting from the penultimate column/step
        for step in range(num_steps - 2, -1, -1):
            result[:, step] = pointer
            pointer = all_hyp_indices[pointer, step]
        return result

    @staticmethod
    def _assemble_translation(sequence: np.ndarray,
                              length: np.ndarray,
                              seq_scores: np.ndarray,
                              estimated_reference_length: Optional[float],
                              unshift_target_factors: bool = False) -> Translation:
        """
        Takes a set of data pertaining to a single translated item, performs slightly different
        processing on each, and merges it into a Translation object.
        :param sequence: Array of word ids. Shape: (bucketed_length, num_target_factors).
        :param length: The length of the translated segment.
        :param seq_scores: Array of length-normalized negative log-probs, one for each factor.
        :param estimated_reference_length: Estimated reference length (if any).
        :return: A Translation object.
        """
        if unshift_target_factors:
            sequence = _unshift_target_factors(sequence, fill_last_with=C.EOS_ID)
        else:
            sequence = sequence.tolist()
        length = int(length)  # type: ignore
        sequence = sequence[:length]  # type: ignore
        scores = seq_scores.tolist()
        estimated_reference_length = float(estimated_reference_length) if estimated_reference_length else None
        return Translation(sequence, scores,  # type: ignore
                           nbest_translations=None,
                           estimated_reference_length=estimated_reference_length)


def _unshift_target_factors(sequence: np.ndarray, fill_last_with: int = C.EOS_ID):
    """
    Shifts back target factors so that they re-align with the words.

    :param sequence: Array of word ids. Shape: (bucketed_length, num_target_factors).
    """
    if len(sequence.shape) == 1 or sequence.shape[1] == 1:
        return sequence.tolist()
    num_factors_to_shift = sequence.shape[1] - 1
    _fillvalue = num_factors_to_shift * [fill_last_with]
    _words = sequence[:, 0].tolist()  # tokens from t==0 onwards
    _next_factors = sequence[1:, 1:].tolist()  # factors from t==1 onwards
    sequence = [(w, *fs) for w, fs in itertools.zip_longest(_words, _next_factors, fillvalue=_fillvalue)]  # type: ignore
    return sequence<|MERGE_RESOLUTION|>--- conflicted
+++ resolved
@@ -413,10 +413,6 @@
         active_branch = input_dict.get(C.JSON_ACTIVE_BRANCH_KEY)
 
         return TranslatorInput(sentence_id=sentence_id, tokens=tokens, factors=factors,
-<<<<<<< HEAD
-                               restrict_lexicon=restrict_lexicon, constraints=constraints, avoid_list=avoid_list,
-                               pass_through_dict=input_dict, active_branch=active_branch)
-=======
                                source_prefix_tokens=source_prefix_tokens,
                                source_prefix_factors=source_prefix_factors,
                                target_prefix_tokens=target_prefix_tokens,
@@ -424,8 +420,8 @@
                                use_target_prefix_all_chunks=use_target_prefix_all_chunks,
                                keep_target_prefix_key=keep_target_prefix_key,
                                restrict_lexicon=restrict_lexicon, constraints=constraints,
-                               avoid_list=avoid_list, pass_through_dict=input_dict)
->>>>>>> 71914bb2
+                               avoid_list=avoid_list, pass_through_dict=input_dict,
+                               active_branch=active_branch)
 
     except Exception as e:
         logger.exception(e, exc_info=True)  # type: ignore
@@ -994,12 +990,9 @@
                                                                            pt.Tensor,
                                                                            Optional[lexicon.TopKLexicon],
                                                                            pt.Tensor,
-<<<<<<< HEAD
+                                                                           Optional[pt.Tensor],
+                                                                           Optional[pt.Tensor],
                                                                            Optional[int]]:
-=======
-                                                                           Optional[pt.Tensor],
-                                                                           Optional[pt.Tensor]]:
->>>>>>> 71914bb2
         """
         Assembles the numerical data for the batch. This comprises a tensor for the source sentences,
         the bucket key (padded source length), a tensor of maximum output lengths for each sentence in the batch.
@@ -1078,7 +1071,6 @@
                 else:
                     restrict_lexicon = self.restrict_lexicon
 
-<<<<<<< HEAD
             # Check active branch
             if trans_input.active_branch is not None:
                 if active_branch is None:
@@ -1088,12 +1080,6 @@
                         logger.warning('Sentence %s: different active branch specified, will overrule previous. '
                                        'All inputs in batch must use same active branch.' % trans_input.sentence_id)
 
-        source = pt.tensor(source, device=self.device, dtype=pt.int32)  # type: ignore
-        source_length = pt.tensor(lengths, device=self.device, dtype=pt.int32)  # shape: (batch_size,)
-        max_output_lengths = pt.tensor(max_output_lengths, device=self.device, dtype=pt.int32)  # type: ignore
-
-        return source, source_length, restrict_lexicon, max_output_lengths, active_branch  # type: ignore
-=======
         source = pt.tensor(source_np, device=self.device, dtype=pt.int32)
         source_length = pt.tensor(lengths, device=self.device, dtype=pt.int32)  # shape: (batch_size,)
         max_out_lengths = pt.tensor(max_output_lengths, device=self.device, dtype=pt.int32)
@@ -1110,8 +1096,7 @@
             if target_prefix_factors is not None and \
                C.TARGET_FACTOR_SHIFT else target_prefix_factors
 
-        return source, source_length, restrict_lexicon, max_out_lengths, target_prefix, target_prefix_factors
->>>>>>> 71914bb2
+        return source, source_length, restrict_lexicon, max_out_lengths, target_prefix, target_prefix_factors, active_branch
 
     def _get_translation_tokens_and_factors(self, target_ids: List[List[int]]) -> Tuple[List[str],
                                                                                         str,
@@ -1194,12 +1179,9 @@
                       source_length: pt.Tensor,
                       restrict_lexicon: Optional[lexicon.TopKLexicon],
                       max_output_lengths: pt.Tensor,
-<<<<<<< HEAD
-                      active_branch: Optional[int]) -> List[Translation]:
-=======
                       target_prefix: Optional[pt.Tensor] = None,
-                      target_prefix_factors: Optional[pt.Tensor] = None) -> List[Translation]:
->>>>>>> 71914bb2
+                      target_prefix_factors: Optional[pt.Tensor] = None,
+                      active_branch: Optional[int] = None) -> List[Translation]:
         """
         Translates source of source_length and returns list of Translations.
 
