# Copyright 2017 Amazon.com, Inc. or its affiliates. All Rights Reserved.
#
# Licensed under the Apache License, Version 2.0 (the "License"). You may not
# use this file except in compliance with the License. A copy of the License
# is located at
#
#     http://aws.amazon.com/apache2.0/
#
# or in the "license" file accompanying this file. This file is distributed on
# an "AS IS" BASIS, WITHOUT WARRANTIES OR CONDITIONS OF ANY KIND, either
# express or implied. See the License for the specific language governing
# permissions and limitations under the License.

"""
Code for inference/translation
"""
import itertools
import logging
import os
from typing import Callable, Dict, List, NamedTuple, Optional, Tuple, Union, Set

import mxnet as mx
import numpy as np

from . import constants as C
from . import data_io
from .lexicon import TopKLexicon
from . import model
from . import utils
from . import vocab

logger = logging.getLogger(__name__)


class InferenceModel(model.SockeyeModel):
    """
    InferenceModel is a SockeyeModel that supports three operations used for inference/decoding:

    (1) Encoder forward call: encode source sentence and return initial decoder states.
    (2) Decoder forward call: single decoder step: predict next word.

    :param model_folder: Folder to load model from.
    :param context: MXNet context to bind modules to.
    :param fused: Whether to use FusedRNNCell (CuDNN). Only works with GPU context.
    :param max_input_len: Maximum input length.
    :param beam_size: Beam size.
    :param checkpoint: Checkpoint to load. If None, finds best parameters in model_folder.
    :param softmax_temperature: Optional parameter to control steepness of softmax distribution.
    :param max_output_length_num_stds: Number of standard deviations as safety margin for maximum output length.
    :param decoder_return_logit_inputs: Decoder returns inputs to logit computation instead of softmax over target
                                        vocabulary.  Used when logits/softmax are handled separately.
    :param cache_cls_w_b: Cache weights and biases for logit computation as NumPy arrays (used with restrict lexicon).
    """

    def __init__(self,
                 model_folder: str,
                 context: mx.context.Context,
                 fused: bool,
                 beam_size: int,
                 batch_size: int,
                 checkpoint: Optional[int] = None,
                 softmax_temperature: Optional[float] = None,
                 max_output_length_num_stds: int = C.DEFAULT_NUM_STD_MAX_OUTPUT_LENGTH,
                 decoder_return_logit_inputs: bool = False,
                 cache_cls_w_b: bool = False) -> None:
        self.model_version = utils.load_version(os.path.join(model_folder, C.VERSION_NAME))
        logger.info("Model version: %s", self.model_version)
        utils.check_version(self.model_version)

        config = model.SockeyeModel.load_config(os.path.join(model_folder, C.CONFIG_NAME))
        super().__init__(config)

        self.fname_params = os.path.join(model_folder, C.PARAMS_NAME % checkpoint if checkpoint else C.PARAMS_BEST_NAME)

        utils.check_condition(beam_size < self.config.vocab_target_size,
                              'The beam size must be smaller than the target vocabulary size.')

        self.beam_size = beam_size
        self.softmax_temperature = softmax_temperature
        self.batch_size = batch_size
        self.context = context

        self._build_model_components(fused)

        self.max_input_length, self.get_max_output_length = get_max_input_output_length([self],
                                                                                        max_output_length_num_stds)

        self.encoder_module = None  # type: Optional[mx.mod.BucketingModule]
        self.encoder_default_bucket_key = None  # type: Optional[int]
        self.decoder_module = None  # type: Optional[mx.mod.BucketingModule]
        self.decoder_default_bucket_key = None  # type: Optional[Tuple[int, int]]
        self.decoder_data_shapes_cache = None  # type: Optional[Dict]
        self.decoder_return_logit_inputs = decoder_return_logit_inputs

        self.cache_cls_w_b = cache_cls_w_b
        self.cls_w = None  # type: np.ndarray
        self.cls_b = None  # type: np.ndarray

    def initialize(self, max_input_length: int, get_max_output_length_function: Callable):
        """
        Delayed construction of modules to ensure multiple Inference models can agree on computing a common
        maximum output length.

        :param max_input_length: Maximum input length.
        :param get_max_output_length_function: Callable to compute maximum output length.
        """
        self.max_input_length = max_input_length
        if self.max_input_length > self.training_max_seq_len_source:
            logger.warning("Model was only trained with sentences up to a length of %d, "
                           "but a max_input_len of %d is used.",
                           self.training_max_seq_len_source, self.max_input_length)
        self.get_max_output_length = get_max_output_length_function

        # check the maximum supported length of the encoder & decoder:
        if self.max_supported_seq_len_source is not None:
            utils.check_condition(self.max_input_length <= self.max_supported_seq_len_source,
                                  "Encoder only supports a maximum length of %d" % self.max_supported_seq_len_source)
        if self.max_supported_seq_len_target is not None:
            decoder_max_len = self.get_max_output_length(max_input_length)
            utils.check_condition(decoder_max_len <= self.max_supported_seq_len_target,
                                  "Decoder only supports a maximum length of %d, but %d was requested. Note that the "
                                  "maximum output length depends on the input length and the source/target length "
                                  "ratio observed during training." % (self.max_supported_seq_len_target,
                                                                       decoder_max_len))

        self.encoder_module, self.encoder_default_bucket_key = self._get_encoder_module()
        self.decoder_module, self.decoder_default_bucket_key = self._get_decoder_module()

        self.decoder_data_shapes_cache = dict()  # bucket_key -> shape cache
        max_encoder_data_shapes = self._get_encoder_data_shapes(self.encoder_default_bucket_key)
        max_decoder_data_shapes = self._get_decoder_data_shapes(self.decoder_default_bucket_key)
        self.encoder_module.bind(data_shapes=max_encoder_data_shapes, for_training=False, grad_req="null")
        self.decoder_module.bind(data_shapes=max_decoder_data_shapes, for_training=False, grad_req="null")

        self.load_params_from_file(self.fname_params)
        self.encoder_module.init_params(arg_params=self.params, allow_missing=False)
        self.decoder_module.init_params(arg_params=self.params, allow_missing=False)

        if self.cache_cls_w_b:
            self.cls_w = self.params[self.decoder.cls_w.name].asnumpy()
            self.cls_b = self.params[self.decoder.cls_b.name].asnumpy()

    def _get_encoder_module(self) -> Tuple[mx.mod.BucketingModule, int]:
        """
        Returns a BucketingModule for the encoder. Given a source sequence, it returns
        the initial decoder states of the model.
        The bucket key for this module is the length of the source sequence.

        :return: Tuple of encoder module and default bucket key.
        """

        def sym_gen(source_seq_len: int):
            source = mx.sym.Variable(C.SOURCE_NAME)
            source_length = utils.compute_lengths(source)

            (source_encoded,
             source_encoded_length,
             source_encoded_seq_len) = self.encoder.encode(source, source_length, source_seq_len)
            # TODO(fhieber): Consider standardizing encoders to return batch-major data to avoid this line.
            source_encoded = mx.sym.swapaxes(source_encoded, dim1=0, dim2=1)

            # initial decoder states
            decoder_init_states = self.decoder.init_states(source_encoded,
                                                           source_encoded_length,
                                                           source_encoded_seq_len)

            data_names = [C.SOURCE_NAME]
            label_names = []  # type: List[str]
            return mx.sym.Group(decoder_init_states), data_names, label_names

        default_bucket_key = self.max_input_length
        module = mx.mod.BucketingModule(sym_gen=sym_gen,
                                        default_bucket_key=default_bucket_key,
                                        context=self.context)
        return module, default_bucket_key

    def _get_decoder_module(self) -> Tuple[mx.mod.BucketingModule, Tuple[int, int]]:
        """
        Returns a BucketingModule for a single decoder step.
        Given previously predicted word and previous decoder states, it returns
        a distribution over the next predicted word and the next decoder states.
        The bucket key for this module is the length of the source sequence
        and the current length of the target sequence.

        :return: Tuple of decoder module and default bucket key.
        """

        def sym_gen(bucket_key: Tuple[int, int]):
            """
            Returns either softmax output (probs over target vocabulary) or inputs to logit
            computation, controlled by decoder_return_logit_inputs
            """
            source_max_len, target_max_len = bucket_key
            source_encoded_seq_len = self.encoder.get_encoded_seq_len(source_max_len)

            self.decoder.reset()
            prev_word_ids = mx.sym.Variable(C.TARGET_NAME)
            states = self.decoder.state_variables()
            state_names = [state.name for state in states]

            (logit_inputs,
             logits,
             attention_probs,
             states) = self.decoder.decode_step(prev_word_ids,
                                                target_max_len,
                                                source_encoded_seq_len,
                                                *states,
                                                return_logit_inputs=self.decoder_return_logit_inputs,
                                                return_logits=not self.decoder_return_logit_inputs)
            if self.softmax_temperature is not None:
                logits /= self.softmax_temperature

            # Return logit inputs or softmax over target vocab
            if self.decoder_return_logit_inputs:
                outputs = logit_inputs
            else:
                outputs = mx.sym.softmax(data=logits, name=C.SOFTMAX_NAME)

            data_names = [C.TARGET_NAME] + state_names
            label_names = []  # type: List[str]
            return mx.sym.Group([outputs, attention_probs] + states), data_names, label_names

        # pylint: disable=not-callable
        default_bucket_key = (self.max_input_length, self.get_max_output_length(self.max_input_length))
        module = mx.mod.BucketingModule(sym_gen=sym_gen,
                                        default_bucket_key=default_bucket_key,
                                        context=self.context)
        return module, default_bucket_key

    def _get_encoder_data_shapes(self, bucket_key: int) -> List[mx.io.DataDesc]:
        """
        Returns data shapes of the encoder module.

        :param bucket_key: Maximum input length.
        :return: List of data descriptions.
        """
        return [mx.io.DataDesc(name=C.SOURCE_NAME,
                               shape=(self.batch_size, bucket_key),
                               layout=C.BATCH_MAJOR)]

    def _get_decoder_data_shapes(self, bucket_key: Tuple[int, int]) -> List[mx.io.DataDesc]:
        """
        Returns data shapes of the decoder module.
        Caches results for bucket_keys if called iteratively.

        :param bucket_key: Tuple of (maximum input length, maximum target length).
        :return: List of data descriptions.
        """
        source_max_length, target_max_length = bucket_key
        return self.decoder_data_shapes_cache.setdefault(
            bucket_key,
            [mx.io.DataDesc(name=C.TARGET_NAME, shape=(self.batch_size * self.beam_size, target_max_length),
                            layout="NT")] +
            self.decoder.state_shapes(self.batch_size * self.beam_size,
                                      self.encoder.get_encoded_seq_len(source_max_length),
                                      self.encoder.get_num_hidden()))

    def run_encoder(self,
                    source: mx.nd.NDArray,
                    source_max_length: int) -> List[mx.nd.NDArray]:
        """
        Runs forward pass of the encoder.
        Encodes source given source length and bucket key.
        Returns encoder representation of the source, source_length, initial hidden state of decoder RNN,
        and initial decoder states tiled to beam size.

        :param source: Integer-coded input tokens. Shape (batch_size, source length).
        :param source_max_length: Bucket key.
        :return: Encoded source, source length, initial decoder hidden state, initial decoder hidden states.
        """
        batch = mx.io.DataBatch(data=[source],
                                label=None,
                                bucket_key=source_max_length,
                                provide_data=self._get_encoder_data_shapes(source_max_length))

        self.encoder_module.forward(data_batch=batch, is_train=False)
        decoder_states = self.encoder_module.get_outputs()
        # replicate encoder/init module results beam size times
        decoder_states = [mx.nd.repeat(s, repeats=self.beam_size, axis=0) for s in decoder_states]
        return decoder_states

    def run_decoder(self,
                    sequences: mx.nd.NDArray,
                    bucket_key: Tuple[int, int],
                    model_state: 'ModelState') -> Tuple[mx.nd.NDArray, mx.nd.NDArray, 'ModelState']:
        """
        Runs forward pass of the single-step decoder.

        :return: Probability distribution over next word, attention scores, updated model state.
        """
        batch = mx.io.DataBatch(
            data=[sequences.as_in_context(self.context)] + model_state.states,
            label=None,
            bucket_key=bucket_key,
            provide_data=self._get_decoder_data_shapes(bucket_key))
        self.decoder_module.forward(data_batch=batch, is_train=False)
        probs, attention_probs, *model_state.states = self.decoder_module.get_outputs()
        return probs, attention_probs, model_state

    @property
    def training_max_seq_len_source(self) -> int:
        """ The maximum sequence length on the source side during training. """
        if self.config.config_data.max_observed_source_seq_len is not None:
            return self.config.config_data.max_observed_source_seq_len
        else:
            return self.config.max_seq_len_source

    @property
    def training_max_seq_len_target(self) -> int:
        """ The maximum sequence length on the target side during training. """
        if self.config.config_data.max_observed_target_seq_len is not None:
            return self.config.config_data.max_observed_target_seq_len
        else:
            return self.config.max_seq_len_target

    @property
    def max_supported_seq_len_source(self) -> Optional[int]:
        """ If not None this is the maximally supported source length during inference (hard constraint). """
        return self.encoder.get_max_seq_len()

    @property
    def max_supported_seq_len_target(self) -> Optional[int]:
        """ If not None this is the maximally supported target length during inference (hard constraint). """
        return self.decoder.get_max_seq_len()

    @property
    def length_ratio_mean(self) -> float:
        return self.config.config_data.length_ratio_mean

    @property
    def length_ratio_std(self) -> float:
        return self.config.config_data.length_ratio_std


def load_models(context: mx.context.Context,
                max_input_len: Optional[int],
                beam_size: int,
                batch_size: int,
                model_folders: List[str],
                checkpoints: Optional[List[int]] = None,
                softmax_temperature: Optional[float] = None,
                max_output_length_num_stds: int = C.DEFAULT_NUM_STD_MAX_OUTPUT_LENGTH,
                decoder_return_logit_inputs: bool = False,
                cache_cls_w_b: bool = False) -> Tuple[List[InferenceModel], Dict[str, int], Dict[str, int]]:
    """
    Loads a list of models for inference.

    :param context: MXNet context to bind modules to.
    :param max_input_len: Maximum input length.
    :param beam_size: Beam size.
    :param model_folders: List of model folders to load models from.
    :param checkpoints: List of checkpoints to use for each model in model_folders. Use None to load best checkpoint.
    :param softmax_temperature: Optional parameter to control steepness of softmax distribution.
    :param max_output_length_num_stds: Number of standard deviations to add to mean target-source length ratio
           to compute maximum output length.
    :param decoder_return_logit_inputs: Model decoders return inputs to logit computation instead of softmax over target
                                        vocabulary.  Used when logits/softmax are handled separately.
    :param cache_cls_w_b: Models cache weights and biases for logit computation as NumPy arrays (used with restrict
                          lexicon).
    :return: List of models, source vocabulary, target vocabulary.
    """
    models, source_vocabs, target_vocabs = [], [], []
    if checkpoints is None:
        checkpoints = [None] * len(model_folders)
    for model_folder, checkpoint in zip(model_folders, checkpoints):
        source_vocabs.append(vocab.vocab_from_json_or_pickle(os.path.join(model_folder, C.VOCAB_SRC_NAME)))
        target_vocabs.append(vocab.vocab_from_json_or_pickle(os.path.join(model_folder, C.VOCAB_TRG_NAME)))
        model = InferenceModel(model_folder=model_folder,
                               context=context,
                               fused=False,
                               beam_size=beam_size,
                               batch_size=batch_size,
                               softmax_temperature=softmax_temperature,
                               checkpoint=checkpoint,
                               decoder_return_logit_inputs=decoder_return_logit_inputs,
                               cache_cls_w_b=cache_cls_w_b)
        models.append(model)

    utils.check_condition(all(set(vocab.items()) == set(source_vocabs[0].items()) for vocab in source_vocabs),
                          "Source vocabulary ids do not match")
    utils.check_condition(all(set(vocab.items()) == set(target_vocabs[0].items()) for vocab in target_vocabs),
                          "Target vocabulary ids do not match")

    # set a common max_output length for all models.
    max_input_len, get_max_output_length = get_max_input_output_length(models,
                                                                       max_output_length_num_stds,
                                                                       max_input_len)
    for model in models:
        model.initialize(max_input_len, get_max_output_length)

    return models, source_vocabs[0], target_vocabs[0]


def get_max_input_output_length(models: List[InferenceModel], num_stds: int,
                                max_input_len: Optional[int] = None) -> Tuple[int, Callable]:
    """
    Returns a function to compute maximum output length given a fixed number of standard deviations as a
    safety margin, and the current input length.
    Mean and std are taken from the model with the largest values to allow proper ensembling of models
    trained on different data sets.

    :param models: List of models.
    :param num_stds: Number of standard deviations to add as a safety margin. If -1, returned maximum output lengths
                     will always be 2 * input_length.
    :param max_input_len: An optional overwrite of the maximum input length.
    :return: The maximum input length and a function to get the output length given the input length.
    """
    max_mean = max(model.length_ratio_mean for model in models)
    max_std = max(model.length_ratio_std for model in models)

    if num_stds < 0:
        factor = C.TARGET_MAX_LENGTH_FACTOR  # type: float
    else:
        factor = max_mean + (max_std * num_stds)

    supported_max_seq_len_source = min((model.max_supported_seq_len_source for model in models
                                        if model.max_supported_seq_len_source is not None),
                                       default=None)
    supported_max_seq_len_target = min((model.max_supported_seq_len_target for model in models
                                        if model.max_supported_seq_len_target is not None),
                                       default=None)

    training_max_seq_len_source = min(model.training_max_seq_len_source for model in models)

    if max_input_len is None:
        # Make sure that if there is a hard constraint on the maximum source or target length we never exceed this
        # constraint. This is for example the case for learned positional embeddings, which are only defined for the
        # maximum source and target sequence length observed during training.
        if supported_max_seq_len_source is not None and supported_max_seq_len_target is None:
            max_input_len = supported_max_seq_len_source
        elif supported_max_seq_len_source is None and supported_max_seq_len_target is not None:
            if np.ceil(factor * training_max_seq_len_source) > supported_max_seq_len_target:
                max_input_len = int(np.floor(supported_max_seq_len_target / factor))
            else:
                max_input_len = training_max_seq_len_source
        elif supported_max_seq_len_source is not None or supported_max_seq_len_target is not None:
            if np.ceil(factor * supported_max_seq_len_source) > supported_max_seq_len_target:
                max_input_len = int(np.floor(supported_max_seq_len_target / factor))
            else:
                max_input_len = supported_max_seq_len_source
        else:
            # Any source/target length is supported and max_input_len was not manually set, therefore we use the
            # maximum length from training.
            max_input_len = training_max_seq_len_source

    def get_max_output_length(input_length: int):
        return int(np.ceil(factor * input_length))

    return max_input_len, get_max_output_length


TranslatorInput = NamedTuple('TranslatorInput', [
    ('id', int),
    ('sentence', str),
    ('tokens', List[str]),
])
"""
Required input for Translator.

:param id: Sentence id.
:param sentence: Input sentence.
:param tokens: List of input tokens.
"""

TranslatorOutput = NamedTuple('TranslatorOutput', [
    ('id', int),
    ('translation', str),
    ('tokens', List[str]),
    ('attention_matrix', np.ndarray),
    ('score', float),
])
"""
Output structure from Translator.

:param id: Id of input sentence.
:param translation: Translation string without sentence boundary tokens.
:param tokens: List of translated tokens.
:param attention_matrix: Attention matrix. Shape: (target_length, source_length).
:param score: Negative log probability of generated translation.
"""

TokenIds = List[int]
Translation = NamedTuple('Translation', [
    ('target_ids', TokenIds),
    ('attention_matrix', np.ndarray),
    ('score', float)
])


class ModelState:
    """
    A ModelState encapsulates information about the decoder states of an InferenceModel.
    """

    def __init__(self, states: List[mx.nd.NDArray]) -> None:
        self.states = states

    def sort_state(self, best_hyp_indices: mx.nd.NDArray):
        """
        Sorts states according to k-best order from last step in beam search.
        """
        self.states = [mx.nd.take(ds, best_hyp_indices) for ds in self.states]


class LengthPenalty:
    """
    Calculates the length penalty as:
    (beta + len(Y))**alpha / (beta + 1)**alpha

    See Wu et al. 2016 (note that in the paper beta has a different meaning,
    and a fixed value 5 was used for this parameter)

    :param alpha: The alpha factor for the length penalty (see above).
    :param beta: The beta factor for the length penalty (see above).
    """

    def __init__(self, alpha: float = 1.0, beta: float = 0.0) -> None:
        self.alpha = alpha
        self.beta = beta
        self.denominator = (self.beta + 1.) ** self.alpha

    def __call__(self, lengths: Union[mx.nd.NDArray, int, float]) -> Union[mx.nd.NDArray, float]:
        """
        Calculate the length penalty for the given vector of lengths.

        :param lengths: A scalar or a matrix of sentence lengths of dimensionality (batch_size, 1).
        :return: The length penalty. A scalar or a matrix (batch_size, 1) depending on the input.
        """
        if self.alpha == 0.0:
            if isinstance(lengths, mx.nd.NDArray):
                # no length penalty:
                return mx.nd.ones_like(lengths)
            else:
                return 1.0
        else:
            # note: we avoid unnecessary addition or pow operations
            numerator = self.beta + lengths if self.beta != 0.0 else lengths
            numerator = numerator ** self.alpha if self.alpha != 1.0 else numerator
            return numerator / self.denominator


def _concat_translations(translations: List[Translation], start_id: int, stop_ids: Set[int],
                         length_penalty: LengthPenalty) -> Translation:
    """
    Combine translations through concatenation.

    :param translations: A list of translations (sequence starting with BOS symbol, attention_matrix), score and length.
    :param start_id: The EOS symbol.
    :param translations: The BOS symbols.
    :return: A concatenation if the translations with a score.
    """
    # Concatenation of all target ids without BOS and EOS
    target_ids = [start_id]
    attention_matrices = []
    for idx, translation in enumerate(translations):
        assert translation.target_ids[0] == start_id
        if idx == len(translations) - 1:
            target_ids.extend(translation.target_ids[1:])
            attention_matrices.append(translation.attention_matrix[1:, :])
        else:
            if translation.target_ids[-1] in stop_ids:
                target_ids.extend(translation.target_ids[1:-1])
                attention_matrices.append(translation.attention_matrix[1:-1, :])
            else:
                target_ids.extend(translation.target_ids[1:])
                attention_matrices.append(translation.attention_matrix[1:, :])

    # Combine attention matrices:
    attention_shapes = [attention_matrix.shape for attention_matrix in attention_matrices]
    # Adding another row for the empty BOS alignment vector
    bos_align_shape = np.asarray([1, 0])
    attention_matrix_combined = np.zeros(np.sum(np.asarray(attention_shapes), axis=0) + bos_align_shape)

    # We start at position 1 as position 0 is for the BOS, which is kept zero
    pos_t, pos_s = 1, 0
    for attention_matrix, (len_t, len_s) in zip(attention_matrices, attention_shapes):
        attention_matrix_combined[pos_t:pos_t + len_t, pos_s:pos_s + len_s] = attention_matrix
        pos_t += len_t
        pos_s += len_s

    # Unnormalize + sum and renormalize the score:
    score = sum(translation.score * length_penalty(len(translation.target_ids))
                for translation in translations)
    score = score / length_penalty(len(target_ids))
    return Translation(target_ids, attention_matrix_combined, score)


class Translator:
    """
    Translator uses one or several models to translate input.
    It holds references to vocabularies to takes care of encoding input strings as word ids and conversion
    of target ids into a translation string.

    :param context: MXNet context to bind modules to.
    :param ensemble_mode: Ensemble mode: linear or log_linear combination.
    :param length_penalty: Length penalty instance.
    :param models: List of models.
    :param vocab_source: Source vocabulary.
    :param vocab_target: Target vocabulary.
    :param restrict_lexicon: Top-k lexicon to use for target vocabulary restriction.
    """

    def __init__(self,
                 context: mx.context.Context,
                 ensemble_mode: str,
                 bucket_source_width: int,
                 bucket_target_width: int,
                 length_penalty: LengthPenalty,
                 models: List[InferenceModel],
                 vocab_source: Dict[str, int],
                 vocab_target: Dict[str, int],
                 restrict_lexicon: Optional[TopKLexicon] = None) -> None:
        self.context = context
        self.length_penalty = length_penalty
        self.vocab_source = vocab_source
        self.vocab_target = vocab_target
        self.vocab_target_inv = vocab.reverse_vocab(self.vocab_target)
        self.restrict_lexicon = restrict_lexicon
        self.start_id = self.vocab_target[C.BOS_SYMBOL]
        self.stop_ids = {self.vocab_target[C.EOS_SYMBOL], C.PAD_ID}  # type: Set[int]
        self.models = models
        self.interpolation_func = self._get_interpolation_func(ensemble_mode)
        self.beam_size = self.models[0].beam_size
        self.batch_size = self.models[0].batch_size
        # after models are loaded we ensured that they agree on max_input_length, max_output_length and batch size
        self.max_input_length = self.models[0].max_input_length
        max_output_length = self.models[0].get_max_output_length(self.max_input_length)
        if bucket_source_width > 0:
            self.buckets_source = data_io.define_buckets(self.max_input_length, step=bucket_source_width)
        else:
            self.buckets_source = [self.max_input_length]
        if bucket_target_width > 0:
            self.buckets_target = data_io.define_buckets(max_output_length, step=bucket_target_width)
        else:
            self.buckets_target = [max_output_length]
        self.pad_dist = mx.nd.full((self.batch_size * self.beam_size, len(self.vocab_target)), val=np.inf,
                                   ctx=self.context)
        logger.info("Translator (%d model(s) beam_size=%d ensemble_mode=%s batch_size=%d "
                    "buckets_source=%s buckets_target=%s)",
                    len(self.models),
                    self.beam_size,
                    "None" if len(self.models) == 1 else ensemble_mode,
                    self.batch_size,
                    self.buckets_source,
                    self.buckets_target)

    @staticmethod
    def _get_interpolation_func(ensemble_mode):
        if ensemble_mode == 'linear':
            return Translator._linear_interpolation
        elif ensemble_mode == 'log_linear':
            return Translator._log_linear_interpolation
        else:
            raise ValueError("unknown interpolation type")

    @staticmethod
    def _linear_interpolation(predictions):
        # pylint: disable=invalid-unary-operand-type
        return -mx.nd.log(utils.average_arrays(predictions))

    @staticmethod
    def _log_linear_interpolation(predictions):
        """
        Returns averaged and re-normalized log probabilities
        """
        log_probs = utils.average_arrays([mx.nd.log(p) for p in predictions])
        # pylint: disable=invalid-unary-operand-type
        return -mx.nd.log(mx.nd.softmax(log_probs))

    @staticmethod
    def make_input(sentence_id: int, sentence: str) -> TranslatorInput:
        """
        Returns TranslatorInput from input_string

        :param sentence_id: Input sentence id.
        :param sentence: Input sentence.
        :return: Input for translate method.
        """
        tokens = list(data_io.get_tokens(sentence))
        return TranslatorInput(id=sentence_id, sentence=sentence.rstrip(), tokens=tokens)

    def translate(self, trans_inputs: List[TranslatorInput]) -> List[TranslatorOutput]:
        """
        Batch-translates a list of TranslatorInputs, returns a list of TranslatorOutputs.
        Splits oversized sentences to sentence chunks of size less than max_input_length.

        :param trans_inputs: List of TranslatorInputs as returned by make_input().
        :return: List of translation results.
        """
        # keep input ids to be able to concatenate translated sentence chunks back
        chunk_markers = []
        input_chunks = []

        # prepare chunks, keeping track of empty or splitted inputs
        for trans_input in trans_inputs:
            if not trans_input.tokens:  # empty input?
                continue
            elif len(trans_input.tokens) > self.max_input_length:  # oversized input?
                logger.debug(
                    "Input %d has length (%d) that exceeds max input length (%d). Splitting into chunks of size %d.",
                    trans_input.id, len(trans_input.tokens), self.buckets_source[-1], self.max_input_length)
                token_chunks = list(utils.chunks(trans_input.tokens, self.max_input_length))
                input_chunks.extend(token_chunks)
                chunk_markers.extend([trans_input.id] * len(token_chunks))
            else:
                input_chunks.append(trans_input.tokens)
                chunk_markers.append(trans_input.id)

        # translate in batch-sized blocks over input chunks
        translations = []  # type: List[Translation]
        for batch_id, batch in enumerate(utils.grouper(input_chunks, self.batch_size)):
            logger.debug("Translating batch %d", batch_id)
            # underfilled batch will be filled to a full batch size with copies of the 1st input
            rest = self.batch_size - len(batch)
            if rest > 0:
                logger.debug("Extending the last batch to the full batch size (%d)", self.batch_size)
                batch = batch + [batch[0]] * rest
            translated_batch = self.translate_nd(*self._get_inference_input(batch))
            # truncate to remove duplicated translations
            if rest > 0:
                translated_batch = translated_batch[:-rest]
            translations.extend(translated_batch)

        # concatenate translations with the same input id into a dict of complete translations
        concat_translations = dict()
        for idx, translations_and_markers in itertools.groupby(zip(translations, chunk_markers), key=lambda x: x[1]):
            trans_to_concat = [trans for trans, _ in translations_and_markers]
            concat_translations[idx] = trans_to_concat[0] if len(trans_to_concat) == 1 else \
                                       self._concat_translations(trans_to_concat)

        # create translation outputs inserting empty ones when necessary
        results = []  # type: List[TranslatorOutput]
        for trans_input in trans_inputs:
            if trans_input.id not in concat_translations:
                results.append(TranslatorOutput(id=trans_input.id,
                                                translation="",
                                                tokens=[""],
                                                attention_matrix=np.asarray([[0]]),
                                                score=-np.inf))
            else:
                results.append(self._make_result(trans_input,
                                                 concat_translations[trans_input.id]))
        return results

    def _get_inference_input(self, sequences: List[List[str]]) -> Tuple[mx.nd.NDArray, int]:
        """
        Returns NDArray of source ids (shape=(batch_size, bucket_key)) and corresponding bucket_key.

        :param tokens: List of lists of input tokens.
        :return NDArray of source ids and bucket key.
        """
        bucket_key = data_io.get_bucket(max(len(tokens) for tokens in sequences), self.buckets_source)

        utils.check_condition(C.PAD_ID == 0, "pad id should be 0")
        source = mx.nd.zeros((len(sequences), bucket_key))
        for j, tokens in enumerate(sequences):
            ids = data_io.tokens2ids(tokens, self.vocab_source)
            for i, wid in enumerate(ids):
                source[j, i] = wid
        return source, bucket_key

    def _make_result(self,
                     trans_input: TranslatorInput,
                     translation: Translation) -> TranslatorOutput:
        """
        Returns a translator result from generated target-side word ids, attention matrix, and score.
        Strips stop ids from translation string.

        :param trans_input: Translator input.
        :param translation: The translation + attention and score.
        :return: TranslatorOutput.
        """
        # remove special sentence start symbol (<s>) from the output:
        target_ids = translation.target_ids[1:]
        attention_matrix = translation.attention_matrix[1:, :]

        target_tokens = [self.vocab_target_inv[target_id] for target_id in target_ids]
        target_string = C.TOKEN_SEPARATOR.join(
            target_token for target_id, target_token in zip(target_ids, target_tokens) if
            target_id not in self.stop_ids)
        attention_matrix = attention_matrix[:, :len(trans_input.tokens)]

        return TranslatorOutput(id=trans_input.id,
                                translation=target_string,
                                tokens=target_tokens,
                                attention_matrix=attention_matrix,
                                score=translation.score)

    def _concat_translations(self, translations: List[Translation]) -> Translation:
        """
        Combine translations through concatenation.

        :param translations: A list of translations (sequence, attention_matrix), score and length.
        :return: A concatenation if the translations with a score.
        """
        return _concat_translations(translations, self.start_id, self.stop_ids, self.length_penalty)

    def translate_nd(self,
                     source: mx.nd.NDArray,
                     source_length: int) -> List[Translation]:
        """
        Translates source of source_length, given a bucket_key.

        :param source: Source ids. Shape: (batch_size, bucket_key).
        :param source_length: Bucket key.

        :return: Sequence of translated ids, attention matrix, length-normalized negative log probability.
        """
        return self._get_best_from_beam(*self._beam_search(source, source_length))

    def _encode(self, sources: mx.nd.NDArray, source_length: int) -> List[ModelState]:
        """
        Returns a ModelState for each model representing the state of the model after encoding the source.

        :param sources: Source ids. Shape: (batch_size, bucket_key).
        :param source_length: Bucket key.
        :return: List of ModelStates.
        """
        return [ModelState(model.run_encoder(sources, source_length)) for model in self.models]

    def _decode_step(self,
                     sequences: mx.nd.NDArray,
                     t: int,
                     source_length: int,
                     max_output_length: int,
                     states: List[ModelState],
                     models_cls_w: List[mx.nd.NDArray],
                     models_cls_b: List[mx.nd.NDArray]) -> Tuple[mx.nd.NDArray, mx.nd.NDArray, List[ModelState]]:
        """
        Returns decoder predictions (combined from all models), attention scores, and updated states.

        :param sequences: Sequences of current hypotheses. Shape: (batch_size * beam_size, max_output_length).
        :param t: Beam search iteration.
        :param source_length: Length of the input sequence.
        :param max_output_length: Maximum output length.
        :param states: List of model states.
        :param models_cls_w: Custom model weights for logit computation (empty for none).
        :param models_cls_b: Custom model biases for logit computation (empty for none).
        :return: (probs, attention scores, list of model states)
        """
        bucket_key = (source_length, max_output_length)
        # bucket target max length based on beam_search progress
        if len(self.buckets_target) > 1:
            target_max_length = data_io.get_bucket(t, self.buckets_target)
            if target_max_length < max_output_length:
                bucket_key = (source_length, target_max_length)
                sequences = mx.nd.slice_axis(sequences, axis=1, begin=0, end=target_max_length)

        model_probs, model_attention_probs, model_states = [], [], []
        for model, cls_w, cls_b, state in itertools.zip_longest(self.models, models_cls_w, models_cls_b, states):
            decoder_outputs, attention_probs, state = model.run_decoder(sequences, bucket_key, state)
            # Compute logits and softmax with restricted vocabulary
            if self.restrict_lexicon:
                logits = model.decoder.decode_step_logits_nd(decoder_outputs, cls_w, cls_b)
                probs = mx.nd.softmax(logits)
            else:
                # Otherwise decoder outputs are already target vocab probs
                probs = decoder_outputs
            model_probs.append(probs)
            model_attention_probs.append(attention_probs)
            model_states.append(state)
        probs, attention_probs = self._combine_predictions(model_probs, model_attention_probs)
        return probs, attention_probs, model_states

    def _combine_predictions(self,
                             probs: List[mx.nd.NDArray],
                             attention_probs: List[mx.nd.NDArray]) -> Tuple[mx.nd.NDArray, mx.nd.NDArray]:
        """
        Returns combined predictions of models as negative log probabilities and averaged attention prob scores.

        :param probs: List of Shape(beam_size, target_vocab_size).
        :param attention_probs: List of Shape(beam_size, bucket_key).
        :return: Combined probabilities, averaged attention scores.
        """
        # average attention prob scores. TODO: is there a smarter way to do this?
        attention_prob_score = utils.average_arrays(attention_probs)

        # combine model predictions and convert to neg log probs
        if len(self.models) == 1:
            neg_logprobs = -mx.nd.log(probs[0])  # pylint: disable=invalid-unary-operand-type
        else:
            neg_logprobs = self.interpolation_func(probs)
        return neg_logprobs, attention_prob_score

    def _beam_search(self,
                     source: mx.nd.NDArray,
                     source_length: int) -> Tuple[mx.nd.NDArray, mx.nd.NDArray, mx.nd.NDArray, mx.nd.NDArray]:
        """
        Translates multiple sentences using beam search.

        :param source: Source ids. Shape: (batch_size, bucket_key).
        :param source_length: Max source length.
        :return List of lists of word ids, list of attentions, array of accumulated length-normalized
                negative log-probs.
        """
        # Length of encoded sequence (may differ from initial input length)
        encoded_source_length = self.models[0].encoder.get_encoded_seq_len(source_length)
        utils.check_condition(all(encoded_source_length ==
                                  model.encoder.get_encoded_seq_len(source_length) for model in self.models),
                              "Models must agree on encoded sequence length")
        # Maximum output length
        max_output_length = self.models[0].get_max_output_length(source_length)

        # General data structure: each row has batch_size * beam blocks for the 1st sentence, with a full beam,
        # then the next block for the 2nd sentence and so on

        # sequences: (batch_size * beam_size, output_length), pre-filled with <s> symbols on index 0
        sequences = mx.nd.full((self.batch_size * self.beam_size, max_output_length), val=C.PAD_ID, ctx=self.context,
                               dtype='int32')
        sequences[:, 0] = self.start_id

        lengths = mx.nd.ones((self.batch_size * self.beam_size, 1), ctx=self.context)
        finished = mx.nd.zeros((self.batch_size * self.beam_size,), ctx=self.context, dtype='int32')

        # attentions: (batch_size * beam_size, output_length, encoded_source_length)
        attentions = mx.nd.zeros((self.batch_size * self.beam_size, max_output_length, encoded_source_length),
                                 ctx=self.context)

        # best_hyp_indices: row indices of smallest scores (ascending).
        best_hyp_indices = mx.nd.zeros((self.batch_size * self.beam_size,), ctx=self.context, dtype='int32')
        # best_word_indices: column indices of smallest scores (ascending).
        best_word_indices = mx.nd.zeros((self.batch_size * self.beam_size,), ctx=self.context, dtype='int32')
        # scores_accumulated: chosen smallest scores in scores (ascending).
        scores_accumulated = mx.nd.zeros((self.batch_size * self.beam_size, 1), ctx=self.context)

        best_hyp_indices_np = np.empty((self.batch_size * self.beam_size,), dtype='int32')
        best_word_indices_np = np.empty((self.batch_size * self.beam_size,), dtype='int32')
        scores_accumulated_np = np.empty((self.batch_size * self.beam_size,))

        # reset all padding distribution cells to np.inf
        self.pad_dist[:] = np.inf

        # If using a top-k lexicon, select param rows for logit computation that correspond to the
        # target vocab for this sentence.
        models_cls_w = list()
        models_cls_b = list()
        pad_dist = self.pad_dist
        vocab_slice_ids = None  # type: np.ndarray
        if self.restrict_lexicon:
            # TODO: See note in method about migrating to pure MXNet when operations are supported.
            vocab_slice_ids = self.restrict_lexicon.get_trg_ids(source.astype("int32").asnumpy())
            pad_dist = mx.nd.full((self.batch_size * self.beam_size, vocab_slice_ids.shape[0]),
                                  val=np.inf, ctx=self.context)
            for m in self.models:
                models_cls_w.append(mx.nd.array(m.cls_w[vocab_slice_ids], ctx=self.context))
                models_cls_b.append(mx.nd.array(m.cls_b[vocab_slice_ids], ctx=self.context))

        # (0) encode source sentence, returns a list
        model_states = self._encode(source, source_length)

        for t in range(1, max_output_length):

            # (1) obtain next predictions and advance models' state
            # scores: (batch_size * beam_size, target_vocab_size)
            # attention_scores: (batch_size * beam_size, bucket_key)

            scores, attention_scores, model_states = self._decode_step(sequences,
                                                                       t,
                                                                       source_length,
                                                                       max_output_length,
                                                                       model_states,
                                                                       models_cls_w,
                                                                       models_cls_b)

            # (2) compute length-normalized accumulated scores in place
            if t == 1 and self.batch_size == 1:  # only one hypothesis at t==1
                scores = scores[:1] / self.length_penalty(lengths[:1])
            else:
                # renormalize scores by length ...
                scores = (scores + scores_accumulated * self.length_penalty(lengths - 1)) / self.length_penalty(lengths)
                # ... but not for finished hyps.
                # their predicted distribution is set to their accumulated scores at C.PAD_ID.
                pad_dist[:, C.PAD_ID] = scores_accumulated
                # this is equivalent to doing this in numpy:
                #   pad_dist[finished, :] = np.inf
                #   pad_dist[finished, C.PAD_ID] = scores_accumulated[finished]
                scores = mx.nd.where(finished, pad_dist, scores)

            # (3) get beam_size winning hypotheses for each sentence block separately
            # TODO(fhieber): once mx.nd.topk is sped-up no numpy conversion necessary anymore.
            scores = scores.asnumpy()  # convert to numpy once to minimize cross-device copying
            for sent in range(self.batch_size):
                rows = slice(sent * self.beam_size, (sent + 1) * self.beam_size)
                sliced_scores = scores if t == 1 and self.batch_size == 1 else scores[rows]
                # TODO we could save some tiny amount of time here by not running smallest_k for a finished sent
                (best_hyp_indices_np[rows], best_word_indices_np[rows]), \
<<<<<<< HEAD
                        scores_accumulated_np[rows] = utils.smallest_k(sliced_scores, self.beam_size, t == 1)
                best_hyp_indices_np[rows] += rows.start  # offseting since the returned smallest_k() indices
                                                         # were slice-relative
            # Map from restricted to full vocab ids if needed
            if self.restrict_lexicon:
                best_word_indices_np[:] = vocab_slice_ids[best_word_indices_np]

=======
                    scores_accumulated_np[rows] = utils.smallest_k(sliced_scores, self.beam_size, t == 1)
                # offsetting since the returned smallest_k() indices were slice-relative
                best_hyp_indices_np[rows] += rows.start
>>>>>>> d436ae83
            # convert back to mx.ndarray again
            best_hyp_indices[:] = best_hyp_indices_np
            best_word_indices[:] = best_word_indices_np
            scores_accumulated[:] = np.expand_dims(scores_accumulated_np, axis=1)
            # (4) get hypotheses and their properties for beam_size winning hypotheses (ascending)
            sequences = mx.nd.take(sequences, best_hyp_indices)
            lengths = mx.nd.take(lengths, best_hyp_indices)
            finished = mx.nd.take(finished, best_hyp_indices)
            attention_scores = mx.nd.take(attention_scores, best_hyp_indices)
            attentions = mx.nd.take(attentions, best_hyp_indices)

            # (5) update best hypotheses, their attention lists and lengths (only for non-finished hyps)
            # pylint: disable=unsupported-assignment-operation
            sequences[:, t] = mx.nd.expand_dims(best_word_indices, axis=1)
            attentions[:, t, :] = mx.nd.expand_dims(attention_scores, axis=1)
            lengths += mx.nd.cast(1 - mx.nd.expand_dims(finished, axis=1), dtype='float32')

            # (6) determine which hypotheses in the beam are now finished
            finished = ((best_word_indices == C.PAD_ID) + (best_word_indices == self.vocab_target[C.EOS_SYMBOL]))
            if mx.nd.sum(finished).asscalar() == self.batch_size * self.beam_size:  # all finished
                break

            # (7) update models' state with winning hypotheses (ascending)
            for ms in model_states:
                ms.sort_state(best_hyp_indices)

        return sequences, attentions, scores_accumulated, lengths

    def _get_best_from_beam(self,
                            sequences: mx.nd.NDArray,
                            attention_lists: mx.nd.NDArray,
                            accumulated_scores: mx.nd.NDArray,
                            lengths: mx.nd.NDArray) -> List[Translation]:
        """
        Return the best (aka top) entry from the n-best list.

        :param sequences: Array of word ids. Shape: (batch_size * beam_size, bucket_key).
        :param attention_lists: Array of attentions over source words.
                                Shape: (batch_size * self.beam_size, max_output_length, encoded_source_length).
        :param accumulated_scores: Array of length-normalized negative log-probs.
        :return: Top sequence, top attention matrix, top accumulated score (length-normalized
                 negative log-probs) and length.
        """
        utils.check_condition(sequences.shape[0] == attention_lists.shape[0] \
                              == accumulated_scores.shape[0] == lengths.shape[0], "Shape mismatch")
        # sequences & accumulated scores are in latest 'k-best order', thus 0th element is best
        best = 0
        result = []
        for sent in range(self.batch_size):
            idx = sent * self.beam_size + best
            length = int(lengths[idx].asscalar())
            sequence = sequences[idx][:length].asnumpy().tolist()
            # attention_matrix: (target_seq_len, source_seq_len)
            attention_matrix = np.stack(attention_lists[idx].asnumpy()[:length, :], axis=0)
            score = accumulated_scores[idx].asscalar()
            result.append(Translation(sequence, attention_matrix, score))
        return result<|MERGE_RESOLUTION|>--- conflicted
+++ resolved
@@ -49,7 +49,7 @@
     :param max_output_length_num_stds: Number of standard deviations as safety margin for maximum output length.
     :param decoder_return_logit_inputs: Decoder returns inputs to logit computation instead of softmax over target
                                         vocabulary.  Used when logits/softmax are handled separately.
-    :param cache_cls_w_b: Cache weights and biases for logit computation as NumPy arrays (used with restrict lexicon).
+    :param cache_output_layer_w_b: Cache weights and biases for logit computation as NumPy arrays.
     """
 
     def __init__(self,
@@ -62,7 +62,7 @@
                  softmax_temperature: Optional[float] = None,
                  max_output_length_num_stds: int = C.DEFAULT_NUM_STD_MAX_OUTPUT_LENGTH,
                  decoder_return_logit_inputs: bool = False,
-                 cache_cls_w_b: bool = False) -> None:
+                 cache_output_layer_w_b: bool = False) -> None:
         self.model_version = utils.load_version(os.path.join(model_folder, C.VERSION_NAME))
         logger.info("Model version: %s", self.model_version)
         utils.check_version(self.model_version)
@@ -92,9 +92,9 @@
         self.decoder_data_shapes_cache = None  # type: Optional[Dict]
         self.decoder_return_logit_inputs = decoder_return_logit_inputs
 
-        self.cache_cls_w_b = cache_cls_w_b
-        self.cls_w = None  # type: np.ndarray
-        self.cls_b = None  # type: np.ndarray
+        self.cache_output_layer_w_b = cache_output_layer_w_b
+        self.output_layer_w = None  # type: np.ndarray
+        self.output_layer_b = None  # type: np.ndarray
 
     def initialize(self, max_input_length: int, get_max_output_length_function: Callable):
         """
@@ -136,9 +136,9 @@
         self.encoder_module.init_params(arg_params=self.params, allow_missing=False)
         self.decoder_module.init_params(arg_params=self.params, allow_missing=False)
 
-        if self.cache_cls_w_b:
-            self.cls_w = self.params[self.decoder.cls_w.name].asnumpy()
-            self.cls_b = self.params[self.decoder.cls_b.name].asnumpy()
+        if self.cache_output_layer_w_b:
+            self.output_layer_w = self.params[self.decoder.output_layer.w.name].asnumpy()
+            self.output_layer_b = self.params[self.decoder.output_layer.b.name].asnumpy()
 
     def _get_encoder_module(self) -> Tuple[mx.mod.BucketingModule, int]:
         """
@@ -341,7 +341,7 @@
                 softmax_temperature: Optional[float] = None,
                 max_output_length_num_stds: int = C.DEFAULT_NUM_STD_MAX_OUTPUT_LENGTH,
                 decoder_return_logit_inputs: bool = False,
-                cache_cls_w_b: bool = False) -> Tuple[List[InferenceModel], Dict[str, int], Dict[str, int]]:
+                cache_output_layer_w_b: bool = False) -> Tuple[List[InferenceModel], Dict[str, int], Dict[str, int]]:
     """
     Loads a list of models for inference.
 
@@ -355,8 +355,8 @@
            to compute maximum output length.
     :param decoder_return_logit_inputs: Model decoders return inputs to logit computation instead of softmax over target
                                         vocabulary.  Used when logits/softmax are handled separately.
-    :param cache_cls_w_b: Models cache weights and biases for logit computation as NumPy arrays (used with restrict
-                          lexicon).
+    :param cache_output_layer_w_b: Models cache weights and biases for logit computation as NumPy arrays (used with
+                                   restrict lexicon).
     :return: List of models, source vocabulary, target vocabulary.
     """
     models, source_vocabs, target_vocabs = [], [], []
@@ -373,7 +373,7 @@
                                softmax_temperature=softmax_temperature,
                                checkpoint=checkpoint,
                                decoder_return_logit_inputs=decoder_return_logit_inputs,
-                               cache_cls_w_b=cache_cls_w_b)
+                               cache_output_layer_w_b=cache_output_layer_w_b)
         models.append(model)
 
     utils.check_condition(all(set(vocab.items()) == set(source_vocabs[0].items()) for vocab in source_vocabs),
@@ -824,8 +824,9 @@
                      source_length: int,
                      max_output_length: int,
                      states: List[ModelState],
-                     models_cls_w: List[mx.nd.NDArray],
-                     models_cls_b: List[mx.nd.NDArray]) -> Tuple[mx.nd.NDArray, mx.nd.NDArray, List[ModelState]]:
+                     models_output_layer_w: List[mx.nd.NDArray],
+                     models_output_layer_b: List[mx.nd.NDArray]) \
+            -> Tuple[mx.nd.NDArray, mx.nd.NDArray, List[ModelState]]:
         """
         Returns decoder predictions (combined from all models), attention scores, and updated states.
 
@@ -834,8 +835,8 @@
         :param source_length: Length of the input sequence.
         :param max_output_length: Maximum output length.
         :param states: List of model states.
-        :param models_cls_w: Custom model weights for logit computation (empty for none).
-        :param models_cls_b: Custom model biases for logit computation (empty for none).
+        :param models_output_layer_w: Custom model weights for logit computation (empty for none).
+        :param models_output_layer_b: Custom model biases for logit computation (empty for none).
         :return: (probs, attention scores, list of model states)
         """
         bucket_key = (source_length, max_output_length)
@@ -847,11 +848,12 @@
                 sequences = mx.nd.slice_axis(sequences, axis=1, begin=0, end=target_max_length)
 
         model_probs, model_attention_probs, model_states = [], [], []
-        for model, cls_w, cls_b, state in itertools.zip_longest(self.models, models_cls_w, models_cls_b, states):
+        for model, out_w, out_b, state in itertools.zip_longest(
+                self.models, models_output_layer_w, models_output_layer_b, states):
             decoder_outputs, attention_probs, state = model.run_decoder(sequences, bucket_key, state)
             # Compute logits and softmax with restricted vocabulary
             if self.restrict_lexicon:
-                logits = model.decoder.decode_step_logits_nd(decoder_outputs, cls_w, cls_b)
+                logits = model.decoder.decode_step_logits_nd(decoder_outputs, out_w, out_b)
                 probs = mx.nd.softmax(logits)
             else:
                 # Otherwise decoder outputs are already target vocab probs
@@ -932,8 +934,8 @@
 
         # If using a top-k lexicon, select param rows for logit computation that correspond to the
         # target vocab for this sentence.
-        models_cls_w = list()
-        models_cls_b = list()
+        models_output_layer_w = list()
+        models_output_layer_b = list()
         pad_dist = self.pad_dist
         vocab_slice_ids = None  # type: np.ndarray
         if self.restrict_lexicon:
@@ -942,8 +944,8 @@
             pad_dist = mx.nd.full((self.batch_size * self.beam_size, vocab_slice_ids.shape[0]),
                                   val=np.inf, ctx=self.context)
             for m in self.models:
-                models_cls_w.append(mx.nd.array(m.cls_w[vocab_slice_ids], ctx=self.context))
-                models_cls_b.append(mx.nd.array(m.cls_b[vocab_slice_ids], ctx=self.context))
+                models_output_layer_w.append(mx.nd.array(m.output_layer_w[vocab_slice_ids], ctx=self.context))
+                models_output_layer_b.append(mx.nd.array(m.output_layer_b[vocab_slice_ids], ctx=self.context))
 
         # (0) encode source sentence, returns a list
         model_states = self._encode(source, source_length)
@@ -959,8 +961,8 @@
                                                                        source_length,
                                                                        max_output_length,
                                                                        model_states,
-                                                                       models_cls_w,
-                                                                       models_cls_b)
+                                                                       models_output_layer_w,
+                                                                       models_output_layer_b)
 
             # (2) compute length-normalized accumulated scores in place
             if t == 1 and self.batch_size == 1:  # only one hypothesis at t==1
@@ -984,19 +986,13 @@
                 sliced_scores = scores if t == 1 and self.batch_size == 1 else scores[rows]
                 # TODO we could save some tiny amount of time here by not running smallest_k for a finished sent
                 (best_hyp_indices_np[rows], best_word_indices_np[rows]), \
-<<<<<<< HEAD
-                        scores_accumulated_np[rows] = utils.smallest_k(sliced_scores, self.beam_size, t == 1)
-                best_hyp_indices_np[rows] += rows.start  # offseting since the returned smallest_k() indices
-                                                         # were slice-relative
+                    scores_accumulated_np[rows] = utils.smallest_k(sliced_scores, self.beam_size, t == 1)
+                # offsetting since the returned smallest_k() indices were slice-relative
+                best_hyp_indices_np[rows] += rows.start
             # Map from restricted to full vocab ids if needed
             if self.restrict_lexicon:
                 best_word_indices_np[:] = vocab_slice_ids[best_word_indices_np]
 
-=======
-                    scores_accumulated_np[rows] = utils.smallest_k(sliced_scores, self.beam_size, t == 1)
-                # offsetting since the returned smallest_k() indices were slice-relative
-                best_hyp_indices_np[rows] += rows.start
->>>>>>> d436ae83
             # convert back to mx.ndarray again
             best_hyp_indices[:] = best_hyp_indices_np
             best_word_indices[:] = best_word_indices_np
