--- conflicted
+++ resolved
@@ -20,11 +20,7 @@
 import logging
 from collections import defaultdict
 from functools import partial
-<<<<<<< HEAD
 from typing import Callable, cast, Dict, Generator, List, NamedTuple, Optional, Tuple, Union, Set, Any
-=======
-from typing import Callable, Dict, Generator, List, NamedTuple, Optional, Tuple, Union, Set, Any
->>>>>>> 11a4ad46
 
 import mxnet as mx
 import numpy as np
@@ -35,101 +31,11 @@
 from . import lexicon
 from . import utils
 from . import vocab
-<<<<<<< HEAD
-=======
-from .log import is_python34
->>>>>>> 11a4ad46
 from .model import SockeyeModel
 
 logger = logging.getLogger(__name__)
 
 
-<<<<<<< HEAD
-=======
-def load_models(context: mx.context.Context,
-                model_folders: List[str],
-                checkpoints: Optional[List[int]] = None,
-                dtype: str = C.DTYPE_FP32,
-                hybridize: bool = True,
-                inference_only: bool = False) -> Tuple[List[SockeyeModel], List[vocab.Vocab], vocab.Vocab]:
-    """
-    Loads a list of models for inference.
-
-    :param context: MXNet context to bind modules to.
-    :param model_folders: List of model folders to load models from.
-    :param checkpoints: List of checkpoints to use for each model in model_folders. Use None to load best checkpoint.
-    :param dtype: Float precision to use. Default: float32.
-    :param hybridize: Whether to hybridize the loaded models. Default: true.
-    :param inference_only: Use the model only for inference, enabling optimizations.
-    :return: List of models, source vocabulary, target vocabulary, source factor vocabularies.
-    """
-    logger.info("Loading %d model(s) from %s ...", len(model_folders), model_folders)
-    load_time_start = time.time()
-    models = []  # type: List[SockeyeModel]
-    source_vocabs = []  # type: List[List[vocab.Vocab]]
-    target_vocabs = []  # type: List[vocab.Vocab]
-
-    if checkpoints is None:
-        checkpoints = [None] * len(model_folders)
-    else:
-        utils.check_condition(len(checkpoints) == len(model_folders), "Must provide checkpoints for each model")
-
-    for model_folder, checkpoint in zip(model_folders, checkpoints):
-        model_source_vocabs = vocab.load_source_vocabs(model_folder)
-        model_target_vocab = vocab.load_target_vocab(model_folder)
-        source_vocabs.append(model_source_vocabs)
-        target_vocabs.append(model_target_vocab)
-
-        model_version = utils.load_version(os.path.join(model_folder, C.VERSION_NAME))
-        logger.info("Model version: %s", model_version)
-        utils.check_version(model_version)
-        model_config = SockeyeModel.load_config(os.path.join(model_folder, C.CONFIG_NAME))
-
-        logger.info("Disabling dropout layers for performance reasons")
-        model_config.disable_dropout()
-
-        if checkpoint is None:
-            params_fname = os.path.join(model_folder, C.PARAMS_BEST_NAME)
-        else:
-            params_fname = os.path.join(model_folder, C.PARAMS_NAME % checkpoint)
-
-        model = SockeyeModel(model_config, inference_only=inference_only)
-        model.initialize(ctx=context)
-
-        if dtype == C.DTYPE_FP16:
-            logger.info("Using fp16 precision")
-            model.cast(C.DTYPE_FP16)
-
-        # TODO: store training precision in model config, or store final parameters in fp32 to make loading of params more forgiving
-
-        model.load_params_from_file(fname=params_fname,
-                                    ctx=context,
-                                    allow_missing=False,
-                                    ignore_extra=False)
-        for param in model.collect_params().values():
-            param.grad_req = 'null'
-
-        if hybridize:
-            model.hybridize(static_alloc=True)
-
-        utils.check_condition(model.num_source_factors == len(model_source_vocabs),
-                              "Number of loaded source vocabularies (%d) does not match "
-                              "number of source factors for model '%s' (%d)" % (len(model_source_vocabs), model_folder,
-                                                                                model.num_source_factors))
-        models.append(model)
-
-    utils.check_condition(vocab.are_identical(*target_vocabs), "Target vocabulary ids do not match")
-    first_model_vocabs = source_vocabs[0]
-    for fi in range(len(first_model_vocabs)):
-        utils.check_condition(vocab.are_identical(*[source_vocabs[i][fi] for i in range(len(source_vocabs))]),
-                              "Source vocabulary ids do not match. Factor %d" % fi)
-
-    load_time = time.time() - load_time_start
-    logger.info("%d model(s) loaded in %.4fs", len(models), load_time)
-    return models, source_vocabs[0], target_vocabs[0]
-
-
->>>>>>> 11a4ad46
 def models_max_input_output_length(models: List[SockeyeModel],
                                    num_stds: int,
                                    forced_max_input_length: Optional[int] = None,
@@ -915,10 +821,7 @@
                  ensemble_mode: str,
                  length_penalty: LengthPenalty,
                  batch_size: int,
-<<<<<<< HEAD
                  beam_size: int,
-=======
->>>>>>> 11a4ad46
                  beam_prune: float,
                  beam_search_stop: str,
                  models: List[SockeyeModel],
@@ -937,13 +840,8 @@
                  brevity_penalty: Optional[BrevityPenalty] = None,
                  hybridize: bool = True,
                  max_output_length_num_stds: int = C.DEFAULT_NUM_STD_MAX_OUTPUT_LENGTH,
-<<<<<<< HEAD
                  max_input_length: Optional[int] = None,
                  max_output_length: Optional[int] = None) -> None:
-=======
-                 max_input_len: Optional[int] = None,
-                 max_output_len: Optional[int] = None) -> None:
->>>>>>> 11a4ad46
         self.context = context
         self.dtype = models[0].dtype
         self.length_penalty = length_penalty
@@ -972,13 +870,8 @@
         self._max_input_length, self.get_max_output_length = models_max_input_output_length(
             models,
             max_output_length_num_stds,
-<<<<<<< HEAD
             forced_max_input_length=max_input_length,
             forced_max_output_length=max_output_length)
-=======
-            forced_max_input_len=max_input_len,
-            forced_max_output_len=max_output_len)
->>>>>>> 11a4ad46
 
         self.interpolation_func = self._get_interpolation_func(ensemble_mode)
         self.nbest_size = nbest_size
@@ -987,16 +880,8 @@
             utils.check_condition(self.beam_search_stop == C.BEAM_SEARCH_STOP_ALL,
                                   "nbest_size > 1 requires beam_search_stop to be set to 'all'")
 
-<<<<<<< HEAD
         self.skip_softmax = False
         if len(self.models) == 1 and self.beam_size == 1 and not output_scores and not sample:
-=======
-        # TODO clean up
-        output_scores = False  # set according to output_handler.reports_score()
-        sampling = False
-        self.skip_softmax = False
-        if len(self.models) == 1 and self.beam_size == 1 and not output_scores and not sampling:
->>>>>>> 11a4ad46
             self.skip_softmax = True
             logger.info("Enabled skipping softmax for a single model and greedy decoding.")
 
@@ -1161,11 +1046,7 @@
                         "Splitting into chunks of size %d.",
                         trans_input.sentence_id, len(trans_input.tokens),
                         self.max_input_length, self.max_input_length)
-<<<<<<< HEAD
                     chunks = [trans_input_chunk.with_eos()
-=======
-                    chunks = [trans_input_chunk
->>>>>>> 11a4ad46
                               for trans_input_chunk in
                               trans_input.chunks(self.max_input_length)]
                     input_chunks.extend([IndexedTranslatorInput(trans_input_idx, chunk_idx, chunk_input)
@@ -1174,11 +1055,7 @@
                     # regular input
                     input_chunks.append(IndexedTranslatorInput(trans_input_idx,
                                                                chunk_idx=0,
-<<<<<<< HEAD
                                                                translator_input=trans_input.with_eos()))
-=======
-                                                               translator_input=trans_input))
->>>>>>> 11a4ad46
 
             if trans_input.constraints is not None:
                 logger.info("Input %s has %d %s: %s", trans_input.sentence_id,
@@ -1420,12 +1297,7 @@
             predicted_output_lengths.append(predicted_output_length)
 
             # Decoder init states
-<<<<<<< HEAD
-            decoder_init_states = model.decoder.init_state_from_encoder(source_encoded, source_encoded_lengths,
-                                                                        is_inference=True)
-=======
             decoder_init_states = model.decoder.init_state_from_encoder(source_encoded, source_encoded_lengths)
->>>>>>> 11a4ad46
             # replicate encoder/init module results beam size times. Shape: (batch*beam, ...)
             decoder_init_states = [s.repeat(repeats=self.beam_size, axis=0) for s in decoder_init_states]
             model_state = ModelState(decoder_init_states)
@@ -1439,16 +1311,9 @@
         # (batch*beam, 1)
         predicted_output_lengths = mx.nd.repeat(predicted_output_lengths, repeats=self.beam_size, axis=0)
 
-<<<<<<< HEAD
         return model_states, cast(mx.nd.NDArray, predicted_output_lengths).astype('float32', copy=False)
 
     def _decode_step(self, prev_word: mx.nd.NDArray,
-=======
-        return model_states, predicted_output_lengths.astype('float32', copy=False)
-
-    def _decode_step(self,
-                     prev_word: mx.nd.NDArray,
->>>>>>> 11a4ad46
                      states: List[ModelState],
                      vocab_slice_ids: Optional[mx.nd.NDArray]) -> Tuple[mx.nd.NDArray, mx.nd.NDArray, List[ModelState]]:
         """
@@ -1460,7 +1325,6 @@
         :return: (scores, attention scores, list of model states)
         """
         model_outs, model_attention_probs, model_states = [], [], []
-<<<<<<< HEAD
         for model, state in zip(self.models, states):
             prev_word = prev_word.astype(self.dtype, copy=False)
             decoder_out, new_states, step_additional_outputs = model.decode_step(prev_word, state.states)
@@ -1468,33 +1332,6 @@
             # Reduced size of output layer if vocab_slice_ids is not None
             logits = model.output_layer(decoder_out, vocab_slice_ids).astype('float32', copy=False)
             model_out = logits if self.skip_softmax else logits.softmax(axis=-1)
-=======
-        # We use zip_longest here since we'll have empty lists when not using restrict_lexicon
-        for model, out_w, out_b, state in itertools.zip_longest(
-                self.models, models_output_layer_w, models_output_layer_b, states):
-            model = model  # type: SockeyeModel
-            state = state  # type: ModelState
-            prev_word = prev_word.astype(self.dtype, copy=False)
-            decoder_out, new_states, step_additional_outputs = model.decode_step(prev_word, state.states)
-            state.states = new_states
-
-            # Compute logits and softmax with restricted vocabulary
-            if self.restrict_lexicon:
-                raise NotImplementedError()
-                # TODO: FP16 safety below
-                # Apply output layer outside decoder module.
-                logits = model.output_layer(decoder_out, out_w, out_b)
-                if self.skip_softmax:
-                    model_out = logits  # raw logits
-                else:
-                    model_out = mx.nd.softmax(logits)  # normalized probabilities
-            else:
-                logits = model.output_layer(decoder_out)
-                if self.skip_softmax:
-                    model_out = logits.astype('float32', copy=False)
-                else:
-                    model_out = mx.nd.softmax(logits.astype('float32', copy=False), axis=-1)
->>>>>>> 11a4ad46
             model_outs.append(model_out)
             model_attention_probs.append(mx.nd.zeros_like(logits))  # TODO
             model_states.append(state)
