--- conflicted
+++ resolved
@@ -37,11 +37,7 @@
 from . import model
 from . import utils
 from . import vocab
-<<<<<<< HEAD
-from .lexical_constraints import ConstraintSet, ConstrainedHypothesis, topk as constrained_topk
-=======
-from .lexical_constraints import RawConstraintList, ConstrainedHypothesis, kbest as constrained_kbest
->>>>>>> d0a1d2a5
+from .lexical_constraints import RawConstraintList, ConstrainedHypothesis, topk as constrained_topk
 from .log import is_python34
 
 logger = logging.getLogger(__name__)
@@ -1272,16 +1268,11 @@
     def _beam_search(self,
                      source: mx.nd.NDArray,
                      source_length: int,
-<<<<<<< HEAD
-                     constraint_list: List[ConstraintSet] = []) -> Tuple[mx.nd.NDArray, mx.nd.NDArray,
-                                                                         mx.nd.NDArray, mx.nd.NDArray, Optional[List[BeamHistory]]]:
-=======
                      constraint_list: List[RawConstraintList] = []) -> Tuple[mx.nd.NDArray,
                                                                              mx.nd.NDArray,
                                                                              mx.nd.NDArray,
                                                                              mx.nd.NDArray,
                                                                              Optional[List[BeamHistory]]]:
->>>>>>> d0a1d2a5
         """
         Translates multiple sentences using beam search.
 
@@ -1388,18 +1379,10 @@
                 else:
                     constraints[idx:idx+self.beam_size] = [None] * self.beam_size
 
-<<<<<<< HEAD
         # Records items in the beam that are inactive. At the beginning (t==1), there is only one valid or active
         # item on the beam for each sentence
         inactive = mx.nd.ones((self.batch_size * self.beam_size), dtype='int32', ctx=self.context)
         inactive[::self.beam_size] = 0
-=======
-        # more data structures
-        zeros_array = mx.nd.zeros((self.beam_size,), ctx=self.context, dtype='int32')
-        inf_array = mx.nd.full((self.beam_size,1), val=np.inf, ctx=self.context, dtype='float32')
-
-        active_beam_size = [1] * self.batch_size
->>>>>>> d0a1d2a5
         for t in range(1, max_output_length):
             # (1) obtain next predictions and advance models' state
             # scores: (batch_size * beam_size, target_vocab_size)
@@ -1425,7 +1408,6 @@
             # Constraints for constrained decoding are processed sentence by sentence
             for sentno in range(self.batch_size):
                 if num_constraints[sentno] > 0:
-<<<<<<< HEAD
                     rows = slice(sentno * self.beam_size, (sentno + 1) * self.beam_size)
                     best_hyp_indices[rows], best_word_indices[rows], scores_accumulated[rows], \
                         constraints[rows], inactive[rows] = constrained_topk(self.beam_size,
@@ -1439,13 +1421,6 @@
 
                     # offsetting since the returned smallest_k() indices were slice-relative
                     best_hyp_indices[rows] += rows.start
-=======
-                    best_hyp_indices[rows], best_word_indices[rows], \
-                        scores_accumulated[rows], constraints[rows], active_beam_size[sentno] = constrained_kbest(active_beam_size[sentno], self.beam_size, sliced_scores, constraints[rows], best_hyp_indices[rows], best_word_indices[rows], scores_accumulated[rows], self.context)
-
-                # offsetting since the returned smallest_k() indices were slice-relative
-                best_hyp_indices[rows] += rows.start
->>>>>>> d0a1d2a5
 
             # Map from restricted to full vocab ids if needed
             if self.restrict_lexicon:
@@ -1458,7 +1433,6 @@
             all_finished = ((best_word_indices == C.PAD_ID) + (best_word_indices == self.vocab_target[C.EOS_SYMBOL]))
             newly_finished = all_finished - finished
             scores_accumulated = mx.nd.where(newly_finished, scores_accumulated / self.length_penalty(lengths), scores_accumulated)
-<<<<<<< HEAD
             finished = all_finished
             # All rows are now active (after special treatment of start state at t=1)
             inactive[:] = 0
@@ -1466,14 +1440,6 @@
             # (5) Prune out low-probability hypotheses. Pruning works by setting entries `inactive`.
             if self.beam_prune > 0.0:
                 self._prune(scores_accumulated, best_word_indices, inactive, finished)
-=======
->>>>>>> d0a1d2a5
-
-            # TODO: update constraints
-            for sentno in range(self.batch_size):
-                rows = slice(sentno * self.beam_size, (sentno + 1) * self.beam_size)
-                if num_constraints[sentno] > 0:
-                    constraints[rows] = [constraints[int(x.asscalar())] for x in sorted_indices]
 
             # (6) Update the beam with the hypotheses and their properties for the beam_size winning hypotheses (ascending)
             sequences = mx.nd.take(sequences, best_hyp_indices)
