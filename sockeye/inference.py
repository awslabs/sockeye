# Copyright 2017, 2018 Amazon.com, Inc. or its affiliates. All Rights Reserved.
#
# Licensed under the Apache License, Version 2.0 (the "License"). You may not
# use this file except in compliance with the License. A copy of the License
# is located at
#
#     http://aws.amazon.com/apache2.0/
#
# or in the "license" file accompanying this file. This file is distributed on
# an "AS IS" BASIS, WITHOUT WARRANTIES OR CONDITIONS OF ANY KIND, either
# express or implied. See the License for the specific language governing
# permissions and limitations under the License.

"""
Code for inference/translation
"""
import itertools
import json
import logging
import os
import time
from collections import defaultdict
from functools import lru_cache, partial
from typing import Callable, Dict, Generator, List, NamedTuple, Optional, Tuple, Union, Set

import mxnet as mx
import numpy as np

from . import constants as C
from . import data_io
from . import lexical_constraints as constrained
from . import lexicon
from . import model
from . import utils
from . import vocab
from .log import is_python34

logger = logging.getLogger(__name__)


class InferenceModel(model.SockeyeModel):
    """
    InferenceModel is a SockeyeModel that supports three operations used for inference/decoding:

    (1) Encoder forward call: encode source sentence and return initial decoder states.
    (2) Decoder forward call: single decoder step: predict next word.

    :param config: Configuration object holding details about the model.
    :param params_fname: File with model parameters.
    :param context: MXNet context to bind modules to.
    :param beam_size: Beam size.
    :param batch_size: Batch size.
    :param softmax_temperature: Optional parameter to control steepness of softmax distribution.
    :param max_output_length_num_stds: Number of standard deviations as safety margin for maximum output length.
    :param decoder_return_logit_inputs: Decoder returns inputs to logit computation instead of softmax over target
                                        vocabulary.  Used when logits/softmax are handled separately.
    :param cache_output_layer_w_b: Cache weights and biases for logit computation.
    """

    def __init__(self,
                 config: model.ModelConfig,
                 params_fname: str,
                 context: mx.context.Context,
                 beam_size: int,
                 batch_size: int,
                 softmax_temperature: Optional[float] = None,
                 max_output_length_num_stds: int = C.DEFAULT_NUM_STD_MAX_OUTPUT_LENGTH,
                 decoder_return_logit_inputs: bool = False,
                 cache_output_layer_w_b: bool = False,
                 forced_max_output_len: Optional[int] = None) -> None:
        super().__init__(config)
        self.params_fname = params_fname
        self.context = context
        self.beam_size = beam_size
        utils.check_condition(beam_size < self.config.vocab_target_size,
                              'The beam size must be smaller than the target vocabulary size.')
        self.batch_size = batch_size
        self.softmax_temperature = softmax_temperature
        self.max_input_length, self.get_max_output_length = models_max_input_output_length([self],
                                                                                           max_output_length_num_stds,
                                                                                           forced_max_output_len=forced_max_output_len)

        self.encoder_module = None  # type: Optional[mx.mod.BucketingModule]
        self.encoder_default_bucket_key = None  # type: Optional[int]
        self.decoder_module = None  # type: Optional[mx.mod.BucketingModule]
        self.decoder_default_bucket_key = None  # type: Optional[Tuple[int, int]]
        self.decoder_return_logit_inputs = decoder_return_logit_inputs

        self.cache_output_layer_w_b = cache_output_layer_w_b
        self.output_layer_w = None  # type: Optional[mx.nd.NDArray]
        self.output_layer_b = None  # type: Optional[mx.nd.NDArray]

    @property
    def num_source_factors(self) -> int:
        """
        Returns the number of source factors of this InferenceModel (at least 1).
        """
        return self.config.config_data.num_source_factors

    def initialize(self, max_input_length: int, get_max_output_length_function: Callable):
        """
        Delayed construction of modules to ensure multiple Inference models can agree on computing a common
        maximum output length.

        :param max_input_length: Maximum input length.
        :param get_max_output_length_function: Callable to compute maximum output length.
        """
        self.max_input_length = max_input_length
        if self.max_input_length > self.training_max_seq_len_source:
            logger.warning("Model was only trained with sentences up to a length of %d, "
                           "but a max_input_len of %d is used.",
                           self.training_max_seq_len_source, self.max_input_length)
        self.get_max_output_length = get_max_output_length_function

        # check the maximum supported length of the encoder & decoder:
        if self.max_supported_seq_len_source is not None:
            utils.check_condition(self.max_input_length <= self.max_supported_seq_len_source,
                                  "Encoder only supports a maximum length of %d" % self.max_supported_seq_len_source)
        if self.max_supported_seq_len_target is not None:
            decoder_max_len = self.get_max_output_length(max_input_length)
            utils.check_condition(decoder_max_len <= self.max_supported_seq_len_target,
                                  "Decoder only supports a maximum length of %d, but %d was requested. Note that the "
                                  "maximum output length depends on the input length and the source/target length "
                                  "ratio observed during training." % (self.max_supported_seq_len_target,
                                                                       decoder_max_len))

        self.encoder_module, self.encoder_default_bucket_key = self._get_encoder_module()
        self.decoder_module, self.decoder_default_bucket_key = self._get_decoder_module()

        max_encoder_data_shapes = self._get_encoder_data_shapes(self.encoder_default_bucket_key)
        max_decoder_data_shapes = self._get_decoder_data_shapes(self.decoder_default_bucket_key)
        self.encoder_module.bind(data_shapes=max_encoder_data_shapes, for_training=False, grad_req="null")
        self.decoder_module.bind(data_shapes=max_decoder_data_shapes, for_training=False, grad_req="null")

        self.load_params_from_file(self.params_fname)
        self.encoder_module.init_params(arg_params=self.params, aux_params=self.aux_params, allow_missing=False)
        self.decoder_module.init_params(arg_params=self.params, aux_params=self.aux_params, allow_missing=False)

        if self.cache_output_layer_w_b:
            if self.output_layer.weight_normalization:
                # precompute normalized output layer weight imperatively
                assert self.output_layer.weight_norm is not None
                weight = self.params[self.output_layer.weight_norm.weight.name].as_in_context(self.context)
                scale = self.params[self.output_layer.weight_norm.scale.name].as_in_context(self.context)
                self.output_layer_w = self.output_layer.weight_norm(weight, scale)
            else:
                self.output_layer_w = self.params[self.output_layer.w.name].as_in_context(self.context)
            self.output_layer_b = self.params[self.output_layer.b.name].as_in_context(self.context)

    def _get_encoder_module(self) -> Tuple[mx.mod.BucketingModule, int]:
        """
        Returns a BucketingModule for the encoder. Given a source sequence, it returns
        the initial decoder states of the model.
        The bucket key for this module is the length of the source sequence.

        :return: Tuple of encoder module and default bucket key.
        """

        def sym_gen(source_seq_len: int):
            source = mx.sym.Variable(C.SOURCE_NAME)
            source_words = source.split(num_outputs=self.num_source_factors, axis=2, squeeze_axis=True)[0]
            source_length = utils.compute_lengths(source_words)

            # source embedding
            (source_embed,
             source_embed_length,
             source_embed_seq_len) = self.embedding_source.encode(source, source_length, source_seq_len)

            # encoder
            # source_encoded: (source_encoded_length, batch_size, encoder_depth)
            (source_encoded,
             source_encoded_length,
             source_encoded_seq_len) = self.encoder.encode(source_embed,
                                                           source_embed_length,
                                                           source_embed_seq_len)

            # initial decoder states
            decoder_init_states = self.decoder.init_states(source_encoded,
                                                           source_encoded_length,
                                                           source_encoded_seq_len)

            data_names = [C.SOURCE_NAME]
            label_names = []  # type: List[str]
            return mx.sym.Group(decoder_init_states), data_names, label_names

        default_bucket_key = self.max_input_length
        module = mx.mod.BucketingModule(sym_gen=sym_gen,
                                        default_bucket_key=default_bucket_key,
                                        context=self.context)
        return module, default_bucket_key

    def _get_decoder_module(self) -> Tuple[mx.mod.BucketingModule, Tuple[int, int]]:
        """
        Returns a BucketingModule for a single decoder step.
        Given previously predicted word and previous decoder states, it returns
        a distribution over the next predicted word and the next decoder states.
        The bucket key for this module is the length of the source sequence
        and the current time-step in the inference procedure (e.g. beam search).
        The latter corresponds to the current length of the target sequences.

        :return: Tuple of decoder module and default bucket key.
        """

        def sym_gen(bucket_key: Tuple[int, int]):
            """
            Returns either softmax output (probs over target vocabulary) or inputs to logit
            computation, controlled by decoder_return_logit_inputs
            """
            source_seq_len, decode_step = bucket_key
            source_embed_seq_len = self.embedding_source.get_encoded_seq_len(source_seq_len)
            source_encoded_seq_len = self.encoder.get_encoded_seq_len(source_embed_seq_len)

            self.decoder.reset()
            target_prev = mx.sym.Variable(C.TARGET_NAME)
            states = self.decoder.state_variables(decode_step)
            state_names = [state.name for state in states]

            # embedding for previous word
            # (batch_size, num_embed)
            target_embed_prev, _, _ = self.embedding_target.encode(data=target_prev, data_length=None, seq_len=1)

            # decoder
            # target_decoded: (batch_size, decoder_depth)
            (target_decoded,
             attention_probs,
             states) = self.decoder.decode_step(decode_step,
                                                target_embed_prev,
                                                source_encoded_seq_len,
                                                *states)

            if self.decoder_return_logit_inputs:
                # skip output layer in graph
                outputs = mx.sym.identity(target_decoded, name=C.LOGIT_INPUTS_NAME)
            else:
                # logits: (batch_size, target_vocab_size)
                logits = self.output_layer(target_decoded)
                if self.softmax_temperature is not None:
                    logits /= self.softmax_temperature
                outputs = mx.sym.softmax(data=logits, name=C.SOFTMAX_NAME)

            data_names = [C.TARGET_NAME] + state_names
            label_names = []  # type: List[str]
            return mx.sym.Group([outputs, attention_probs] + states), data_names, label_names

        # pylint: disable=not-callable
        default_bucket_key = (self.max_input_length, self.get_max_output_length(self.max_input_length))
        module = mx.mod.BucketingModule(sym_gen=sym_gen,
                                        default_bucket_key=default_bucket_key,
                                        context=self.context)
        return module, default_bucket_key

    def _get_encoder_data_shapes(self, bucket_key: int) -> List[mx.io.DataDesc]:
        """
        Returns data shapes of the encoder module.

        :param bucket_key: Maximum input length.
        :return: List of data descriptions.
        """
        return [mx.io.DataDesc(name=C.SOURCE_NAME,
                               shape=(self.batch_size, bucket_key, self.num_source_factors),
                               layout=C.BATCH_MAJOR)]

    @lru_cache(maxsize=None)
    def _get_decoder_data_shapes(self, bucket_key: Tuple[int, int]) -> List[mx.io.DataDesc]:
        """
        Returns data shapes of the decoder module.

        :param bucket_key: Tuple of (maximum input length, maximum target length).
        :return: List of data descriptions.
        """
        source_max_length, target_max_length = bucket_key
        return [mx.io.DataDesc(name=C.TARGET_NAME, shape=(self.batch_size * self.beam_size,), layout="NT")] + \
               self.decoder.state_shapes(self.batch_size * self.beam_size,
                                         target_max_length,
                                         self.encoder.get_encoded_seq_len(source_max_length),
                                         self.encoder.get_num_hidden())

    def run_encoder(self,
                    source: mx.nd.NDArray,
                    source_max_length: int) -> 'ModelState':
        """
        Runs forward pass of the encoder.
        Encodes source given source length and bucket key.
        Returns encoder representation of the source, source_length, initial hidden state of decoder RNN,
        and initial decoder states tiled to beam size.

        :param source: Integer-coded input tokens. Shape (batch_size, source length, num_source_factors).
        :param source_max_length: Bucket key.
        :return: Initial model state.
        """
        batch = mx.io.DataBatch(data=[source],
                                label=None,
                                bucket_key=source_max_length,
                                provide_data=self._get_encoder_data_shapes(source_max_length))

        self.encoder_module.forward(data_batch=batch, is_train=False)
        decoder_states = self.encoder_module.get_outputs()

        # replicate encoder/init module results beam size times
        decoder_states = [mx.nd.repeat(s, repeats=self.beam_size, axis=0) for s in decoder_states]
        return ModelState(decoder_states)

    def run_decoder(self,
                    prev_word: mx.nd.NDArray,
                    bucket_key: Tuple[int, int],
                    model_state: 'ModelState') -> Tuple[mx.nd.NDArray, mx.nd.NDArray, 'ModelState']:
        """
        Runs forward pass of the single-step decoder.

        :return: Decoder stack output (logit inputs or probability distribution), attention scores, updated model state.
        """
        batch = mx.io.DataBatch(
            data=[prev_word.as_in_context(self.context)] + model_state.states,
            label=None,
            bucket_key=bucket_key,
            provide_data=self._get_decoder_data_shapes(bucket_key))
        self.decoder_module.forward(data_batch=batch, is_train=False)
        out, attention_probs, *model_state.states = self.decoder_module.get_outputs()
        return out, attention_probs, model_state

    @property
    def training_max_seq_len_source(self) -> int:
        """ The maximum sequence length on the source side during training. """
        return self.config.config_data.data_statistics.max_observed_len_source

    @property
    def training_max_seq_len_target(self) -> int:
        """ The maximum sequence length on the target side during training. """
        return self.config.config_data.data_statistics.max_observed_len_target

    @property
    def max_supported_seq_len_source(self) -> Optional[int]:
        """ If not None this is the maximally supported source length during inference (hard constraint). """
        return self.encoder.get_max_seq_len()

    @property
    def max_supported_seq_len_target(self) -> Optional[int]:
        """ If not None this is the maximally supported target length during inference (hard constraint). """
        return self.decoder.get_max_seq_len()

    @property
    def length_ratio_mean(self) -> float:
        return self.config.config_data.data_statistics.length_ratio_mean

    @property
    def length_ratio_std(self) -> float:
        return self.config.config_data.data_statistics.length_ratio_std

    @property
    def source_with_eos(self) -> bool:
        return self.config.config_data.source_with_eos


def load_models(context: mx.context.Context,
                max_input_len: Optional[int],
                beam_size: int,
                batch_size: int,
                model_folders: List[str],
                checkpoints: Optional[List[int]] = None,
                softmax_temperature: Optional[float] = None,
                max_output_length_num_stds: int = C.DEFAULT_NUM_STD_MAX_OUTPUT_LENGTH,
                decoder_return_logit_inputs: bool = False,
                cache_output_layer_w_b: bool = False,
                forced_max_output_len: Optional[int] = None,
                override_dtype: Optional[str] = None) -> Tuple[List[InferenceModel],
                                                               List[vocab.Vocab],
                                                               vocab.Vocab]:
    """
    Loads a list of models for inference.

    :param context: MXNet context to bind modules to.
    :param max_input_len: Maximum input length.
    :param beam_size: Beam size.
    :param batch_size: Batch size.
    :param model_folders: List of model folders to load models from.
    :param checkpoints: List of checkpoints to use for each model in model_folders. Use None to load best checkpoint.
    :param softmax_temperature: Optional parameter to control steepness of softmax distribution.
    :param max_output_length_num_stds: Number of standard deviations to add to mean target-source length ratio
           to compute maximum output length.
    :param decoder_return_logit_inputs: Model decoders return inputs to logit computation instead of softmax over target
                                        vocabulary.  Used when logits/softmax are handled separately.
    :param cache_output_layer_w_b: Models cache weights and biases for logit computation as NumPy arrays (used with
                                   restrict lexicon).
    :param forced_max_output_len: An optional overwrite of the maximum output length.
    :param override_dtype: Overrides dtype of encoder and decoder defined at training time to a different one.
    :return: List of models, source vocabulary, target vocabulary, source factor vocabularies.
    """
    logger.info("Loading %d model(s) from %s ...", len(model_folders), model_folders)
    load_time_start = time.time()
    models = []  # type: List[InferenceModel]
    source_vocabs = []  # type: List[List[vocab.Vocab]]
    target_vocabs = []  # type: List[vocab.Vocab]

    if checkpoints is None:
        checkpoints = [None] * len(model_folders)

    for model_folder, checkpoint in zip(model_folders, checkpoints):
        model_source_vocabs = vocab.load_source_vocabs(model_folder)
        model_target_vocab = vocab.load_target_vocab(model_folder)
        source_vocabs.append(model_source_vocabs)
        target_vocabs.append(model_target_vocab)

        model_version = utils.load_version(os.path.join(model_folder, C.VERSION_NAME))
        logger.info("Model version: %s", model_version)
        utils.check_version(model_version)
        model_config = model.SockeyeModel.load_config(os.path.join(model_folder, C.CONFIG_NAME))
        if override_dtype is not None:
            model_config.config_encoder.dtype = override_dtype
            model_config.config_decoder.dtype = override_dtype

        if checkpoint is None:
            params_fname = os.path.join(model_folder, C.PARAMS_BEST_NAME)
        else:
            params_fname = os.path.join(model_folder, C.PARAMS_NAME % checkpoint)

        inference_model = InferenceModel(config=model_config,
                                         params_fname=params_fname,
                                         context=context,
                                         beam_size=beam_size,
                                         batch_size=batch_size,
                                         softmax_temperature=softmax_temperature,
                                         decoder_return_logit_inputs=decoder_return_logit_inputs,
                                         cache_output_layer_w_b=cache_output_layer_w_b)
        utils.check_condition(inference_model.num_source_factors == len(model_source_vocabs),
                              "Number of loaded source vocabularies (%d) does not match "
                              "number of source factors for model '%s' (%d)" % (len(model_source_vocabs), model_folder,
                                                                                inference_model.num_source_factors))
        models.append(inference_model)

    utils.check_condition(vocab.are_identical(*target_vocabs), "Target vocabulary ids do not match")
    first_model_vocabs = source_vocabs[0]
    for fi in range(len(first_model_vocabs)):
        utils.check_condition(vocab.are_identical(*[source_vocabs[i][fi] for i in range(len(source_vocabs))]),
                              "Source vocabulary ids do not match. Factor %d" % fi)

    source_with_eos = models[0].source_with_eos
    utils.check_condition(all(source_with_eos == m.source_with_eos for m in models),
                          "All models must agree on using source-side EOS symbols or not. "
                          "Did you try combining models trained with different versions?")

    # set a common max_output length for all models.
    max_input_len, get_max_output_length = models_max_input_output_length(models,
                                                                          max_output_length_num_stds,
                                                                          max_input_len,
                                                                          forced_max_output_len=forced_max_output_len)

    for inference_model in models:
        inference_model.initialize(max_input_len, get_max_output_length)

    load_time = time.time() - load_time_start
    logger.info("%d model(s) loaded in %.4fs", len(models), load_time)
    return models, source_vocabs[0], target_vocabs[0]


def models_max_input_output_length(models: List[InferenceModel],
                                   num_stds: int,
                                   forced_max_input_len: Optional[int] = None,
                                   forced_max_output_len: Optional[int] = None) -> Tuple[int, Callable]:
    """
    Returns a function to compute maximum output length given a fixed number of standard deviations as a
    safety margin, and the current input length.
    Mean and std are taken from the model with the largest values to allow proper ensembling of models
    trained on different data sets.

    :param models: List of models.
    :param num_stds: Number of standard deviations to add as a safety margin. If -1, returned maximum output lengths
                     will always be 2 * input_length.
    :param forced_max_input_len: An optional overwrite of the maximum input length.
    :param forced_max_output_len: An optional overwrite of the maximum output length.
    :return: The maximum input length and a function to get the output length given the input length.
    """
    max_mean = max(model.length_ratio_mean for model in models)
    max_std = max(model.length_ratio_std for model in models)

    supported_max_seq_len_source = min((model.max_supported_seq_len_source for model in models
                                        if model.max_supported_seq_len_source is not None),
                                       default=None)
    supported_max_seq_len_target = min((model.max_supported_seq_len_target for model in models
                                        if model.max_supported_seq_len_target is not None),
                                       default=None)
    training_max_seq_len_source = min(model.training_max_seq_len_source for model in models)

    return get_max_input_output_length(supported_max_seq_len_source,
                                       supported_max_seq_len_target,
                                       training_max_seq_len_source,
                                       length_ratio_mean=max_mean,
                                       length_ratio_std=max_std,
                                       num_stds=num_stds,
                                       forced_max_input_len=forced_max_input_len,
                                       forced_max_output_len=forced_max_output_len)


def get_max_input_output_length(supported_max_seq_len_source: Optional[int],
                                supported_max_seq_len_target: Optional[int],
                                training_max_seq_len_source: Optional[int],
                                length_ratio_mean: float,
                                length_ratio_std: float,
                                num_stds: int,
                                forced_max_input_len: Optional[int] = None,
                                forced_max_output_len: Optional[int] = None) -> Tuple[int, Callable]:
    """
    Returns a function to compute maximum output length given a fixed number of standard deviations as a
    safety margin, and the current input length. It takes into account optional maximum source and target lengths.

    :param supported_max_seq_len_source: The maximum source length supported by the models.
    :param supported_max_seq_len_target: The maximum target length supported by the models.
    :param training_max_seq_len_source: The maximum source length observed during training.
    :param length_ratio_mean: The mean of the length ratio that was calculated on the raw sequences with special
           symbols such as EOS or BOS.
    :param length_ratio_std: The standard deviation of the length ratio.
    :param num_stds: The number of standard deviations the target length may exceed the mean target length (as long as
           the supported maximum length allows for this).
    :param forced_max_input_len: An optional overwrite of the maximum input length.
    :param forced_max_output_len: An optional overwrite of the maximum out length.
    :return: The maximum input length and a function to get the output length given the input length.
    """
    space_for_bos = 1
    space_for_eos = 1

    if num_stds < 0:
        factor = C.TARGET_MAX_LENGTH_FACTOR  # type: float
    else:
        factor = length_ratio_mean + (length_ratio_std * num_stds)

    if forced_max_input_len is None:
        # Make sure that if there is a hard constraint on the maximum source or target length we never exceed this
        # constraint. This is for example the case for learned positional embeddings, which are only defined for the
        # maximum source and target sequence length observed during training.
        if supported_max_seq_len_source is not None and supported_max_seq_len_target is None:
            max_input_len = supported_max_seq_len_source
        elif supported_max_seq_len_source is None and supported_max_seq_len_target is not None:
            max_output_len = supported_max_seq_len_target - space_for_bos - space_for_eos
            if np.ceil(factor * training_max_seq_len_source) > max_output_len:
                max_input_len = int(np.floor(max_output_len / factor))
            else:
                max_input_len = training_max_seq_len_source
        elif supported_max_seq_len_source is not None or supported_max_seq_len_target is not None:
            max_output_len = supported_max_seq_len_target - space_for_bos - space_for_eos
            if np.ceil(factor * supported_max_seq_len_source) > max_output_len:
                max_input_len = int(np.floor(max_output_len / factor))
            else:
                max_input_len = supported_max_seq_len_source
        else:
            # Any source/target length is supported and max_input_len was not manually set, therefore we use the
            # maximum length from training.
            max_input_len = training_max_seq_len_source
    else:
        max_input_len = forced_max_input_len

    def get_max_output_length(input_length: int):
        """
        Returns the maximum output length for inference given the input length.
        Explicitly includes space for BOS and EOS sentence symbols in the target sequence, because we assume
        that the mean length ratio computed on the training data do not include these special symbols.
        (see data_io.analyze_sequence_lengths)
        """
        if forced_max_output_len is not None:
            return forced_max_output_len
        else:
            return int(np.ceil(factor * input_length)) + space_for_bos + space_for_eos

    return max_input_len, get_max_output_length


BeamHistory = Dict[str, List]
Tokens = List[str]


class TranslatorInput:
    """
    Object required by Translator.translate().

    :param sentence_id: Sentence id.
    :param tokens: List of input tokens.
    :param factors: Optional list of additional factor sequences.
    :param constraints: Optional list of target-side constraints.
    :param chunk_id: Chunk id. Defaults to -1.
    """

    __slots__ = ('sentence_id', 'tokens', 'factors', 'constraints', 'avoid_list', 'chunk_id')

    def __init__(self,
                 sentence_id: int,
                 tokens: Tokens,
                 factors: Optional[List[Tokens]] = None,
                 constraints: Optional[List[Tokens]] = None,
                 avoid_list: Optional[List[Tokens]] = None,
                 chunk_id: int = -1) -> None:
        self.sentence_id = sentence_id
        self.chunk_id = chunk_id
        self.tokens = tokens
        self.factors = factors
        self.constraints = constraints
        self.avoid_list = avoid_list

    def __str__(self):
        return 'TranslatorInput(%d, %s, factors=%s, constraints=%s, avoid=%s, chunk_id=%d)' \
            % (self.sentence_id, self.tokens, self.factors, self.constraints, self.avoid_list, self.chunk_id)

    def __len__(self):
        return len(self.tokens)

    @property
    def num_factors(self) -> int:
        """
        Returns the number of factors of this instance.
        """
        return 1 + (0 if not self.factors else len(self.factors))

    def chunks(self, chunk_size: int) -> Generator['TranslatorInput', None, None]:
        """
        Takes a TranslatorInput (itself) and yields TranslatorInputs for chunks of size chunk_size.

        :param chunk_size: The maximum size of a chunk.
        :return: A generator of TranslatorInputs, one for each chunk created.
        """

        if len(self.tokens) > chunk_size and self.constraints is not None:
            logger.warning(
                'Input %d has length (%d) that exceeds max input length (%d), '
                'triggering internal splitting. Placing all target-side constraints '
                'with the first chunk, which is probably wrong.',
                self.sentence_id, len(self.tokens), chunk_size)

        for chunk_id, i in enumerate(range(0, len(self), chunk_size)):
            factors = [factor[i:i + chunk_size] for factor in self.factors] if self.factors is not None else None
            # Constrained decoding is not supported for chunked TranslatorInputs. As a fall-back, constraints are
            # assigned to the first chunk
            constraints = self.constraints if chunk_id == 0 else None
            yield TranslatorInput(sentence_id=self.sentence_id,
                                  tokens=self.tokens[i:i + chunk_size],
                                  factors=factors,
                                  constraints=constraints,
                                  avoid_list=self.avoid_list,
                                  chunk_id=chunk_id)

    def with_eos(self) -> 'TranslatorInput':
        """
        :return: A new translator input with EOS appended to the tokens and factors.
        """
        return TranslatorInput(sentence_id=self.sentence_id,
                               tokens=self.tokens + [C.EOS_SYMBOL],
                               factors=[factor + [C.EOS_SYMBOL] for factor in
                                        self.factors] if self.factors is not None else None,
                               constraints=self.constraints,
                               chunk_id=self.chunk_id)


class BadTranslatorInput(TranslatorInput):

    def __init__(self, sentence_id, tokens):
        super().__init__(sentence_id=sentence_id, tokens=tokens, chunk_id=-1, factors=None)


def _bad_input(sentence_id: int, reason: str = '') -> BadTranslatorInput:
    logger.warning("Bad input (%d): '%s'. Will return empty output.", sentence_id, reason.strip())
    return BadTranslatorInput(sentence_id=sentence_id, tokens=[])


def make_input_from_plain_string(sentence_id: int, string: str) -> TranslatorInput:
    """
    Returns a TranslatorInput object from a plain string.

    :param sentence_id: An integer id.
    :param string: An input string.
    :return: A TranslatorInput.
    """
    return TranslatorInput(sentence_id, tokens=list(data_io.get_tokens(string)), factors=None)


def make_input_from_json_string(sentence_id: int, json_string: str) -> TranslatorInput:
    """
    Returns a TranslatorInput object from a JSON object, serialized as a string.

    :param sentence_id: An integer id.
    :param json_string: A JSON object serialized as a string that must contain a key "text", mapping to the input text,
           and optionally a key "factors" that maps to a list of strings, each of which representing a factor sequence
           for the input text.
    :return: A TranslatorInput.
    """
    try:
        jobj = json.loads(json_string, encoding=C.JSON_ENCODING)
        tokens = jobj[C.JSON_TEXT_KEY]
        tokens = list(data_io.get_tokens(tokens))
        factors = jobj.get(C.JSON_FACTORS_KEY)
        if isinstance(factors, list):
            factors = [list(data_io.get_tokens(factor)) for factor in factors]
            lengths = [len(f) for f in factors]
            if not all(l == len(tokens) for l in lengths):
                logger.error("Factors have different length than input text: %d vs. %s", len(tokens), str(lengths))
                return _bad_input(sentence_id, reason=json_string)
        else:
            factors = None

        # List of phrases that must appear in the output
        constraints = jobj.get(C.JSON_CONSTRAINTS_KEY)
        if constraints:
            constraints = [list(data_io.get_tokens(constraint)) for constraint in constraints]
        else:
            constraints = None

        # List of phrases to prevent from occuring in the output
        avoid_list = jobj.get(C.JSON_AVOID_KEY)
        if avoid_list:
            avoid_list = [list(data_io.get_tokens(phrase)) for phrase in avoid_list]
        else:
            avoid_list = None

        return TranslatorInput(sentence_id=sentence_id, tokens=tokens, factors=factors, constraints=constraints, avoid_list=avoid_list)

    except Exception as e:
        logger.exception(e, exc_info=True) if not is_python34() else logger.error(e)  # type: ignore
        return _bad_input(sentence_id, reason=json_string)


def make_input_from_factored_string(sentence_id: int,
                                    factored_string: str,
                                    translator: 'Translator',
                                    delimiter: str = C.DEFAULT_FACTOR_DELIMITER) -> TranslatorInput:
    """
    Returns a TranslatorInput object from a string with factor annotations on a token level, separated by delimiter.
    If translator does not require any source factors, the string is parsed as a plain token string.

    :param sentence_id: An integer id.
    :param factored_string: An input string with additional factors per token, separated by delimiter.
    :param translator: A translator object.
    :param delimiter: A factor delimiter. Default: '|'.
    :return: A TranslatorInput.
    """
    utils.check_condition(bool(delimiter) and not delimiter.isspace(),
                          "Factor delimiter can not be whitespace or empty.")

    model_num_source_factors = translator.num_source_factors

    if model_num_source_factors == 1:
        return make_input_from_plain_string(sentence_id=sentence_id, string=factored_string)

    tokens = []  # type: Tokens
    factors = [[] for _ in range(model_num_source_factors - 1)]  # type: List[Tokens]
    for token_id, token in enumerate(data_io.get_tokens(factored_string)):
        pieces = token.split(delimiter)

        if not all(pieces) or len(pieces) != model_num_source_factors:
            logger.error("Failed to parse %d factors at position %d ('%s') in '%s'" % (model_num_source_factors,
                                                                                       token_id, token,
                                                                                       factored_string.strip()))
            return _bad_input(sentence_id, reason=factored_string)

        tokens.append(pieces[0])
        for i, factor in enumerate(factors):
            factors[i].append(pieces[i + 1])

    return TranslatorInput(sentence_id=sentence_id, tokens=tokens, factors=factors)


def make_input_from_multiple_strings(sentence_id: int, strings: List[str]) -> TranslatorInput:
    """
    Returns a TranslatorInput object from multiple strings, where the first element corresponds to the surface tokens
    and the remaining elements to additional factors. All strings must parse into token sequences of the same length.

    :param sentence_id: An integer id.
    :param strings: A list of strings representing a factored input sequence.
    :return: A TranslatorInput.
    """
    if not bool(strings):
        return TranslatorInput(sentence_id=sentence_id, tokens=[], factors=None)

    tokens = list(data_io.get_tokens(strings[0]))
    factors = [list(data_io.get_tokens(factor)) for factor in strings[1:]]
    if not all(len(factor) == len(tokens) for factor in factors):
        logger.error("Length of string sequences do not match: '%s'", strings)
        return _bad_input(sentence_id, reason=str(strings))
    return TranslatorInput(sentence_id=sentence_id, tokens=tokens, factors=factors)


class TranslatorOutput:
    """
    Output structure from Translator.

    :param id: Id of input sentence.
    :param translation: Translation string without sentence boundary tokens.
    :param tokens: List of translated tokens.
    :param attention_matrix: Attention matrix. Shape: (target_length, source_length).
    :param score: Negative log probability of generated translation.
    :param beam_histories: List of beam histories. The list will contain more than one
           history if it was split due to exceeding max_length.
    """
    __slots__ = ('id', 'translation', 'tokens', 'attention_matrix', 'score', 'beam_histories')

    def __init__(self,
                 id: int,
                 translation: str,
                 tokens: List[str],
                 attention_matrix: np.ndarray,
                 score: float,
                 beam_histories: Optional[List[BeamHistory]] = None) -> None:
        self.id = id
        self.translation = translation
        self.tokens = tokens
        self.attention_matrix = attention_matrix
        self.score = score
        self.beam_histories = beam_histories


TokenIds = List[int]


class Translation:
    __slots__ = ('target_ids', 'attention_matrix', 'score', 'beam_histories')

    def __init__(self,
                 target_ids: TokenIds,
                 attention_matrix: np.ndarray,
                 score: float,
                 beam_history: List[BeamHistory] = None) -> None:
        self.target_ids = target_ids
        self.attention_matrix = attention_matrix
        self.score = score
        self.beam_histories = beam_history if beam_history is not None else []


def empty_translation() -> Translation:
    return Translation(target_ids=[], attention_matrix=np.asarray([[0]]), score=-np.inf)


TranslatedChunk = NamedTuple('TranslatedChunk', [
    ('id', int),
    ('chunk_id', int),
    ('translation', Translation),
])
"""
Translation of a chunk of a sentence.

:param id: Id of the sentence.
:param chunk_id: Id of the chunk.
:param translation: The translation of the input chunk.
"""


class ModelState:
    """
    A ModelState encapsulates information about the decoder states of an InferenceModel.
    """

    def __init__(self, states: List[mx.nd.NDArray]) -> None:
        self.states = states

    def sort_state(self, best_hyp_indices: mx.nd.NDArray):
        """
        Sorts states according to k-best order from last step in beam search.
        """
        self.states = [mx.nd.take(ds, best_hyp_indices) for ds in self.states]


class LengthPenalty(mx.gluon.HybridBlock):
    """
    Calculates the length penalty as:
    (beta + len(Y))**alpha / (beta + 1)**alpha

    See Wu et al. 2016 (note that in the paper beta has a different meaning,
    and a fixed value 5 was used for this parameter)

    :param alpha: The alpha factor for the length penalty (see above).
    :param beta: The beta factor for the length penalty (see above).
    """

    def __init__(self, alpha: float = 1.0, beta: float = 0.0, **kwargs) -> None:
        super().__init__(**kwargs)
        self.alpha = alpha
        self.beta = beta
        self.denominator = (self.beta + 1.) ** self.alpha

    def hybrid_forward(self, F, lengths):
        if self.alpha == 0.0:
            if F is None:
                return 1.0
            else:
                return F.ones_like(lengths)
        else:
            numerator = self.beta + lengths if self.beta != 0.0 else lengths
            numerator = numerator ** self.alpha if self.alpha != 1.0 else numerator
            return numerator / self.denominator

    def get(self, lengths: Union[mx.nd.NDArray, int, float]) -> Union[mx.nd.NDArray, float]:
        """
        Calculate the length penalty for the given vector of lengths.

        :param lengths: A scalar or a matrix of sentence lengths of dimensionality (batch_size, 1).
        :return: The length penalty. A scalar or a matrix (batch_size, 1) depending on the input.
        """
        return self.hybrid_forward(None, lengths)


def _concat_translations(translations: List[Translation], start_id: int, stop_ids: Set[int],
                         length_penalty: LengthPenalty) -> Translation:
    """
    Combine translations through concatenation.

    :param translations: A list of translations (sequence starting with BOS symbol, attention_matrix), score and length.
    :param start_id: The EOS symbol.
    :param translations: The BOS symbols.
    :return: A concatenation if the translations with a score.
    """
    # Concatenation of all target ids without BOS and EOS
    target_ids = [start_id]
    attention_matrices = []
    beam_histories = []  # type: List[BeamHistory]
    for idx, translation in enumerate(translations):
        assert translation.target_ids[0] == start_id
        if idx == len(translations) - 1:
            target_ids.extend(translation.target_ids[1:])
            attention_matrices.append(translation.attention_matrix[1:, :])
        else:
            if translation.target_ids[-1] in stop_ids:
                target_ids.extend(translation.target_ids[1:-1])
                attention_matrices.append(translation.attention_matrix[1:-1, :])
            else:
                target_ids.extend(translation.target_ids[1:])
                attention_matrices.append(translation.attention_matrix[1:, :])
        beam_histories.extend(translation.beam_histories)

    # Combine attention matrices:
    attention_shapes = [attention_matrix.shape for attention_matrix in attention_matrices]
    # Adding another row for the empty BOS alignment vector
    bos_align_shape = np.asarray([1, 0])
    attention_matrix_combined = np.zeros(np.sum(np.asarray(attention_shapes), axis=0) + bos_align_shape)

    # We start at position 1 as position 0 is for the BOS, which is kept zero
    pos_t, pos_s = 1, 0
    for attention_matrix, (len_t, len_s) in zip(attention_matrices, attention_shapes):
        attention_matrix_combined[pos_t:pos_t + len_t, pos_s:pos_s + len_s] = attention_matrix
        pos_t += len_t
        pos_s += len_s

    # Unnormalize + sum and renormalize the score:
    score = sum(translation.score * length_penalty.get(len(translation.target_ids))
                for translation in translations)
    score = score / length_penalty.get(len(target_ids))
    return Translation(target_ids, attention_matrix_combined, score, beam_histories)


class Translator:
    """
    Translator uses one or several models to translate input.
    The translator holds a reference to vocabularies to convert between word ids and text tokens for input and
    translation strings.

    :param context: MXNet context to bind modules to.
    :param ensemble_mode: Ensemble mode: linear or log_linear combination.
    :param length_penalty: Length penalty instance.
    :param beam_prune: Beam pruning difference threshold.
    :param beam_search_stop: The stopping criterium.
    :param models: List of models.
    :param source_vocabs: Source vocabularies.
    :param target_vocab: Target vocabulary.
    :param restrict_lexicon: Top-k lexicon to use for target vocabulary restriction.
    :param avoid_list: Global list of phrases to exclude from the output.
    :param store_beam: If True, store the beam search history and return it in the TranslatorOutput.
    :param strip_unknown_words: If True, removes any <unk> symbols from outputs.
    """

    def __init__(self,
                 context: mx.context.Context,
                 ensemble_mode: str,
                 bucket_source_width: int,
                 length_penalty: LengthPenalty,
                 beam_prune: float,
                 beam_search_stop: str,
                 models: List[InferenceModel],
                 source_vocabs: List[vocab.Vocab],
                 target_vocab: vocab.Vocab,
                 restrict_lexicon: Optional[lexicon.TopKLexicon] = None,
                 avoid_list: Optional[str] = None,
                 store_beam: bool = False,
                 strip_unknown_words: bool = False) -> None:
        self.context = context
        self.length_penalty = length_penalty
        self.beam_prune = beam_prune
        self.beam_search_stop = beam_search_stop
        self.source_vocabs = source_vocabs
        self.vocab_target = target_vocab
        self.vocab_target_inv = vocab.reverse_vocab(self.vocab_target)
        self.restrict_lexicon = restrict_lexicon
        self.store_beam = store_beam
        self.start_id = self.vocab_target[C.BOS_SYMBOL]
        assert C.PAD_ID == 0, "pad id should be 0"
        self.stop_ids = {self.vocab_target[C.EOS_SYMBOL], C.PAD_ID}  # type: Set[int]
        self.strip_ids = self.stop_ids.copy()  # ids to strip from the output
        if strip_unknown_words:
            self.strip_ids.add(self.vocab_target[C.UNK_SYMBOL])
        self.models = models
        utils.check_condition(all(models[0].source_with_eos == m.source_with_eos for m in models),
                              "The source_with_eos property must match across models.")
        self.source_with_eos = models[0].source_with_eos
        self.interpolation_func = self._get_interpolation_func(ensemble_mode)
        self.beam_size = self.models[0].beam_size
        self.batch_size = self.models[0].batch_size
        # after models are loaded we ensured that they agree on max_input_length, max_output_length and batch size
        self.max_input_length = self.models[0].max_input_length
        if bucket_source_width > 0:
            self.buckets_source = data_io.define_buckets(self.max_input_length, step=bucket_source_width)
        else:
            self.buckets_source = [self.max_input_length]
        self.pad_dist = mx.nd.full((self.batch_size * self.beam_size, len(self.vocab_target) - 1), val=np.inf,
                                   ctx=self.context)
        # These are constants used for manipulation of the beam and scores (particularly for pruning)
        self.zeros_array = mx.nd.zeros((self.batch_size * self.beam_size,), ctx=self.context, dtype='int32')
        self.inf_array = mx.nd.full((self.batch_size * self.beam_size, 1), val=np.inf,
                                    ctx=self.context, dtype='float32')

        # offset for hypothesis indices in batch decoding
        self.offset = mx.nd.array(np.repeat(np.arange(0, self.batch_size * self.beam_size, self.beam_size), self.beam_size),
                                  dtype='int32', ctx=self.context)

        self._update_scores = UpdateScores()
        self._update_scores.initialize(ctx=self.context)
        self._update_scores.hybridize()

        # topk function used in beam search
        self._topk = partial(utils.topk,
                             k=self.beam_size,
                             batch_size=self.batch_size,
                             offset=self.offset,
                             use_mxnet_topk=self.context != mx.cpu())  # MXNet implementation is faster on GPUs

        self._sort_by_index = SortByIndex()
        self._sort_by_index.initialize(ctx=self.context)
        self._sort_by_index.hybridize()

        self._normalize_finished = NormalizeFinishedHypotheses(pad_id=C.PAD_ID,
                                                               eos_id=self.vocab_target[C.EOS_SYMBOL],
                                                               length_penalty_alpha=self.length_penalty.alpha,
                                                               length_penalty_beta=self.length_penalty.beta)
        self._normalize_finished.initialize(ctx=self.context)
        self._normalize_finished.hybridize()
        self._prune_hyps = PruneHypotheses(threshold=self.beam_prune, beam_size=self.beam_size)
        self._prune_hyps.initialize(ctx=self.context)
        self._prune_hyps.hybridize()

        self._update_lengths_and_finished = UpdateLengthsAndFinished(pad_id=C.PAD_ID,
                                                                     eos_id=self.vocab_target[C.EOS_SYMBOL])
        self._update_lengths_and_finished.initialize(ctx=self.context)
        self._update_lengths_and_finished.hybridize()

        self.global_avoid_trie = None
        if avoid_list is not None:
            self.global_avoid_trie = constrained.AvoidTrie()
            for phrase in data_io.read_content(avoid_list):
                self.global_avoid_trie.add_phrase(data_io.tokens2ids(phrase, self.vocab_target))

        logger.info("Translator (%d model(s) beam_size=%d beam_prune=%s beam_search_stop=%s "
                    "ensemble_mode=%s batch_size=%d buckets_source=%s avoiding=%d)",
                    len(self.models),
                    self.beam_size,
                    'off' if not self.beam_prune else "%.2f" % self.beam_prune,
                    self.beam_search_stop,
                    "None" if len(self.models) == 1 else ensemble_mode,
                    self.batch_size,
                    self.buckets_source,
                    0 if self.global_avoid_trie is None else len(self.global_avoid_trie))

    @property
    def num_source_factors(self) -> int:
        return self.models[0].num_source_factors

    @staticmethod
    def _get_interpolation_func(ensemble_mode):
        if ensemble_mode == 'linear':
            return Translator._linear_interpolation
        elif ensemble_mode == 'log_linear':
            return Translator._log_linear_interpolation
        else:
            raise ValueError("unknown interpolation type")

    @staticmethod
    def _linear_interpolation(predictions):
        # pylint: disable=invalid-unary-operand-type
        return -mx.nd.log(utils.average_arrays(predictions))

    @staticmethod
    def _log_linear_interpolation(predictions):
        """
        Returns averaged and re-normalized log probabilities
        """
        log_probs = utils.average_arrays([mx.nd.log(p) for p in predictions])
        # pylint: disable=invalid-unary-operand-type
        return -mx.nd.log(mx.nd.softmax(log_probs))

    def translate(self, trans_inputs: List[TranslatorInput]) -> List[TranslatorOutput]:
        """
        Batch-translates a list of TranslatorInputs, returns a list of TranslatorOutputs.
        Splits oversized sentences to sentence chunks of size less than max_input_length.

        :param trans_inputs: List of TranslatorInputs as returned by make_input().
        :return: List of translation results.
        """
        translated_chunks = []  # type: List[TranslatedChunk]

        # split into chunks
        input_chunks = []  # type: List[TranslatorInput]
        for input_idx, trans_input in enumerate(trans_inputs, 1):
            # bad input
            if isinstance(trans_input, BadTranslatorInput):
                translated_chunks.append(TranslatedChunk(id=input_idx, chunk_id=0, translation=empty_translation()))

            # empty input
            elif len(trans_input.tokens) == 0:
                translated_chunks.append(TranslatedChunk(id=input_idx, chunk_id=0, translation=empty_translation()))
            else:
                # TODO(tdomhan): Remove branch without EOS with next major version bump, as future models will always be trained with source side EOS symbols
                if self.source_with_eos:
                    max_input_length_without_eos = self.max_input_length - C.SPACE_FOR_XOS
                    # oversized input
                    if len(trans_input.tokens) > max_input_length_without_eos:
                        logger.debug(
                            "Input %d has length (%d) that exceeds max input length (%d). "
                            "Splitting into chunks of size %d.",
                            trans_input.sentence_id, len(trans_input.tokens),
                            self.buckets_source[-1], max_input_length_without_eos)
                        input_chunks.extend([trans_input_chunk.with_eos()
                                             for trans_input_chunk in
                                             trans_input.chunks(max_input_length_without_eos)])
                    # regular input
                    else:
                        input_chunks.append(trans_input.with_eos())
                else:
                    # oversized input
                    if len(trans_input.tokens) > self.max_input_length:
                        logger.debug(
                            "Input %d has length (%d) that exceeds max input length (%d). "
                            "Splitting into chunks of size %d.",
                            trans_input.sentence_id, len(trans_input.tokens),
                            self.buckets_source[-1], self.max_input_length)
                        input_chunks.extend([trans_input_chunk
                                             for trans_input_chunk in
                                             trans_input.chunks(self.max_input_length)])
                    # regular input
                    else:
                        input_chunks.append(trans_input)

            if trans_input.constraints is not None:
                logger.info("Input %d has %d %s: %s", trans_input.sentence_id,
                            len(trans_input.constraints),
                            "constraint" if len(trans_input.constraints) == 1 else "constraints",
                            ", ".join(" ".join(x) for x in trans_input.constraints))

        # Sort longest to shortest (to rather fill batches of shorter than longer sequences)
        input_chunks = sorted(input_chunks, key=lambda chunk: len(chunk.tokens), reverse=True)

        # translate in batch-sized blocks over input chunks
        for batch_id, batch in enumerate(utils.grouper(input_chunks, self.batch_size)):
            logger.debug("Translating batch %d", batch_id)
            # underfilled batch will be filled to a full batch size with copies of the 1st input
            rest = self.batch_size - len(batch)
            if rest > 0:
                logger.debug("Extending the last batch to the full batch size (%d)", self.batch_size)
                batch = batch + [batch[0]] * rest
            batch_translations = self._translate_nd(*self._get_inference_input(batch))
            # truncate to remove filler translations
            if rest > 0:
                batch_translations = batch_translations[:-rest]
            for chunk, translation in zip(batch, batch_translations):
                translated_chunks.append(TranslatedChunk(chunk.sentence_id, chunk.chunk_id, translation))
        # Sort by input idx and then chunk id
        translated_chunks = sorted(translated_chunks)

        # Concatenate results
        results = []  # type: List[TranslatorOutput]
        chunks_by_input_idx = itertools.groupby(translated_chunks, key=lambda translation: translation.id)
        for trans_input, (input_idx, chunks) in zip(trans_inputs, chunks_by_input_idx):
            chunks = list(chunks)  # type: ignore
            if len(chunks) == 1:  # type: ignore
                translation = chunks[0].translation  # type: ignore
            else:
                translations_to_concat = [translated_chunk.translation for translated_chunk in chunks]
                translation = self._concat_translations(translations_to_concat)

            results.append(self._make_result(trans_input, translation))

        return results

    def _get_inference_input(self,
                             trans_inputs: List[TranslatorInput]) -> Tuple[mx.nd.NDArray,
                                                                           int,
                                                                           List[Optional[constrained.RawConstraintList]],
                                                                           List[Optional[constrained.RawConstraintList]]]:
        """
        Assembles the numerical data for the batch.
        This comprises an NDArray for the source sentences, the bucket key (padded source length), and a list of
        raw constraint lists, one for each sentence in the batch. Each raw constraint list contains phrases in
        the form of lists of integers in the target language vocabulary.

        :param trans_inputs: List of TranslatorInputs.
        :return NDArray of source ids (shape=(batch_size, bucket_key, num_factors)),
                bucket key, list of raw constraint lists, and list of phrases to avoid.
        """

        bucket_key = data_io.get_bucket(max(len(inp.tokens) for inp in trans_inputs), self.buckets_source)
        source = mx.nd.zeros((len(trans_inputs), bucket_key, self.num_source_factors), ctx=self.context)
        raw_constraints = [None for x in range(self.batch_size)]  # type: List[Optional[constrained.RawConstraintList]]
        raw_avoid_list = [None for x in range(self.batch_size)]  # type: List[Optional[constrained.RawConstraintList]]

        for j, trans_input in enumerate(trans_inputs):
            num_tokens = len(trans_input)
            source[j, :num_tokens, 0] = data_io.tokens2ids(trans_input.tokens, self.source_vocabs[0])

            factors = trans_input.factors if trans_input.factors is not None else []
            num_factors = 1 + len(factors)
            if num_factors != self.num_source_factors:
                logger.warning("Input %d factors, but model(s) expect %d", num_factors,
                               self.num_source_factors)
            for i, factor in enumerate(factors[:self.num_source_factors - 1], start=1):
                # fill in as many factors as there are tokens

                source[j, :num_tokens, i] = data_io.tokens2ids(factor, self.source_vocabs[i])[:num_tokens]

            if trans_input.constraints is not None:
                raw_constraints[j] = [data_io.tokens2ids(phrase, self.vocab_target) for phrase in
                                      trans_input.constraints]

            if trans_input.avoid_list is not None:
                raw_avoid_list[j] = [data_io.tokens2ids(phrase, self.vocab_target) for phrase in
                                     trans_input.avoid_list]

        return source, bucket_key, raw_constraints, raw_avoid_list

    def _make_result(self,
                     trans_input: TranslatorInput,
                     translation: Translation) -> TranslatorOutput:
        """
        Returns a translator result from generated target-side word ids, attention matrix, and score.
        Strips stop ids from translation string.

        :param trans_input: Translator input.
        :param translation: The translation + attention and score.
        :return: TranslatorOutput.
        """
        # remove special sentence start symbol (<s>) from the output:
        target_ids = translation.target_ids[1:]
        attention_matrix = translation.attention_matrix[1:, :]

        target_tokens = [self.vocab_target_inv[target_id] for target_id in target_ids]

        target_string = C.TOKEN_SEPARATOR.join(
            tok for target_id, tok in zip(target_ids, target_tokens) if target_id not in self.strip_ids)
        attention_matrix = attention_matrix[:, :len(trans_input.tokens)]

        return TranslatorOutput(id=trans_input.sentence_id,
                                translation=target_string,
                                tokens=target_tokens,
                                attention_matrix=attention_matrix,
                                score=translation.score,
                                beam_histories=translation.beam_histories)

    def _concat_translations(self, translations: List[Translation]) -> Translation:
        """
        Combine translations through concatenation.

        :param translations: A list of translations (sequence, attention_matrix), score and length.
        :return: A concatenation if the translations with a score.
        """
        return _concat_translations(translations, self.start_id, self.stop_ids, self.length_penalty)

    def _translate_nd(self,
                      source: mx.nd.NDArray,
                      source_length: int,
                      raw_constraints: List[Optional[constrained.RawConstraintList]],
                      raw_avoid_list: List[Optional[constrained.RawConstraintList]]) -> List[Translation]:
        """
        Translates source of source_length, given a bucket_key.

        :param source: Source ids. Shape: (batch_size, bucket_key, num_factors).
        :param source_length: Bucket key.
        :param raw_constraints: A list of optional constraint lists.

        :return: Sequence of translations.
        """

        return self._get_best_from_beam(*self._beam_search(source, source_length, raw_constraints, raw_avoid_list))

    def _encode(self, sources: mx.nd.NDArray, source_length: int) -> List[ModelState]:
        """
        Returns a ModelState for each model representing the state of the model after encoding the source.

        :param sources: Source ids. Shape: (batch_size, bucket_key, num_factors).
        :param source_length: Bucket key.
        :return: List of ModelStates.
        """
        return [model.run_encoder(sources, source_length) for model in self.models]

    def _decode_step(self,
                     prev_word: mx.nd.NDArray,
                     step: int,
                     source_length: int,
                     states: List[ModelState],
                     models_output_layer_w: List[mx.nd.NDArray],
                     models_output_layer_b: List[mx.nd.NDArray]) \
            -> Tuple[mx.nd.NDArray, mx.nd.NDArray, List[ModelState]]:
        """
        Returns decoder predictions (combined from all models), attention scores, and updated states.

        :param prev_word: Previous words of hypotheses. Shape: (batch_size * beam_size,).
        :param step: Beam search iteration.
        :param source_length: Length of the input sequence.
        :param states: List of model states.
        :param models_output_layer_w: Custom model weights for logit computation (empty for none).
        :param models_output_layer_b: Custom model biases for logit computation (empty for none).
        :return: (probs, attention scores, list of model states)
        """
        bucket_key = (source_length, step)

        model_probs, model_attention_probs, model_states = [], [], []
        # We use zip_longest here since we'll have empty lists when not using restrict_lexicon
        for model, out_w, out_b, state in itertools.zip_longest(
                self.models, models_output_layer_w, models_output_layer_b, states):
            decoder_outputs, attention_probs, state = model.run_decoder(prev_word, bucket_key, state)
            # Compute logits and softmax with restricted vocabulary
            if self.restrict_lexicon:
                logits = model.output_layer(decoder_outputs, out_w, out_b)
                probs = mx.nd.softmax(logits)
            else:
                # Otherwise decoder outputs are already target vocab probs
                probs = decoder_outputs
            model_probs.append(probs)
            model_attention_probs.append(attention_probs)
            model_states.append(state)
        neg_logprobs, attention_probs = self._combine_predictions(model_probs, model_attention_probs)
        return neg_logprobs, attention_probs, model_states

    def _combine_predictions(self,
                             probs: List[mx.nd.NDArray],
                             attention_probs: List[mx.nd.NDArray]) -> Tuple[mx.nd.NDArray, mx.nd.NDArray]:
        """
        Returns combined predictions of models as negative log probabilities and averaged attention prob scores.

        :param probs: List of Shape(beam_size, target_vocab_size).
        :param attention_probs: List of Shape(beam_size, bucket_key).
        :return: Combined negative log probabilities, averaged attention scores.
        """
        # average attention prob scores. TODO: is there a smarter way to do this?
        attention_prob_score = utils.average_arrays(attention_probs)

        # combine model predictions and convert to neg log probs
        if len(self.models) == 1:
            neg_logprobs = -mx.nd.log(probs[0])  # pylint: disable=invalid-unary-operand-type
        else:
            neg_logprobs = self.interpolation_func(probs)
        return neg_logprobs, attention_prob_score

    def _beam_search(self,
                     source: mx.nd.NDArray,
                     source_length: int,
                     raw_constraint_list: List[Optional[constrained.RawConstraintList]],
                     raw_avoid_list: List[Optional[constrained.RawConstraintList]]) -> Tuple[mx.nd.NDArray,
                                                                                             mx.nd.NDArray,
                                                                                             mx.nd.NDArray,
                                                                                             mx.nd.NDArray,
                                                                                             List[Optional[constrained.ConstrainedHypothesis]],
                                                                                             Optional[List[BeamHistory]]]:
        """
        Translates multiple sentences using beam search.

        :param source: Source ids. Shape: (batch_size, bucket_key).
        :param source_length: Max source length.
        :param raw_constraint_list: A list of optional lists containing phrases (as lists of target word IDs)
               that must appear in each output.
        :param raw_avoid_list: A list of optional lists containing phrases (as lists of target word IDs)
               that must NOT appear in each output.
        :return List of lists of word ids, list of attentions, array of accumulated length-normalized
                negative log-probs.
        """

        # Length of encoded sequence (may differ from initial input length)
        encoded_source_length = self.models[0].encoder.get_encoded_seq_len(source_length)
        utils.check_condition(all(encoded_source_length ==
                                  model.encoder.get_encoded_seq_len(source_length) for model in self.models),
                              "Models must agree on encoded sequence length")
        # Maximum output length
        max_output_length = self.models[0].get_max_output_length(source_length)

        # General data structure: each row has batch_size * beam blocks for the 1st sentence, with a full beam,
        # then the next block for the 2nd sentence and so on

        best_word_indices = mx.nd.full((self.batch_size * self.beam_size,), val=self.start_id, ctx=self.context,
                                       dtype='int32')
        # growing sequences: (batch_size * beam_size, 1), pre-filled with <s> symbols on index 0
        sequences = mx.nd.full((self.batch_size * self.beam_size, 1), val=self.start_id, ctx=self.context,
                               dtype='int32')

        # Beam history
        beam_histories = None  # type: Optional[List[BeamHistory]]
        if self.store_beam:
            beam_histories = [defaultdict(list) for _ in range(self.batch_size)]

        lengths = mx.nd.ones((self.batch_size * self.beam_size, 1), ctx=self.context)
        finished = mx.nd.zeros((self.batch_size * self.beam_size,), ctx=self.context, dtype='int32')

        # attentions: (batch_size * beam_size, 1, encoded_source_length)
        attentions = mx.nd.zeros((self.batch_size * self.beam_size, 1, encoded_source_length), ctx=self.context)

        # scores_accumulated: chosen smallest scores in scores (ascending).
        scores_accumulated = mx.nd.zeros((self.batch_size * self.beam_size, 1), ctx=self.context)

        # reset all padding distribution cells to np.inf
        self.pad_dist[:] = np.inf

        # If using a top-k lexicon, select param rows for logit computation that correspond to the
        # target vocab for this sentence.
        models_output_layer_w = list()
        models_output_layer_b = list()
        pad_dist = self.pad_dist
        vocab_slice_ids = None  # type: mx.nd.NDArray
        if self.restrict_lexicon:
            # TODO: See note in method about migrating to pure MXNet when set operations are supported.
            #       We currently convert source to NumPy and target ids back to NDArray.
            source_words = source.split(num_outputs=self.num_source_factors, axis=2, squeeze_axis=True)[0]
            vocab_slice_ids = self.restrict_lexicon.get_trg_ids(source_words.astype("int32").asnumpy())
            if any(raw_constraint_list):
                # Add the constraint IDs to the list of permissibled IDs, and then project them into the reduced space
                constraint_ids = np.array([word_id for sent in raw_constraint_list for phr in sent for word_id in phr])
                vocab_slice_ids = np.lib.arraysetops.union1d(vocab_slice_ids, constraint_ids)
                full_to_reduced = dict((val, i) for i, val in enumerate(vocab_slice_ids))
                raw_constraint_list = [[[full_to_reduced[x] for x in phr] for phr in sent] for sent in
                                       raw_constraint_list]

            vocab_slice_ids = mx.nd.array(vocab_slice_ids, ctx=self.context, dtype='int32')

            if vocab_slice_ids.shape[0] < self.beam_size + 1:
                # This fixes an edge case for toy models, where the number of vocab ids from the lexicon is
                # smaller than the beam size.
                logger.warning("Padding vocab_slice_ids (%d) with EOS to have at least %d+1 elements to expand",
                               vocab_slice_ids.shape[0], self.beam_size)
                n = self.beam_size - vocab_slice_ids.shape[0] + 1
                vocab_slice_ids = mx.nd.concat(vocab_slice_ids,
                                               mx.nd.full((n,), val=self.vocab_target[C.EOS_SYMBOL],
                                                          ctx=self.context, dtype='int32'),
                                               dim=0)

            pad_dist = mx.nd.full((self.batch_size * self.beam_size, vocab_slice_ids.shape[0] - 1),
                                  val=np.inf, ctx=self.context)
            for m in self.models:
                models_output_layer_w.append(m.output_layer_w.take(vocab_slice_ids))
                models_output_layer_b.append(m.output_layer_b.take(vocab_slice_ids))

        # (0) encode source sentence, returns a list
        model_states = self._encode(source, source_length)

        # Initialize the beam to track constraint sets, where target-side lexical constraints are present
        constraints = constrained.init_batch(raw_constraint_list, self.beam_size, self.start_id,
                                             self.vocab_target[C.EOS_SYMBOL])

        if self.global_avoid_trie or any(raw_avoid_list):
            avoid_states = constrained.AvoidBatch(self.batch_size, self.beam_size, max_id=pad_dist.shape[-1],
                                                  avoid_list=raw_avoid_list, global_avoid_trie=self.global_avoid_trie)

        # Records items in the beam that are inactive. At the beginning (t==1), there is only one valid or active
        # item on the beam for each sentence
        inactive = mx.nd.ones((self.batch_size * self.beam_size), dtype='int32', ctx=self.context)
        inactive[::self.beam_size] = 0
        t = 1
        for t in range(1, max_output_length):
            # (1) obtain next predictions and advance models' state
            # scores: (batch_size * beam_size, target_vocab_size)
            # attention_scores: (batch_size * beam_size, bucket_key)
            scores, attention_scores, model_states = self._decode_step(prev_word=best_word_indices,
                                                                       step=t,
                                                                       source_length=source_length,
                                                                       states=model_states,
                                                                       models_output_layer_w=models_output_layer_w,
                                                                       models_output_layer_b=models_output_layer_b)

<<<<<<< HEAD
            # (2) Meddling with the scores array. We apply special treatment to finished rows, inactive rows, and
            # negative constraints that could finish on this time step:
            # - inactive rows are set to infinity everywhere
            # - finished rows are set to infinity everywhere except column 0, where we store the accumulated score.
            # - negative constraints that are about to finish have their individual word ID set to infinity
            # pylint: disable=invalid-sequence-index
            scores += scores_accumulated
            pad_dist[:, C.PAD_ID] = mx.nd.where(mx.nd.clip(finished - inactive, 0, 1),
                                                scores_accumulated[:, 0],
                                                self.inf_array[:, 0])
            scores = mx.nd.where(finished + inactive, pad_dist, scores)
            if self.global_avoid_trie or any(raw_avoid_list):
                indices = mx.nd.array(avoid_states.avoid(), ctx=self.context)
                if any(indices):
                    scores.reshape((self.batch_size * self.beam_size * scores.shape[-1]))[indices] = np.inf
=======
            # (2) Update scores. Special treatment for finished and inactive rows. Inactive rows are inf everywhere;
            # finished rows are inf everywhere except column zero, which holds the accumulated model score
            scores = self._update_scores.forward(scores, finished, inactive, scores_accumulated, self.inf_array, pad_dist)
>>>>>>> a4f8698d

            # (3) Get beam_size winning hypotheses for each sentence block separately. Only look as
            # far as the active beam size for each sentence.
            best_hyp_indices, best_word_indices, scores_accumulated = self._topk(scores)

            # Constraints for constrained decoding are processed sentence by sentence
            if any(raw_constraint_list):
                best_hyp_indices, best_word_indices, scores_accumulated, \
                constraints, inactive = constrained.topk(self.batch_size,
                                                         self.beam_size,
                                                         inactive,
                                                         scores,
                                                         constraints,
                                                         best_hyp_indices,
                                                         best_word_indices,
                                                         scores_accumulated,
                                                         self.context)

            else:
                # All rows are now active (after special treatment of start state at t=1)
                inactive[:] = 0

            # Map from restricted to full vocab ids if needed
            if self.restrict_lexicon:
                best_word_indices = vocab_slice_ids.take(best_word_indices)

            # (4) Reorder fixed-size beam data according to best_hyp_indices (ascending)
            finished, lengths, attention_scores = self._sort_by_index.forward(best_hyp_indices,
                                                                              finished,
                                                                              lengths,
                                                                              attention_scores)

            # (5) Normalize the scores of newly finished hypotheses. Note that after this until the
            # next call to topk(), hypotheses may not be in sorted order.
            finished, scores_accumulated = self._normalize_finished.forward(best_word_indices,
                                                                            finished,
                                                                            scores_accumulated,
                                                                            lengths)

            # (6) Prune out low-probability hypotheses. Pruning works by setting entries `inactive`.
            if self.beam_prune > 0.0:
                inactive, best_word_indices, scores_accumulated = self._prune_hyps.forward(best_word_indices,
                                                                                           scores_accumulated,
                                                                                           finished,
                                                                                           self.inf_array,
                                                                                           self.zeros_array)

            # Update hypotheses lengths (unless finished or inactive) and compute finished hypotheses
            finished, finished_or_inactive, lengths = self._update_lengths_and_finished.forward(finished,
                                                                                                inactive,
                                                                                                lengths,
                                                                                                best_word_indices)

            # (7) Reorder sequences and attentions according to best_hyp_indices
            # and extend sequences with best_word_indices.
            # pylint: disable=unsupported-assignment-operation
            sequences = mx.nd.take(sequences, best_hyp_indices)
            attentions = mx.nd.take(attentions, best_hyp_indices)
            sequences = mx.nd.concat(sequences, best_word_indices.reshape((-1, 1)), dim=1)
            attentions = mx.nd.concat(attentions, attention_scores.reshape((-1, 1, encoded_source_length)), dim=1)

            # (7a) update negative constraints
            if self.global_avoid_trie or any(raw_avoid_list):
                avoid_states.reorder(best_hyp_indices)
                avoid_states.consume(best_word_indices)

            # (7b) optionally save beam history
            if self.store_beam:
                unnormalized_scores = mx.nd.where(finished_or_inactive,
                                                  scores_accumulated * self.length_penalty(lengths - 1),
                                                  scores_accumulated)
                normalized_scores = mx.nd.where(finished_or_inactive,
                                                scores_accumulated,
                                                scores_accumulated / self.length_penalty(lengths - 1))
                for sent in range(self.batch_size):
                    rows = slice(sent * self.beam_size, (sent + 1) * self.beam_size)

                    best_word_indices_sent = best_word_indices[rows].asnumpy().tolist()
                    # avoid adding columns for finished sentences
                    if any(x for x in best_word_indices_sent if x != C.PAD_ID):
                        beam_histories[sent]["predicted_ids"].append(best_word_indices_sent)
                        beam_histories[sent]["predicted_tokens"].append([self.vocab_target_inv[x] for x in
                                                                         best_word_indices_sent])
                        # for later sentences in the matrix, shift from e.g. [5, 6, 7, 8, 6] to [0, 1, 3, 4, 1]
                        shifted_parents = best_hyp_indices[rows] - (sent * self.beam_size)
                        beam_histories[sent]["parent_ids"].append(shifted_parents.asnumpy().tolist())

                        beam_histories[sent]["scores"].append(unnormalized_scores[rows].asnumpy().flatten().tolist())
                        beam_histories[sent]["normalized_scores"].append(
                            normalized_scores[rows].asnumpy().flatten().tolist())

            if self.beam_search_stop == C.BEAM_SEARCH_STOP_FIRST and self.batch_size == 1:
                # TODO: extend to work with batch_size > 1 (i.e., one stopped for each sentence)
                if mx.nd.sum(finished).asscalar() > 0:
                    break
            else:
                if mx.nd.sum(finished).asscalar() == self.batch_size * self.beam_size:  # all finished
                    break

            # (8) update models' state with winning hypotheses (ascending)
            for ms in model_states:
                ms.sort_state(best_hyp_indices)

#            self._print_beam(sequences, scores_accumulated, finished, inactive, constraints, t)

        logger.debug("Finished after %d / %d steps.", t + 1, max_output_length)

        # (9) Sort the hypotheses within each sentence (normalization for finished hyps may have unsorted them).
        folded_accumulated_scores = scores_accumulated.reshape((self.batch_size,
                                                                self.beam_size * scores_accumulated.shape[-1]))
        indices = mx.nd.argsort(folded_accumulated_scores, axis=1)
        best_hyp_indices = mx.nd.array(np.unravel_index(indices.astype(np.int32).asnumpy().ravel(),
                                                        scores_accumulated.shape),
                                       dtype='int32',
                                       ctx=self.offset.context)[0] + self.offset
        sequences = sequences.take(best_hyp_indices)
        lengths = lengths.take(best_hyp_indices)
        attentions = attentions.take(best_hyp_indices)
        scores_accumulated = scores_accumulated.take(best_hyp_indices)
        constraints = [constraints[x] for x in best_hyp_indices.asnumpy()]

        return sequences, attentions, scores_accumulated, lengths, constraints, beam_histories

    def _get_best_from_beam(self,
                            sequences: mx.nd.NDArray,
                            attention_lists: mx.nd.NDArray,
                            seq_scores: mx.nd.NDArray,
                            lengths: mx.nd.NDArray,
                            constraints: List[Optional[constrained.ConstrainedHypothesis]],
                            beam_histories: Optional[List[BeamHistory]] = None) -> List[Translation]:
        """
        Return the best (aka top) entry from the n-best list.

        :param sequences: Array of word ids. Shape: (batch * beam, bucket_key).
        :param attention_lists: Array of attentions over source words.
                                Shape: (batch * beam, max_output_length, encoded_source_length).
        :param seq_scores: Array of length-normalized negative log-probs. Shape: (batch * beam, 1)
        :param lengths: The lengths of all items in the beam. Shape: (batch * beam).
        :param constraints: The constraints for all items in the beam. Shape: (batch * beam).
        :param beam_histories: The beam histories for each sentence in the batch.
        :return: List of Translation objects containing all relevant information.
        """
        utils.check_condition(sequences.shape[0] == attention_lists.shape[0] == seq_scores.shape[0] == lengths.shape[0],
                              "Shape mismatch")

        # Initialize the best_ids to the first item in each batch
        best_ids = mx.nd.arange(0, self.batch_size * self.beam_size, self.beam_size, ctx=self.context, dtype='int32')

        if any(constraints):
            # For constrained decoding, select from items that have met all constraints (might not be finished)
            unmet = mx.nd.array([c.num_needed() if c is not None else 0 for c in constraints], ctx=self.context)
            filtered = mx.nd.where(unmet == 0, seq_scores, self.inf_array)
            filtered = filtered.reshape((self.batch_size, self.beam_size))
            best_ids += mx.nd.cast(mx.nd.argmin(filtered, axis=1), dtype='int32')

        histories = beam_histories if beam_histories is not None else [None] * self.batch_size  # type: List
        return [self._assemble_translation(*x) for x in zip(sequences[best_ids],
                                                            lengths[best_ids],
                                                            attention_lists[best_ids],
                                                            seq_scores[best_ids],
                                                            histories)]

    @staticmethod
    def _assemble_translation(sequence: mx.nd.NDArray,
                              length: mx.nd.NDArray,
                              attention_lists: mx.nd.NDArray,
                              seq_score: mx.nd.NDArray,
                              beam_history: Optional[BeamHistory]) -> Translation:
        """
        Takes a set of data pertaining to a single translated item, performs slightly different
        processing on each, and merges it into a Translation object.

        :param sequence: Array of word ids. Shape: (batch_size, bucket_key).
        :param length: The length of the translated segment.
        :param attention_lists: Array of attentions over source words.
                                Shape: (batch_size * self.beam_size, max_output_length, encoded_source_length).
        :param seq_score: Array of length-normalized negative log-probs.
        :param beam_history: The optional beam histories for each sentence in the batch.
        :return: A Translation object.
        """

        length = int(length.asscalar())
        sequence = sequence[:length].asnumpy().tolist()
        attention_matrix = np.stack(attention_lists.asnumpy()[:length, :], axis=0)
        score = seq_score.asscalar()
        beam_history_list = [beam_history] if beam_history is not None else []
        return Translation(sequence, attention_matrix, score, beam_history_list)

    def _print_beam(self,
                    sequences: mx.nd.NDArray,
                    accumulated_scores: mx.nd.NDArray,
                    finished: mx.nd.NDArray,
                    inactive: mx.nd.NDArray,
                    constraints: List[Optional[constrained.ConstrainedHypothesis]],
                    timestep: int) -> None:
        """
        Prints the beam for debugging purposes.

        :param sequences: The beam histories (shape: batch_size * beam_size, max_output_len).
        :param accumulated_scores: The accumulated scores for each item in the beam.
               Shape: (batch_size * beam_size, target_vocab_size).
        :param finished: Indicates which items are finished (shape: batch_size * beam_size).
        :param inactive: Indicates any inactive items (shape: batch_size * beam_size).
        :param timestep: The current timestep.
        """
        logger.info('BEAM AT TIMESTEP %d', timestep)
        for i in range(self.batch_size * self.beam_size):
            # for each hypothesis, print its entire history
            score = accumulated_scores[i].asscalar()
            word_ids = [int(x.asscalar()) for x in sequences[i]]
            unmet = constraints[i].num_needed() if constraints[i] is not None else -1
            hypothesis = '----------' if inactive[i] else ' '.join(
                [self.vocab_target_inv[x] for x in word_ids if x != 0])
            logger.info('%d %d %d %d %.2f %s', i + 1, finished[i].asscalar(), inactive[i].asscalar(), unmet, score,
                        hypothesis)


class PruneHypotheses(mx.gluon.HybridBlock):
    """
    A HybridBlock that returns an array of shape (batch*beam,) indicating which hypotheses are inactive due to pruning.

    :param threshold: Pruning threshold.
    :param beam_size: Beam size.
    """

    def __init__(self, threshold: float, beam_size: int) -> None:
        super().__init__()
        self.threshold = threshold
        self.beam_size = beam_size

    def hybrid_forward(self, F, best_word_indices, scores, finished, inf_array, zeros_array):
        scores_2d = F.reshape(scores, shape=(-1, self.beam_size))
        finished_2d = F.reshape(finished, shape=(-1, self.beam_size))
        inf_array_2d = F.reshape(inf_array, shape=(-1, self.beam_size))

        # best finished scores. Shape: (batch, 1)
        best_finished_scores = F.min(F.where(finished_2d, scores_2d, inf_array_2d), axis=1, keepdims=True)
        difference = F.broadcast_minus(scores_2d, best_finished_scores)
        inactive = F.cast(difference > self.threshold, dtype='int32')
        inactive = F.reshape(inactive, shape=(-1))

        best_word_indices = F.where(inactive, zeros_array, best_word_indices)
        scores = F.where(inactive, inf_array, scores)

        return inactive, best_word_indices, scores


class SortByIndex(mx.gluon.HybridBlock):
    """
    A HybridBlock that sorts args by the given indices.
    """

    def hybrid_forward(self, F, indices, *args):
        return [F.take(arg, indices) for arg in args]


class NormalizeFinishedHypotheses(mx.gluon.HybridBlock):
    """
    A HybridBlock for normalizing newly finished hypotheses scores with LengthPenalty.
    """

    def __init__(self, pad_id: int,
                 eos_id: int,
                 length_penalty_alpha: float = 1.0,
                 length_penalty_beta: float = 0.0) -> None:
        super().__init__()
        self.pad_id = pad_id
        self.eos_id = eos_id
        with self.name_scope():
            self.length_penalty = LengthPenalty(alpha=length_penalty_alpha, beta=length_penalty_beta)

    def hybrid_forward(self, F, best_word_indices, finished, scores_accumulated, lengths):
        all_finished = ((best_word_indices == self.pad_id) + (best_word_indices == self.eos_id))
        newly_finished = all_finished - finished
        scores_accumulated = F.where(newly_finished,
                                     scores_accumulated / self.length_penalty(lengths),
                                     scores_accumulated)
        finished = all_finished
        return finished, scores_accumulated


class UpdateLengthsAndFinished(mx.gluon.HybridBlock):
    """
    A HybridBlock that updates the lengths of unfinished and active hypotheses and recomputes finished hypotheses.
    """

    def __init__(self, pad_id: int, eos_id: int) -> None:
        super().__init__()
        self.pad_id = pad_id
        self.eos_id = eos_id

    def hybrid_forward(self, F, finished, inactive, lengths, best_word_indices):
        finished_or_inactive = F.clip(data=finished + inactive, a_min=0, a_max=1)
        # update lengths of hypotheses unless they are finished or inactive
        lengths = lengths + F.cast(1 - F.expand_dims(finished_or_inactive, axis=1), dtype='float32')
        finished = ((best_word_indices == self.pad_id) + (best_word_indices == self.eos_id))
        return finished, finished_or_inactive, lengths


class UpdateScores(mx.gluon.HybridBlock):
    """
    A HybridBlock that updates the scores from the decoder step with acumulated scores.
    Inactive hypotheses receive score inf. Finished hypotheses receive their accumulated score for C.PAD_ID.
    All other options are set to infinity.
    """

    def __init__(self):
        super().__init__()
        assert C.PAD_ID == 0, "This blocks only works with PAD_ID == 0"

    def hybrid_forward(self, F, scores, finished, inactive, scores_accumulated, inf_array, pad_dist):
        # Special treatment for finished and inactive rows. Inactive rows are inf everywhere;
        # finished rows are inf everywhere except column zero (pad_id), which holds the accumulated model score.
        # Items that are finished (but not inactive) get their previous accumulated score for the <pad> symbol,
        # infinity otherwise.
        scores = F.broadcast_add(scores, scores_accumulated)
        # pylint: disable=invalid-sequence-index
        pad_id_scores = F.where(F.clip(finished - inactive, 0, 1),
                                scores_accumulated,
                                inf_array)
        # pad_dist. Shape: (batch*beam, vocab_size)
        pad_dist = F.concat(pad_id_scores, pad_dist)
        scores = F.where(finished + inactive, pad_dist, scores)
        return scores<|MERGE_RESOLUTION|>--- conflicted
+++ resolved
@@ -1450,7 +1450,7 @@
                                              self.vocab_target[C.EOS_SYMBOL])
 
         if self.global_avoid_trie or any(raw_avoid_list):
-            avoid_states = constrained.AvoidBatch(self.batch_size, self.beam_size, max_id=pad_dist.shape[-1],
+            avoid_states = constrained.AvoidBatch(self.batch_size, self.beam_size, max_id=len(self.vocab_target),
                                                   avoid_list=raw_avoid_list, global_avoid_trie=self.global_avoid_trie)
 
         # Records items in the beam that are inactive. At the beginning (t==1), there is only one valid or active
@@ -1469,27 +1469,15 @@
                                                                        models_output_layer_w=models_output_layer_w,
                                                                        models_output_layer_b=models_output_layer_b)
 
-<<<<<<< HEAD
-            # (2) Meddling with the scores array. We apply special treatment to finished rows, inactive rows, and
-            # negative constraints that could finish on this time step:
-            # - inactive rows are set to infinity everywhere
-            # - finished rows are set to infinity everywhere except column 0, where we store the accumulated score.
-            # - negative constraints that are about to finish have their individual word ID set to infinity
-            # pylint: disable=invalid-sequence-index
-            scores += scores_accumulated
-            pad_dist[:, C.PAD_ID] = mx.nd.where(mx.nd.clip(finished - inactive, 0, 1),
-                                                scores_accumulated[:, 0],
-                                                self.inf_array[:, 0])
-            scores = mx.nd.where(finished + inactive, pad_dist, scores)
+            # (2) Update scores. Special treatment for finished and inactive rows. Inactive rows are inf everywhere;
+            # finished rows are inf everywhere except column zero, which holds the accumulated model score
+            scores = self._update_scores.forward(scores, finished, inactive, scores_accumulated, self.inf_array, pad_dist)
+
+            # Mark entries that should be blocked as having a score of np.inf
             if self.global_avoid_trie or any(raw_avoid_list):
                 indices = mx.nd.array(avoid_states.avoid(), ctx=self.context)
                 if any(indices):
                     scores.reshape((self.batch_size * self.beam_size * scores.shape[-1]))[indices] = np.inf
-=======
-            # (2) Update scores. Special treatment for finished and inactive rows. Inactive rows are inf everywhere;
-            # finished rows are inf everywhere except column zero, which holds the accumulated model score
-            scores = self._update_scores.forward(scores, finished, inactive, scores_accumulated, self.inf_array, pad_dist)
->>>>>>> a4f8698d
 
             # (3) Get beam_size winning hypotheses for each sentence block separately. Only look as
             # far as the active beam size for each sentence.
