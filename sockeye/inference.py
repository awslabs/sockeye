# Copyright 2017, 2018 Amazon.com, Inc. or its affiliates. All Rights Reserved.
#
# Licensed under the Apache License, Version 2.0 (the "License"). You may not
# use this file except in compliance with the License. A copy of the License
# is located at
#
#     http://aws.amazon.com/apache2.0/
#
# or in the "license" file accompanying this file. This file is distributed on
# an "AS IS" BASIS, WITHOUT WARRANTIES OR CONDITIONS OF ANY KIND, either
# express or implied. See the License for the specific language governing
# permissions and limitations under the License.

"""
Code for inference/translation
"""
import copy
import itertools
import json
import logging
import math
import os
import sys
import time

from collections import defaultdict
from functools import lru_cache, partial
from typing import Callable, Dict, Generator, List, NamedTuple, Optional, Tuple, Union, Set

import mxnet as mx
import numpy as np

from . import constants as C
from . import data_io
from . import lexicon
from . import model
from . import utils
from . import vocab
from .log import is_python34

from . import lexical_constraints as constrained

logger = logging.getLogger(__name__)


class InferenceModel(model.SockeyeModel):
    """
    InferenceModel is a SockeyeModel that supports three operations used for inference/decoding:

    (1) Encoder forward call: encode source sentence and return initial decoder states.
    (2) Decoder forward call: single decoder step: predict next word.

    :param config: Configuration object holding details about the model.
    :param params_fname: File with model parameters.
    :param context: MXNet context to bind modules to.
    :param beam_size: Beam size.
    :param batch_size: Batch size.
    :param softmax_temperature: Optional parameter to control steepness of softmax distribution.
    :param max_output_length_num_stds: Number of standard deviations as safety margin for maximum output length.
    :param decoder_return_logit_inputs: Decoder returns inputs to logit computation instead of softmax over target
                                        vocabulary.  Used when logits/softmax are handled separately.
    :param cache_output_layer_w_b: Cache weights and biases for logit computation.
    """

    def __init__(self,
                 config: model.ModelConfig,
                 params_fname: str,
                 context: mx.context.Context,
                 beam_size: int,
                 batch_size: int,
                 softmax_temperature: Optional[float] = None,
                 max_output_length_num_stds: int = C.DEFAULT_NUM_STD_MAX_OUTPUT_LENGTH,
                 decoder_return_logit_inputs: bool = False,
                 cache_output_layer_w_b: bool = False) -> None:
        super().__init__(config)
        self.params_fname = params_fname
        self.context = context
        self.beam_size = beam_size
        utils.check_condition(beam_size < self.config.vocab_target_size,
                              'The beam size must be smaller than the target vocabulary size.')
        self.batch_size = batch_size
        self.softmax_temperature = softmax_temperature
        self.max_input_length, self.get_max_output_length = models_max_input_output_length([self],
                                                                                           max_output_length_num_stds)

        self.encoder_module = None  # type: Optional[mx.mod.BucketingModule]
        self.encoder_default_bucket_key = None  # type: Optional[int]
        self.decoder_module = None  # type: Optional[mx.mod.BucketingModule]
        self.decoder_default_bucket_key = None  # type: Optional[Tuple[int, int]]
        self.decoder_return_logit_inputs = decoder_return_logit_inputs

        self.cache_output_layer_w_b = cache_output_layer_w_b
        self.output_layer_w = None  # type: Optional[mx.nd.NDArray]
        self.output_layer_b = None  # type: Optional[mx.nd.NDArray]

    @property
    def num_source_factors(self) -> int:
        """
        Returns the number of source factors of this InferenceModel (at least 1).
        """
        return self.config.config_data.num_source_factors

    def initialize(self, max_input_length: int, get_max_output_length_function: Callable):
        """
        Delayed construction of modules to ensure multiple Inference models can agree on computing a common
        maximum output length.

        :param max_input_length: Maximum input length.
        :param get_max_output_length_function: Callable to compute maximum output length.
        """
        self.max_input_length = max_input_length
        if self.max_input_length > self.training_max_seq_len_source:
            logger.warning("Model was only trained with sentences up to a length of %d, "
                           "but a max_input_len of %d is used.",
                           self.training_max_seq_len_source, self.max_input_length)
        self.get_max_output_length = get_max_output_length_function

        # check the maximum supported length of the encoder & decoder:
        if self.max_supported_seq_len_source is not None:
            utils.check_condition(self.max_input_length <= self.max_supported_seq_len_source,
                                  "Encoder only supports a maximum length of %d" % self.max_supported_seq_len_source)
        if self.max_supported_seq_len_target is not None:
            decoder_max_len = self.get_max_output_length(max_input_length)
            utils.check_condition(decoder_max_len <= self.max_supported_seq_len_target,
                                  "Decoder only supports a maximum length of %d, but %d was requested. Note that the "
                                  "maximum output length depends on the input length and the source/target length "
                                  "ratio observed during training." % (self.max_supported_seq_len_target,
                                                                       decoder_max_len))

        self.encoder_module, self.encoder_default_bucket_key = self._get_encoder_module()
        self.decoder_module, self.decoder_default_bucket_key = self._get_decoder_module()

        max_encoder_data_shapes = self._get_encoder_data_shapes(self.encoder_default_bucket_key)
        max_decoder_data_shapes = self._get_decoder_data_shapes(self.decoder_default_bucket_key)
        self.encoder_module.bind(data_shapes=max_encoder_data_shapes, for_training=False, grad_req="null")
        self.decoder_module.bind(data_shapes=max_decoder_data_shapes, for_training=False, grad_req="null")

        self.load_params_from_file(self.params_fname)
        self.encoder_module.init_params(arg_params=self.params, aux_params=self.aux_params, allow_missing=False)
        self.decoder_module.init_params(arg_params=self.params, aux_params=self.aux_params, allow_missing=False)

        if self.cache_output_layer_w_b:
            if self.output_layer.weight_normalization:
                # precompute normalized output layer weight imperatively
                assert self.output_layer.weight_norm is not None
                weight = self.params[self.output_layer.weight_norm.weight.name].as_in_context(self.context)
                scale = self.params[self.output_layer.weight_norm.scale.name].as_in_context(self.context)
                self.output_layer_w = self.output_layer.weight_norm(weight, scale)
            else:
                self.output_layer_w = self.params[self.output_layer.w.name].as_in_context(self.context)
            self.output_layer_b = self.params[self.output_layer.b.name].as_in_context(self.context)

    def _get_encoder_module(self) -> Tuple[mx.mod.BucketingModule, int]:
        """
        Returns a BucketingModule for the encoder. Given a source sequence, it returns
        the initial decoder states of the model.
        The bucket key for this module is the length of the source sequence.

        :return: Tuple of encoder module and default bucket key.
        """

        def sym_gen(source_seq_len: int):
            source = mx.sym.Variable(C.SOURCE_NAME)
            source_words = source.split(num_outputs=self.num_source_factors, axis=2, squeeze_axis=True)[0]
            source_length = utils.compute_lengths(source_words)

            # source embedding
            (source_embed,
             source_embed_length,
             source_embed_seq_len) = self.embedding_source.encode(source, source_length, source_seq_len)

            # encoder
            # source_encoded: (source_encoded_length, batch_size, encoder_depth)
            (source_encoded,
             source_encoded_length,
             source_encoded_seq_len) = self.encoder.encode(source_embed,
                                                           source_embed_length,
                                                           source_embed_seq_len)

            # initial decoder states
            decoder_init_states = self.decoder.init_states(source_encoded,
                                                           source_encoded_length,
                                                           source_encoded_seq_len)

            data_names = [C.SOURCE_NAME]
            label_names = []  # type: List[str]
            return mx.sym.Group(decoder_init_states), data_names, label_names

        default_bucket_key = self.max_input_length
        module = mx.mod.BucketingModule(sym_gen=sym_gen,
                                        default_bucket_key=default_bucket_key,
                                        context=self.context)
        return module, default_bucket_key

    def _get_decoder_module(self) -> Tuple[mx.mod.BucketingModule, Tuple[int, int]]:
        """
        Returns a BucketingModule for a single decoder step.
        Given previously predicted word and previous decoder states, it returns
        a distribution over the next predicted word and the next decoder states.
        The bucket key for this module is the length of the source sequence
        and the current time-step in the inference procedure (e.g. beam search).
        The latter corresponds to the current length of the target sequences.

        :return: Tuple of decoder module and default bucket key.
        """

        def sym_gen(bucket_key: Tuple[int, int]):
            """
            Returns either softmax output (probs over target vocabulary) or inputs to logit
            computation, controlled by decoder_return_logit_inputs
            """
            source_seq_len, decode_step = bucket_key
            source_embed_seq_len = self.embedding_source.get_encoded_seq_len(source_seq_len)
            source_encoded_seq_len = self.encoder.get_encoded_seq_len(source_embed_seq_len)

            self.decoder.reset()
            target_prev = mx.sym.Variable(C.TARGET_NAME)
            states = self.decoder.state_variables(decode_step)
            state_names = [state.name for state in states]

            # embedding for previous word
            # (batch_size, num_embed)
            target_embed_prev, _, _ = self.embedding_target.encode(data=target_prev, data_length=None, seq_len=1)

            # decoder
            # target_decoded: (batch_size, decoder_depth)
            (target_decoded,
             attention_probs,
             states) = self.decoder.decode_step(decode_step,
                                                target_embed_prev,
                                                source_encoded_seq_len,
                                                *states)

            if self.decoder_return_logit_inputs:
                # skip output layer in graph
                outputs = mx.sym.identity(target_decoded, name=C.LOGIT_INPUTS_NAME)
            else:
                # logits: (batch_size, target_vocab_size)
                logits = self.output_layer(target_decoded)
                if self.softmax_temperature is not None:
                    logits /= self.softmax_temperature
                outputs = mx.sym.softmax(data=logits, name=C.SOFTMAX_NAME)

            data_names = [C.TARGET_NAME] + state_names
            label_names = []  # type: List[str]
            return mx.sym.Group([outputs, attention_probs] + states), data_names, label_names

        # pylint: disable=not-callable
        default_bucket_key = (self.max_input_length, self.get_max_output_length(self.max_input_length))
        module = mx.mod.BucketingModule(sym_gen=sym_gen,
                                        default_bucket_key=default_bucket_key,
                                        context=self.context)
        return module, default_bucket_key

    def _get_encoder_data_shapes(self, bucket_key: int) -> List[mx.io.DataDesc]:
        """
        Returns data shapes of the encoder module.

        :param bucket_key: Maximum input length.
        :return: List of data descriptions.
        """
        return [mx.io.DataDesc(name=C.SOURCE_NAME,
                               shape=(self.batch_size, bucket_key, self.num_source_factors),
                               layout=C.BATCH_MAJOR)]

    @lru_cache(maxsize=None)
    def _get_decoder_data_shapes(self, bucket_key: Tuple[int, int]) -> List[mx.io.DataDesc]:
        """
        Returns data shapes of the decoder module.

        :param bucket_key: Tuple of (maximum input length, maximum target length).
        :return: List of data descriptions.
        """
        source_max_length, target_max_length = bucket_key
        return [mx.io.DataDesc(name=C.TARGET_NAME, shape=(self.batch_size * self.beam_size,), layout="NT")] + \
               self.decoder.state_shapes(self.batch_size * self.beam_size,
                                         target_max_length,
                                         self.encoder.get_encoded_seq_len(source_max_length),
                                         self.encoder.get_num_hidden())

    def run_encoder(self,
                    source: mx.nd.NDArray,
                    source_max_length: int) -> 'ModelState':
        """
        Runs forward pass of the encoder.
        Encodes source given source length and bucket key.
        Returns encoder representation of the source, source_length, initial hidden state of decoder RNN,
        and initial decoder states tiled to beam size.

        :param source: Integer-coded input tokens. Shape (batch_size, source length, num_source_factors).
        :param source_max_length: Bucket key.
        :return: Initial model state.
        """
        batch = mx.io.DataBatch(data=[source],
                                label=None,
                                bucket_key=source_max_length,
                                provide_data=self._get_encoder_data_shapes(source_max_length))

        self.encoder_module.forward(data_batch=batch, is_train=False)
        decoder_states = self.encoder_module.get_outputs()

        # replicate encoder/init module results beam size times
        decoder_states = [mx.nd.repeat(s, repeats=self.beam_size, axis=0) for s in decoder_states]
        return ModelState(decoder_states)

    def run_decoder(self,
                    prev_word: mx.nd.NDArray,
                    bucket_key: Tuple[int, int],
                    model_state: 'ModelState') -> Tuple[mx.nd.NDArray, mx.nd.NDArray, 'ModelState']:
        """
        Runs forward pass of the single-step decoder.

        :return: Decoder stack output (logit inputs or probability distribution), attention scores, updated model state.
        """
        batch = mx.io.DataBatch(
            data=[prev_word.as_in_context(self.context)] + model_state.states,
            label=None,
            bucket_key=bucket_key,
            provide_data=self._get_decoder_data_shapes(bucket_key))
        self.decoder_module.forward(data_batch=batch, is_train=False)
        out, attention_probs, *model_state.states = self.decoder_module.get_outputs()
        return out, attention_probs, model_state

    @property
    def training_max_seq_len_source(self) -> int:
        """ The maximum sequence length on the source side during training. """
        return self.config.config_data.data_statistics.max_observed_len_source

    @property
    def training_max_seq_len_target(self) -> int:
        """ The maximum sequence length on the target side during training. """
        return self.config.config_data.data_statistics.max_observed_len_target

    @property
    def max_supported_seq_len_source(self) -> Optional[int]:
        """ If not None this is the maximally supported source length during inference (hard constraint). """
        return self.encoder.get_max_seq_len()

    @property
    def max_supported_seq_len_target(self) -> Optional[int]:
        """ If not None this is the maximally supported target length during inference (hard constraint). """
        return self.decoder.get_max_seq_len()

    @property
    def length_ratio_mean(self) -> float:
        return self.config.config_data.data_statistics.length_ratio_mean

    @property
    def length_ratio_std(self) -> float:
        return self.config.config_data.data_statistics.length_ratio_std

    @property
    def source_with_eos(self) -> bool:
        return self.config.config_data.source_with_eos


def load_models(context: mx.context.Context,
                max_input_len: Optional[int],
                beam_size: int,
                batch_size: int,
                model_folders: List[str],
                checkpoints: Optional[List[int]] = None,
                softmax_temperature: Optional[float] = None,
                max_output_length_num_stds: int = C.DEFAULT_NUM_STD_MAX_OUTPUT_LENGTH,
                decoder_return_logit_inputs: bool = False,
                cache_output_layer_w_b: bool = False,
                override_dtype: Optional[str] = None) -> Tuple[List[InferenceModel],
                                                               List[vocab.Vocab],
                                                               vocab.Vocab]:
    """
    Loads a list of models for inference.

    :param context: MXNet context to bind modules to.
    :param max_input_len: Maximum input length.
    :param beam_size: Beam size.
    :param batch_size: Batch size.
    :param model_folders: List of model folders to load models from.
    :param checkpoints: List of checkpoints to use for each model in model_folders. Use None to load best checkpoint.
    :param softmax_temperature: Optional parameter to control steepness of softmax distribution.
    :param max_output_length_num_stds: Number of standard deviations to add to mean target-source length ratio
           to compute maximum output length.
    :param decoder_return_logit_inputs: Model decoders return inputs to logit computation instead of softmax over target
                                        vocabulary.  Used when logits/softmax are handled separately.
    :param cache_output_layer_w_b: Models cache weights and biases for logit computation as NumPy arrays (used with
                                   restrict lexicon).
    :param override_dtype: Overrides dtype of encoder and decoder defined at training time to a different one.
    :return: List of models, source vocabulary, target vocabulary, source factor vocabularies.
    """
    logger.info("Loading %d model(s) from %s ...", len(model_folders), model_folders)
    load_time_start = time.time()
    models = []  # type: List[InferenceModel]
    source_vocabs = []  # type: List[List[vocab.Vocab]]
    target_vocabs = []  # type: List[vocab.Vocab]

    if checkpoints is None:
        checkpoints = [None] * len(model_folders)

    for model_folder, checkpoint in zip(model_folders, checkpoints):
        model_source_vocabs = vocab.load_source_vocabs(model_folder)
        model_target_vocab = vocab.load_target_vocab(model_folder)
        source_vocabs.append(model_source_vocabs)
        target_vocabs.append(model_target_vocab)

        model_version = utils.load_version(os.path.join(model_folder, C.VERSION_NAME))
        logger.info("Model version: %s", model_version)
        utils.check_version(model_version)
        model_config = model.SockeyeModel.load_config(os.path.join(model_folder, C.CONFIG_NAME))
        if override_dtype is not None:
            model_config.config_encoder.dtype = override_dtype
            model_config.config_decoder.dtype = override_dtype

        if checkpoint is None:
            params_fname = os.path.join(model_folder, C.PARAMS_BEST_NAME)
        else:
            params_fname = os.path.join(model_folder, C.PARAMS_NAME % checkpoint)

        inference_model = InferenceModel(config=model_config,
                                         params_fname=params_fname,
                                         context=context,
                                         beam_size=beam_size,
                                         batch_size=batch_size,
                                         softmax_temperature=softmax_temperature,
                                         decoder_return_logit_inputs=decoder_return_logit_inputs,
                                         cache_output_layer_w_b=cache_output_layer_w_b)
        utils.check_condition(inference_model.num_source_factors == len(model_source_vocabs),
                              "Number of loaded source vocabularies (%d) does not match "
                              "number of source factors for model '%s' (%d)" % (len(model_source_vocabs), model_folder,
                                                                                inference_model.num_source_factors))
        models.append(inference_model)

    utils.check_condition(vocab.are_identical(*target_vocabs), "Target vocabulary ids do not match")
    first_model_vocabs = source_vocabs[0]
    for fi in range(len(first_model_vocabs)):
        utils.check_condition(vocab.are_identical(*[source_vocabs[i][fi] for i in range(len(source_vocabs))]),
                              "Source vocabulary ids do not match. Factor %d" % fi)

    source_with_eos = models[0].source_with_eos
    utils.check_condition(all(source_with_eos == m.source_with_eos for m in models),
                          "All models must agree on using source-side EOS symbols or not. "
                          "Did you try combining models trained with different versions?")

    # set a common max_output length for all models.
    max_input_len, get_max_output_length = models_max_input_output_length(models,
                                                                          max_output_length_num_stds,
                                                                          max_input_len)
    for inference_model in models:
        inference_model.initialize(max_input_len, get_max_output_length)

    load_time = time.time() - load_time_start
    logger.info("%d model(s) loaded in %.4fs", len(models), load_time)
    return models, source_vocabs[0], target_vocabs[0]


def models_max_input_output_length(models: List[InferenceModel],
                                   num_stds: int,
                                   forced_max_input_len: Optional[int] = None) -> Tuple[int, Callable]:
    """
    Returns a function to compute maximum output length given a fixed number of standard deviations as a
    safety margin, and the current input length.
    Mean and std are taken from the model with the largest values to allow proper ensembling of models
    trained on different data sets.

    :param models: List of models.
    :param num_stds: Number of standard deviations to add as a safety margin. If -1, returned maximum output lengths
                     will always be 2 * input_length.
    :param forced_max_input_len: An optional overwrite of the maximum input length.
    :return: The maximum input length and a function to get the output length given the input length.
    """
    max_mean = max(model.length_ratio_mean for model in models)
    max_std = max(model.length_ratio_std for model in models)

    supported_max_seq_len_source = min((model.max_supported_seq_len_source for model in models
                                        if model.max_supported_seq_len_source is not None),
                                       default=None)
    supported_max_seq_len_target = min((model.max_supported_seq_len_target for model in models
                                        if model.max_supported_seq_len_target is not None),
                                       default=None)
    training_max_seq_len_source = min(model.training_max_seq_len_source for model in models)

    return get_max_input_output_length(supported_max_seq_len_source,
                                       supported_max_seq_len_target,
                                       training_max_seq_len_source,
                                       forced_max_input_len=forced_max_input_len,
                                       length_ratio_mean=max_mean,
                                       length_ratio_std=max_std,
                                       num_stds=num_stds)


def get_max_input_output_length(supported_max_seq_len_source: Optional[int],
                                supported_max_seq_len_target: Optional[int],
                                training_max_seq_len_source: Optional[int],
                                forced_max_input_len: Optional[int],
                                length_ratio_mean: float,
                                length_ratio_std: float,
                                num_stds: int) -> Tuple[int, Callable]:
    """
    Returns a function to compute maximum output length given a fixed number of standard deviations as a
    safety margin, and the current input length. It takes into account optional maximum source and target lengths.

    :param supported_max_seq_len_source: The maximum source length supported by the models.
    :param supported_max_seq_len_target: The maximum target length supported by the models.
    :param training_max_seq_len_source: The maximum source length observed during training.
    :param forced_max_input_len: An optional overwrite of the maximum input length.
    :param length_ratio_mean: The mean of the length ratio that was calculated on the raw sequences with special
           symbols such as EOS or BOS.
    :param length_ratio_std: The standard deviation of the length ratio.
    :param num_stds: The number of standard deviations the target length may exceed the mean target length (as long as
           the supported maximum length allows for this).
    :return: The maximum input length and a function to get the output length given the input length.
    """
    space_for_bos = 1
    space_for_eos = 1

    if num_stds < 0:
        factor = C.TARGET_MAX_LENGTH_FACTOR  # type: float
    else:
        factor = length_ratio_mean + (length_ratio_std * num_stds)

    if forced_max_input_len is None:
        # Make sure that if there is a hard constraint on the maximum source or target length we never exceed this
        # constraint. This is for example the case for learned positional embeddings, which are only defined for the
        # maximum source and target sequence length observed during training.
        if supported_max_seq_len_source is not None and supported_max_seq_len_target is None:
            max_input_len = supported_max_seq_len_source
        elif supported_max_seq_len_source is None and supported_max_seq_len_target is not None:
            max_output_len = supported_max_seq_len_target - space_for_bos - space_for_eos
            if np.ceil(factor * training_max_seq_len_source) > max_output_len:
                max_input_len = int(np.floor(max_output_len / factor))
            else:
                max_input_len = training_max_seq_len_source
        elif supported_max_seq_len_source is not None or supported_max_seq_len_target is not None:
            max_output_len = supported_max_seq_len_target - space_for_bos - space_for_eos
            if np.ceil(factor * supported_max_seq_len_source) > max_output_len:
                max_input_len = int(np.floor(max_output_len / factor))
            else:
                max_input_len = supported_max_seq_len_source
        else:
            # Any source/target length is supported and max_input_len was not manually set, therefore we use the
            # maximum length from training.
            max_input_len = training_max_seq_len_source
    else:
        max_input_len = forced_max_input_len

    def get_max_output_length(input_length: int):
        """
        Returns the maximum output length for inference given the input length.
        Explicitly includes space for BOS and EOS sentence symbols in the target sequence, because we assume
        that the mean length ratio computed on the training data do not include these special symbols.
        (see data_io.analyze_sequence_lengths)
        """

        return int(np.ceil(factor * input_length)) + space_for_bos + space_for_eos

    return max_input_len, get_max_output_length


BeamHistory = Dict[str, List]
Tokens = List[str]


class TranslatorInput:
    """
    Object required by Translator.translate().

    :param sentence_id: Sentence id.
    :param tokens: List of input tokens.
    :param factors: Optional list of additional factor sequences.
    :param constraints: Optional list of target-side constraints.
    :param chunk_id: Chunk id. Defaults to -1.
    """

<<<<<<< HEAD
    __slots__ = ('sentence_id', 'tokens', 'target', 'factors', 'chunk_id')
=======
    __slots__ = ('sentence_id', 'tokens', 'factors', 'constraints', 'chunk_id')
>>>>>>> 5873da5b

    def __init__(self,
                 sentence_id: int,
                 tokens: Tokens,
                 target: Optional[str] = None,
                 factors: Optional[List[Tokens]] = None,
                 constraints: Optional[List[Tokens]] = None,
                 chunk_id: int = -1) -> None:
        self.sentence_id = sentence_id
        self.chunk_id = chunk_id
        self.tokens = tokens
        self.target = target
        self.factors = factors
        self.constraints = constraints

    def __str__(self):
        return 'TranslatorInput(%d, %s, factors=%s, constraints=%s, chunk_id=%d)' % (self.sentence_id, self.tokens, self.factors, self.constraints, self.chunk_id)

    def __len__(self):
        return len(self.tokens)

    @property
    def num_factors(self) -> int:
        """
        Returns the number of factors of this instance.
        """
        return 1 + (0 if not self.factors else len(self.factors))

    def chunks(self, chunk_size: int) -> Generator['TranslatorInput', None, None]:
        """
        Takes a TranslatorInput (itself) and yields TranslatorInputs for chunks of size chunk_size.

        :param chunk_size: The maximum size of a chunk.
        :return: A generator of TranslatorInputs, one for each chunk created.
        """

        if len(self.tokens) > chunk_size and self.constraints is not None:
            logger.warning(
                'Input %d has length (%d) that exceeds max input length (%d), '
                'triggering internal splitting. Placing all target-side constraints '
                'with the first chunk, which is probably wrong.',
                self.sentence_id, len(self.tokens), chunk_size)

        for chunk_id, i in enumerate(range(0, len(self), chunk_size)):
            factors = [factor[i:i + chunk_size] for factor in self.factors] if self.factors is not None else None
            # Constrained decoding is not supported for chunked TranslatorInputs. As a fall-back, constraints are
            # assigned to the first chunk
            constraints = self.constraints if chunk_id == 0 else None
            yield TranslatorInput(sentence_id=self.sentence_id,
                                  tokens=self.tokens[i:i + chunk_size],
                                  factors=factors,
                                  constraints=constraints,
                                  chunk_id=chunk_id)

    def with_eos(self) -> 'TranslatorInput':
        """
        :return: A new translator input with EOS appended to the tokens and factors.
        """
        return TranslatorInput(sentence_id=self.sentence_id,
                               tokens=self.tokens + [C.EOS_SYMBOL],
                               factors=[factor + [C.EOS_SYMBOL] for factor in self.factors] if self.factors is not None else None,
                               constraints=self.constraints,
                               chunk_id=self.chunk_id)


class BadTranslatorInput(TranslatorInput):

    def __init__(self, sentence_id, tokens):
        super().__init__(sentence_id=sentence_id, tokens=tokens, chunk_id=-1, factors=None)


def _bad_input(sentence_id: int, reason: str = '') -> BadTranslatorInput:
    logger.warning("Bad input (%d): '%s'. Will return empty output.", sentence_id, reason.strip())
    return BadTranslatorInput(sentence_id=sentence_id, tokens=[])


def make_input_from_plain_string(sentence_id: int, string: str) -> TranslatorInput:
    """
    Returns a TranslatorInput object from a plain string.

    :param sentence_id: An integer id.
    :param string: An input string.
    :return: A TranslatorInput.
    """
    return TranslatorInput(sentence_id, tokens=list(data_io.get_tokens(string)), factors=None)


def make_input_from_json_string(sentence_id: int, json_string: str) -> TranslatorInput:
    """
    Returns a TranslatorInput object from a JSON object, serialized as a string.

    :param sentence_id: An integer id.
    :param json_string: A JSON object serialized as a string that must contain a key "text", mapping to the input text,
           and optionally a key "factors" that maps to a list of strings, each of which representing a factor sequence
           for the input text.
    :return: A TranslatorInput.
    """
    try:
        jobj = json.loads(json_string, encoding=C.JSON_ENCODING)
        tokens = jobj[C.JSON_TEXT_KEY]
        tokens = list(data_io.get_tokens(tokens))
        target = jobj.get(C.JSON_TARGET_KEY, None)
        factors = jobj.get(C.JSON_FACTORS_KEY, None)
        if isinstance(factors, list):
            factors = [list(data_io.get_tokens(factor)) for factor in factors]
            lengths = [len(f) for f in factors]
            if not all(l == len(tokens) for l in lengths):
                logger.error("Factors have different length than input text: %d vs. %s", len(tokens), str(lengths))
                return _bad_input(sentence_id, reason=json_string)
        else:
            factors = None
<<<<<<< HEAD
        return TranslatorInput(sentence_id=sentence_id, tokens=tokens, target=target, factors=factors)
=======
        constraints = jobj.get(C.JSON_CONSTRAINTS_KEY)
        if isinstance(constraints, list) and len(constraints) > 0:
            constraints = [list(data_io.get_tokens(constraint)) for constraint in constraints]
        else:
            constraints = None
        return TranslatorInput(sentence_id=sentence_id, tokens=tokens, factors=factors, constraints=constraints)
>>>>>>> 5873da5b

    except Exception as e:
        logger.exception(e, exc_info=True) if not is_python34() else logger.error(e)  # type: ignore
        return _bad_input(sentence_id, reason=json_string)


def make_input_from_factored_string(sentence_id: int,
                                    factored_string: str,
                                    translator: 'Translator',
                                    delimiter: str = C.DEFAULT_FACTOR_DELIMITER) -> TranslatorInput:
    """
    Returns a TranslatorInput object from a string with factor annotations on a token level, separated by delimiter.
    If translator does not require any source factors, the string is parsed as a plain token string.

    :param sentence_id: An integer id.
    :param factored_string: An input string with additional factors per token, separated by delimiter.
    :param translator: A translator object.
    :param delimiter: A factor delimiter. Default: '|'.
    :return: A TranslatorInput.
    """
    utils.check_condition(bool(delimiter) and not delimiter.isspace(),
                          "Factor delimiter can not be whitespace or empty.")

    model_num_source_factors = translator.num_source_factors

    if model_num_source_factors == 1:
        return make_input_from_plain_string(sentence_id=sentence_id, string=factored_string)

    tokens = []  # type: Tokens
    factors = [[] for _ in range(model_num_source_factors - 1)]  # type: List[Tokens]
    for token_id, token in enumerate(data_io.get_tokens(factored_string)):
        pieces = token.split(delimiter)

        if not all(pieces) or len(pieces) != model_num_source_factors:
            logger.error("Failed to parse %d factors at position %d ('%s') in '%s'" % (model_num_source_factors,
                                                                                       token_id, token,
                                                                                       factored_string.strip()))
            return _bad_input(sentence_id, reason=factored_string)

        tokens.append(pieces[0])
        for i, factor in enumerate(factors):
            factors[i].append(pieces[i + 1])

    return TranslatorInput(sentence_id=sentence_id, tokens=tokens, factors=factors)


def make_input_from_multiple_strings(sentence_id: int, strings: List[str]) -> TranslatorInput:
    """
    Returns a TranslatorInput object from multiple strings, where the first element corresponds to the surface tokens
    and the remaining elements to additional factors. All strings must parse into token sequences of the same length.

    :param sentence_id: An integer id.
    :param strings: A list of strings representing a factored input sequence.
    :return: A TranslatorInput.
    """
    if not bool(strings):
        return TranslatorInput(sentence_id=sentence_id, tokens=[], factors=None)

    tokens = list(data_io.get_tokens(strings[0]))
    factors = [list(data_io.get_tokens(factor)) for factor in strings[1:]]
    if not all(len(factor) == len(tokens) for factor in factors):
        logger.error("Length of string sequences do not match: '%s'", strings)
        return _bad_input(sentence_id, reason=str(strings))
    return TranslatorInput(sentence_id=sentence_id, tokens=tokens, factors=factors)


class TranslatorOutput:
    """
    Output structure from Translator.

    :param id: Id of input sentence.
    :param translation: Translation string without sentence boundary tokens.
    :param tokens: List of translated tokens.
    :param attention_matrix: Attention matrix. Shape: (target_length, source_length).
    :param score: Negative log probability of generated translation.
    :param beam_histories: List of beam histories. The list will contain more than one
           history if it was split due to exceeding max_length.
    """
    __slots__ = ('id', 'translation', 'tokens', 'attention_matrix', 'score', 'beam_histories')

    def __init__(self,
                 id: int,
                 translation: str,
                 tokens: List[str],
                 attention_matrix: np.ndarray,
                 score: float,
                 beam_histories: Optional[List[BeamHistory]] = None) -> None:
        self.id = id
        self.translation = translation
        self.tokens = tokens
        self.attention_matrix = attention_matrix
        self.score = score
        self.beam_histories = beam_histories


TokenIds = List[int]


class Translation:
    __slots__ = ('target_ids', 'attention_matrix', 'score', 'beam_history')

    def __init__(self,
                 target_ids: TokenIds,
                 attention_matrix: np.ndarray,
                 score: float,
                 beam_history: List[Optional[BeamHistory]] = None) -> None:
        self.target_ids = target_ids
        self.attention_matrix = attention_matrix
        self.score = score
        self.beam_history = beam_history


def empty_translation() -> Translation:
    return Translation(target_ids=[], attention_matrix=np.asarray([[0]]), score=-np.inf)


TranslatedChunk = NamedTuple('TranslatedChunk', [
    ('id', int),
    ('chunk_id', int),
    ('translation', Translation),
])
"""
Translation of a chunk of a sentence.

:param id: Id of the sentence.
:param chunk_id: Id of the chunk.
:param translation: The translation of the input chunk.
"""


class ModelState:
    """
    A ModelState encapsulates information about the decoder states of an InferenceModel.
    """

    def __init__(self, states: List[mx.nd.NDArray]) -> None:
        self.states = states

    def sort_state(self, best_hyp_indices: mx.nd.NDArray):
        """
        Sorts states according to k-best order from last step in beam search.
        """
        self.states = [mx.nd.take(ds, best_hyp_indices) for ds in self.states]


class LengthPenalty:
    """
    Calculates the length penalty as:
    (beta + len(Y))**alpha / (beta + 1)**alpha

    See Wu et al. 2016 (note that in the paper beta has a different meaning,
    and a fixed value 5 was used for this parameter)

    :param alpha: The alpha factor for the length penalty (see above).
    :param beta: The beta factor for the length penalty (see above).
    """

    def __init__(self, alpha: float = 1.0, beta: float = 0.0) -> None:
        self.alpha = alpha
        self.beta = beta
        self.denominator = (self.beta + 1.) ** self.alpha

    def __call__(self, lengths: Union[mx.nd.NDArray, int, float]) -> Union[mx.nd.NDArray, float]:
        """
        Calculate the length penalty for the given vector of lengths.

        :param lengths: A scalar or a matrix of sentence lengths of dimensionality (batch_size, 1).
        :return: The length penalty. A scalar or a matrix (batch_size, 1) depending on the input.
        """
        if self.alpha == 0.0:
            if isinstance(lengths, mx.nd.NDArray):
                # no length penalty:
                return mx.nd.ones_like(lengths)
            else:
                return 1.0
        else:
            # note: we avoid unnecessary addition or pow operations
            numerator = self.beta + lengths if self.beta != 0.0 else lengths
            numerator = numerator ** self.alpha if self.alpha != 1.0 else numerator
            return numerator / self.denominator


def _concat_translations(translations: List[Translation], start_id: int, stop_ids: Set[int],
                         length_penalty: LengthPenalty) -> Translation:
    """
    Combine translations through concatenation.

    :param translations: A list of translations (sequence starting with BOS symbol, attention_matrix), score and length.
    :param start_id: The EOS symbol.
    :param translations: The BOS symbols.
    :return: A concatenation if the translations with a score.
    """
    # Concatenation of all target ids without BOS and EOS
    target_ids = [start_id]
    attention_matrices = []
    beam_histories = []  # type: List[BeamHistory]
    for idx, translation in enumerate(translations):
        assert translation.target_ids[0] == start_id
        if idx == len(translations) - 1:
            target_ids.extend(translation.target_ids[1:])
            attention_matrices.append(translation.attention_matrix[1:, :])
        else:
            if translation.target_ids[-1] in stop_ids:
                target_ids.extend(translation.target_ids[1:-1])
                attention_matrices.append(translation.attention_matrix[1:-1, :])
            else:
                target_ids.extend(translation.target_ids[1:])
                attention_matrices.append(translation.attention_matrix[1:, :])
        if translation.beam_history:
            # Make a list of the individual beam histories
            beam_histories.append(translation.beam_history[0])

    # Combine attention matrices:
    attention_shapes = [attention_matrix.shape for attention_matrix in attention_matrices]
    # Adding another row for the empty BOS alignment vector
    bos_align_shape = np.asarray([1, 0])
    attention_matrix_combined = np.zeros(np.sum(np.asarray(attention_shapes), axis=0) + bos_align_shape)

    # We start at position 1 as position 0 is for the BOS, which is kept zero
    pos_t, pos_s = 1, 0
    for attention_matrix, (len_t, len_s) in zip(attention_matrices, attention_shapes):
        attention_matrix_combined[pos_t:pos_t + len_t, pos_s:pos_s + len_s] = attention_matrix
        pos_t += len_t
        pos_s += len_s

    # Unnormalize + sum and renormalize the score:
    score = sum(translation.score * length_penalty(len(translation.target_ids))
                for translation in translations)
    score = score / length_penalty(len(target_ids))
    return Translation(target_ids, attention_matrix_combined, score, beam_histories)


class Translator:
    """
    Translator uses one or several models to translate input.
    The translator holds a reference to vocabularies to convert between word ids and text tokens for input and
    translation strings.

    :param context: MXNet context to bind modules to.
    :param ensemble_mode: Ensemble mode: linear or log_linear combination.
    :param length_penalty: Length penalty instance.
    :param beam_prune: Beam pruning difference threshold.
    :param beam_search_stop: The stopping criterium.
    :param models: List of models.
    :param source_vocabs: Source vocabularies.
    :param target_vocab: Target vocabulary.
    :param restrict_lexicon: Top-k lexicon to use for target vocabulary restriction.
    :param store_beam: If True, store the beam search history and return it in the TranslatorOutput.
    :param strip_unknown_words: If True, removes any <unk> symbols from outputs.
    """

    def __init__(self,
                 context: mx.context.Context,
                 ensemble_mode: str,
                 bucket_source_width: int,
                 length_penalty: LengthPenalty,
                 beam_prune: float,
                 beam_search_stop: str,
                 models: List[InferenceModel],
                 source_vocabs: List[vocab.Vocab],
                 target_vocab: vocab.Vocab,
                 restrict_lexicon: Optional[lexicon.TopKLexicon] = None,
                 store_beam: bool = False,
                 strip_unknown_words: bool = False) -> None:
        self.context = context
        self.length_penalty = length_penalty
        self.beam_prune = beam_prune
        self.beam_search_stop = beam_search_stop
        self.source_vocabs = source_vocabs
        self.vocab_target = target_vocab
        self.vocab_target_inv = vocab.reverse_vocab(self.vocab_target)
        self.restrict_lexicon = restrict_lexicon
        self.store_beam = store_beam
        self.start_id = self.vocab_target[C.BOS_SYMBOL]
        assert C.PAD_ID == 0, "pad id should be 0"
        self.stop_ids = {self.vocab_target[C.EOS_SYMBOL], C.PAD_ID}  # type: Set[int]
        self.strip_ids = self.stop_ids.copy()  # ids to strip from the output
        if strip_unknown_words:
            self.strip_ids.add(self.vocab_target[C.UNK_SYMBOL])
        self.models = models
        utils.check_condition(all(models[0].source_with_eos == m.source_with_eos for m in models),
                              "The source_with_eos property must match across models.")
        self.source_with_eos = models[0].source_with_eos
        self.interpolation_func = self._get_interpolation_func(ensemble_mode)
        self.beam_size = self.models[0].beam_size
        self.batch_size = self.models[0].batch_size
        # after models are loaded we ensured that they agree on max_input_length, max_output_length and batch size
        self.max_input_length = self.models[0].max_input_length
        if bucket_source_width > 0:
            self.buckets_source = data_io.define_buckets(self.max_input_length, step=bucket_source_width)
        else:
            self.buckets_source = [self.max_input_length]
        self.pad_dist = mx.nd.full((self.batch_size * self.beam_size, len(self.vocab_target)), val=np.inf,
                                   ctx=self.context)
        # These are constants used for manipulation of the beam and scores (particularly for pruning)
        self.zeros_array = mx.nd.zeros((self.beam_size,), ctx=self.context, dtype='int32')
        self.inf_array_long = mx.nd.full((self.batch_size * self.beam_size,), val=np.inf,
                                         ctx=self.context, dtype='float32')
        self.inf_array = mx.nd.slice(self.inf_array_long, begin=(0,), end=(self.beam_size,))

        # offset for hypothesis indices in batch decoding
        self.offset = np.repeat(np.arange(0, self.batch_size * self.beam_size, self.beam_size), self.beam_size)
        # topk function used in beam search
        self.topk = partial(utils.topk,
                            k=self.beam_size,
                            batch_size=self.batch_size,
                            offset=self.offset,
                            use_mxnet_topk=self.context != mx.cpu())  # MXNet implementation is faster on GPUs

        logger.info("Translator (%d model(s) beam_size=%d beam_prune=%s beam_search_stop=%s "
                    "ensemble_mode=%s batch_size=%d buckets_source=%s)",
                    len(self.models),
                    self.beam_size,
                    'off' if not self.beam_prune else "%.2f" % self.beam_prune,
                    self.beam_search_stop,
                    "None" if len(self.models) == 1 else ensemble_mode,
                    self.batch_size,
                    self.buckets_source)

    @property
    def num_source_factors(self) -> int:
        return self.models[0].num_source_factors

    @staticmethod
    def _get_interpolation_func(ensemble_mode):
        if ensemble_mode == 'linear':
            return Translator._linear_interpolation
        elif ensemble_mode == 'log_linear':
            return Translator._log_linear_interpolation
        else:
            raise ValueError("unknown interpolation type")

    @staticmethod
    def _linear_interpolation(predictions):
        # pylint: disable=invalid-unary-operand-type
        return -mx.nd.log(utils.average_arrays(predictions))

    @staticmethod
    def _log_linear_interpolation(predictions):
        """
        Returns averaged and re-normalized log probabilities
        """
        log_probs = utils.average_arrays([mx.nd.log(p) for p in predictions])
        # pylint: disable=invalid-unary-operand-type
        return -mx.nd.log(mx.nd.softmax(log_probs))

    def score(self, trans_inputs: List[TranslatorInput]) -> List[TranslatorOutput]:
        """
        Force-decodes a TranslatorInput to a target translation.

        :param trans_inputs: List of TranslatorInputs as returned by make_input().
        :return: List of translation results.
        """
        translated_chunks = []  # type: List[TranslatedChunk]

        # split into chunks
        input_chunks = []  # type: List[TranslatorInput]
        for input_idx, trans_input in enumerate(trans_inputs, 1):

            # bad input
            if isinstance(trans_input, BadTranslatorInput):
                translated_chunks.append(TranslatedChunk(id=input_idx, chunk_id=0, translation=empty_translation()))

            # empty input
            elif len(trans_input.tokens) == 0:
                translated_chunks.append(TranslatedChunk(id=input_idx, chunk_id=0, translation=empty_translation()))

            # oversized input
            elif len(trans_input.tokens) > self.max_input_length:
                logger.debug(
                    "Input %d has length (%d) that exceeds max input length (%d). Splitting into chunks of size %d.",
                    trans_input.sentence_id, len(trans_input.tokens), self.buckets_source[-1], self.max_input_length)
                input_chunks.extend(list(trans_input.chunks(self.max_input_length)))

            # regular input
            else:
                input_chunks.append(trans_input)

        # Sort longest to shortest (to rather fill batches of shorter than longer sequences)
        input_chunks = sorted(input_chunks, key=lambda chunk: len(chunk.tokens), reverse=True)

        # translate in batch-sized blocks over input chunks
        for batch_id, batch in enumerate(utils.grouper(input_chunks, self.batch_size)):
            logger.debug("Translating batch %d", batch_id)
            # underfilled batch will be filled to a full batch size with copies of the 1st input
            rest = self.batch_size - len(batch)
            if rest > 0:
                logger.debug("Extending the last batch to the full batch size (%d)", self.batch_size)
                batch = batch + [batch[0]] * rest
            batch_translations = self._translate_nd(*self._get_inference_input(batch))
            # truncate to remove filler translations
            if rest > 0:
                batch_translations = batch_translations[:-rest]
            for chunk, translation in zip(batch, batch_translations):
                translated_chunks.append(TranslatedChunk(chunk.sentence_id, chunk.chunk_id, translation))
        # Sort by input idx and then chunk id
        translated_chunks = sorted(translated_chunks)

        # Concatenate results
        results = []  # type: List[TranslatorOutput]
        chunks_by_input_idx = itertools.groupby(translated_chunks, key=lambda translation: translation.id)
        for trans_input, (input_idx, chunks) in zip(trans_inputs, chunks_by_input_idx):
            chunks = list(chunks)  # type: ignore
            if len(chunks) == 1:  # type: ignore
                translation = chunks[0].translation  # type: ignore
            else:
                translations_to_concat = [translated_chunk.translation for translated_chunk in chunks]
                translation = self._concat_translations(translations_to_concat)

            results.append(self._make_result(trans_input, translation))

        return results


    def translate(self, trans_inputs: List[TranslatorInput]) -> List[TranslatorOutput]:
        """
        Batch-translates a list of TranslatorInputs, returns a list of TranslatorOutputs.
        Splits oversized sentences to sentence chunks of size less than max_input_length.

        :param trans_inputs: List of TranslatorInputs as returned by make_input().
        :return: List of translation results.
        """
        translated_chunks = []  # type: List[TranslatedChunk]

        # split into chunks
        input_chunks = []  # type: List[TranslatorInput]
        for input_idx, trans_input in enumerate(trans_inputs, 1):

            # bad input
            if isinstance(trans_input, BadTranslatorInput):
                translated_chunks.append(TranslatedChunk(id=input_idx, chunk_id=0, translation=empty_translation()))

            # empty input
            elif len(trans_input.tokens) == 0:
                translated_chunks.append(TranslatedChunk(id=input_idx, chunk_id=0, translation=empty_translation()))
            else:
                # TODO(tdomhan): Remove branch without EOS with next major version bump, as future models will always be trained with source side EOS symbols
                if self.source_with_eos:
                    max_input_length_without_eos = self.max_input_length - C.SPACE_FOR_XOS
                    # oversized input
                    if len(trans_input.tokens) > max_input_length_without_eos:
                        logger.debug(
                            "Input %d has length (%d) that exceeds max input length (%d). "
                            "Splitting into chunks of size %d.",
                            trans_input.sentence_id, len(trans_input.tokens),
                            self.buckets_source[-1], max_input_length_without_eos)
                        input_chunks.extend([trans_input_chunk.with_eos()
                                             for trans_input_chunk in
                                             trans_input.chunks(max_input_length_without_eos)])
                    # regular input
                    else:
                        input_chunks.append(trans_input.with_eos())
                else:
                    # oversized input
                    if len(trans_input.tokens) > self.max_input_length:
                        logger.debug(
                            "Input %d has length (%d) that exceeds max input length (%d). "
                            "Splitting into chunks of size %d.",
                            trans_input.sentence_id, len(trans_input.tokens),
                            self.buckets_source[-1], self.max_input_length)
                        input_chunks.extend([trans_input_chunk
                                             for trans_input_chunk in
                                             trans_input.chunks(self.max_input_length)])
                    # regular input
                    else:
                        input_chunks.append(trans_input)

            if trans_input.constraints is not None:
                logger.info("Input %d has %d %s: %s", trans_input.sentence_id,
                            len(trans_input.constraints),
                            "constraint" if len(trans_input.constraints) == 1 else "constraints",
                            ", ".join(" ".join(x) for x in trans_input.constraints))

        # Sort longest to shortest (to rather fill batches of shorter than longer sequences)
        input_chunks = sorted(input_chunks, key=lambda chunk: len(chunk.tokens), reverse=True)

        # translate in batch-sized blocks over input chunks
        for batch_id, batch in enumerate(utils.grouper(input_chunks, self.batch_size)):
            logger.debug("Translating batch %d", batch_id)
            # underfilled batch will be filled to a full batch size with copies of the 1st input
            rest = self.batch_size - len(batch)
            if rest > 0:
                logger.debug("Extending the last batch to the full batch size (%d)", self.batch_size)
                batch = batch + [batch[0]] * rest
            batch_translations = self._translate_nd(*self._get_inference_input(batch))
            # truncate to remove filler translations
            if rest > 0:
                batch_translations = batch_translations[:-rest]
            for chunk, translation in zip(batch, batch_translations):
                translated_chunks.append(TranslatedChunk(chunk.sentence_id, chunk.chunk_id, translation))
        # Sort by input idx and then chunk id
        translated_chunks = sorted(translated_chunks)

        # Concatenate results
        results = []  # type: List[TranslatorOutput]
        chunks_by_input_idx = itertools.groupby(translated_chunks, key=lambda translation: translation.id)
        for trans_input, (input_idx, chunks) in zip(trans_inputs, chunks_by_input_idx):
            chunks = list(chunks)  # type: ignore
            if len(chunks) == 1:  # type: ignore
                translation = chunks[0].translation  # type: ignore
            else:
                translations_to_concat = [translated_chunk.translation for translated_chunk in chunks]
                translation = self._concat_translations(translations_to_concat)

            results.append(self._make_result(trans_input, translation))

        return results

    def _get_inference_input(self, trans_inputs: List[TranslatorInput]) -> Tuple[mx.nd.NDArray, int, List[Optional[constrained.RawConstraintList]]]:
        """
        Assembles the numerical data for the batch.
        This comprises an NDArray for the source sentences, the bucket key (padded source length), and a list of
        raw constraint lists, one for each sentence in the batch. Each raw constraint list contains phrases in
        the form of lists of integers in the target language vocabulary.

        :param trans_inputs: List of TranslatorInputs.
        :return NDArray of source ids (shape=(batch_size, bucket_key, num_factors)), bucket key, a list of raw constraint lists.
        """
<<<<<<< HEAD
=======

>>>>>>> 5873da5b
        bucket_key = data_io.get_bucket(max(len(inp.tokens) for inp in trans_inputs), self.buckets_source)
        source = mx.nd.zeros((len(trans_inputs), bucket_key, self.num_source_factors), ctx=self.context)
        raw_constraints = [None for x in range(self.batch_size)]  # type: List[Optional[constrained.RawConstraintList]]

        target = None
        if any([x.target is not None for x in trans_inputs]):
            max_output_length = self.models[0].get_max_output_length(self.max_input_length)
            target = mx.nd.zeros((len(trans_inputs), max_output_length), ctx=self.context)

        for j, trans_input in enumerate(trans_inputs):
            num_tokens = len(trans_input)
            source[j, :num_tokens, 0] = data_io.tokens2ids(trans_input.tokens, self.source_vocabs[0])

            if trans_input.target is not None:
                target_tokens = data_io.tokens2ids([C.BOS_SYMBOL] + trans_input.target.split() + [C.EOS_SYMBOL], self.vocab_target)
                target[j, :len(target_tokens)] = target_tokens

            factors = trans_input.factors if trans_input.factors is not None else []
            num_factors = 1 + len(factors)
            if num_factors != self.num_source_factors:
                logger.warning("Input %d factors, but model(s) expect %d", num_factors,
                               self.num_source_factors)
            for i, factor in enumerate(factors[:self.num_source_factors - 1], start=1):
                # fill in as many factors as there are tokens

                source[j, :num_tokens, i] = data_io.tokens2ids(factor, self.source_vocabs[i])[:num_tokens]

<<<<<<< HEAD
        return source, bucket_key, target
=======
            if trans_input.constraints is not None:
                raw_constraints[j] = [data_io.tokens2ids(phrase, self.vocab_target) for phrase in trans_input.constraints]

        return source, bucket_key, raw_constraints
>>>>>>> 5873da5b

    def _make_result(self,
                     trans_input: TranslatorInput,
                     translation: Translation) -> TranslatorOutput:
        """
        Returns a translator result from generated target-side word ids, attention matrix, and score.
        Strips stop ids from translation string.

        :param trans_input: Translator input.
        :param translation: The translation + attention and score.
        :return: TranslatorOutput.
        """
        # remove special sentence start symbol (<s>) from the output:
        target_ids = translation.target_ids[1:]
        attention_matrix = translation.attention_matrix[1:, :]

        target_tokens = [self.vocab_target_inv[target_id] for target_id in target_ids]

        target_string = C.TOKEN_SEPARATOR.join(
            tok for target_id, tok in zip(target_ids, target_tokens) if target_id not in self.strip_ids)
        attention_matrix = attention_matrix[:, :len(trans_input.tokens)]

        if isinstance(translation.beam_history, list):
            beam_histories = translation.beam_history
        else:
            beam_histories = [translation.beam_history]

        return TranslatorOutput(id=trans_input.sentence_id,
                                translation=target_string,
                                tokens=target_tokens,
                                attention_matrix=attention_matrix,
                                score=translation.score,
                                beam_histories=beam_histories)

    def _concat_translations(self, translations: List[Translation]) -> Translation:
        """
        Combine translations through concatenation.

        :param translations: A list of translations (sequence, attention_matrix), score and length.
        :return: A concatenation if the translations with a score.
        """
        return _concat_translations(translations, self.start_id, self.stop_ids, self.length_penalty)

    def _translate_nd(self,
                      source: mx.nd.NDArray,
                      source_length: int,
<<<<<<< HEAD
                      target: Optional[mx.nd.NDArray]) -> List[Translation]:
=======
                      raw_constraints: List[Optional[constrained.RawConstraintList]]) -> List[Translation]:
>>>>>>> 5873da5b
        """
        Translates source of source_length, given a bucket_key.

        :param source: Source ids. Shape: (batch_size, bucket_key, num_factors).
        :param source_length: Bucket key.
        :param raw_constraints: A list of optional constraint lists.

        :return: Sequence of translations.
        """
<<<<<<< HEAD
        result = self._beam_search(source, source_length) if target is None else self._force_decode(source, source_length, target)
        return self._get_best_from_beam(*result)
=======

        return self._get_best_from_beam(*self._beam_search(source, source_length, raw_constraints))
>>>>>>> 5873da5b

    def _encode(self, sources: mx.nd.NDArray, source_length: int) -> List[ModelState]:
        """
        Returns a ModelState for each model representing the state of the model after encoding the source.

        :param sources: Source ids. Shape: (batch_size, bucket_key, num_factors).
        :param source_length: Bucket key.
        :return: List of ModelStates.
        """
        return [model.run_encoder(sources, source_length) for model in self.models]

    def _decode_step(self,
                     sequences: mx.nd.NDArray,
                     step: int,
                     source_length: int,
                     states: List[ModelState],
                     models_output_layer_w: List[mx.nd.NDArray] = list(),
                     models_output_layer_b: List[mx.nd.NDArray] = list()) \
            -> Tuple[mx.nd.NDArray, mx.nd.NDArray, List[ModelState]]:
        """
        Returns decoder predictions (combined from all models), attention scores, and updated states.

        :param sequences: Sequences of current hypotheses. Shape: (batch_size * beam_size, max_output_length).
        :param step: Beam search iteration.
        :param source_length: Length of the input sequence.
        :param states: List of model states.
        :param models_output_layer_w: Custom model weights for logit computation (empty for none).
        :param models_output_layer_b: Custom model biases for logit computation (empty for none).
        :return: (probs, attention scores, list of model states)
        """
        bucket_key = (source_length, step)
        prev_word = sequences[:, step - 1]

        model_probs, model_attention_probs, model_states = [], [], []
        # We use zip_longest here since we'll have empty lists when not using restrict_lexicon
        for model, out_w, out_b, state in itertools.zip_longest(
                self.models, models_output_layer_w, models_output_layer_b, states):
            decoder_outputs, attention_probs, state = model.run_decoder(prev_word, bucket_key, state)
            # Compute logits and softmax with restricted vocabulary
            if self.restrict_lexicon:
                logits = model.output_layer(decoder_outputs, out_w, out_b)
                probs = mx.nd.softmax(logits)
            else:
                # Otherwise decoder outputs are already target vocab probs
                probs = decoder_outputs
            model_probs.append(probs)
            model_attention_probs.append(attention_probs)
            model_states.append(state)
        neg_logprobs, attention_probs = self._combine_predictions(model_probs, model_attention_probs)
        return neg_logprobs, attention_probs, model_states

    def _combine_predictions(self,
                             probs: List[mx.nd.NDArray],
                             attention_probs: List[mx.nd.NDArray]) -> Tuple[mx.nd.NDArray, mx.nd.NDArray]:
        """
        Returns combined predictions of models as negative log probabilities and averaged attention prob scores.

        :param probs: List of Shape(beam_size, target_vocab_size).
        :param attention_probs: List of Shape(beam_size, bucket_key).
        :return: Combined negative log probabilities, averaged attention scores.
        """
        # average attention prob scores. TODO: is there a smarter way to do this?
        attention_prob_score = utils.average_arrays(attention_probs)

        # combine model predictions and convert to neg log probs
        if len(self.models) == 1:
            neg_logprobs = -mx.nd.log(probs[0])  # pylint: disable=invalid-unary-operand-type
        else:
            neg_logprobs = self.interpolation_func(probs)
        return neg_logprobs, attention_prob_score

    def _prune(self,
               accumulated_scores: mx.nd.NDArray,
               best_word_indices: mx.nd.NDArray,
               inactive: mx.nd.NDArray,
               finished: mx.nd.NDArray) -> None:
        """
        Prunes the beam. For each sentence, we find the best-scoring completed hypothesis (if any),
        and then remove all hypotheses for that sentence that are outside the beam relative to that
        item. Pruned items are marked by setting their entry in `inactive` to 1 and marking them as finished.
        The four arguments are updated in place.

        Note that after pruning, hypotheses are no longer necessarily sorted until the next call to topk().

        TODO: this could be rewritten with batch-level operations.

        :param accumulated_scores: The accumulated scores. Shape: (batch * beam, 1).
        :param best_word_indices: The row indices indicating the best hypotheses. Shape: (batch * beam).
        :param inactive: Marks inactive items in the beam. Shape: (batch * beam).
        :param finished: Marks completed items in the beam. Shape: (batch * beam).
        """
        for sentno in range(self.batch_size):
            rows = slice(sentno * self.beam_size, (sentno + 1) * self.beam_size)
            if mx.nd.sum(finished[rows]) > 0:
                best_finished_score = mx.nd.min(mx.nd.where(finished[rows], accumulated_scores[rows, 0], self.inf_array))

                # Find, mark (by setting the score to inf), and remove all hypotheses
                # whose score is not within self.beam_prune of the best score
                inactive[rows] = mx.nd.cast(accumulated_scores[rows, 0] - best_finished_score > self.beam_prune, dtype='int32')
                accumulated_scores[rows, 0] = mx.nd.where(inactive[rows], self.inf_array, accumulated_scores[rows, 0])
                best_word_indices[rows] = mx.nd.where(inactive[rows], self.zeros_array, best_word_indices[rows])

                # mark removed ones as finished so they won't block early exiting
                finished[rows] = mx.nd.clip(finished[rows] + inactive[rows], 0, 1)

    def _beam_search(self,
                     source: mx.nd.NDArray,
                     source_length: int,
                     raw_constraint_list: List[Optional[constrained.RawConstraintList]]) -> Tuple[mx.nd.NDArray,
                                                                                                  mx.nd.NDArray,
                                                                                                  mx.nd.NDArray,
                                                                                                  mx.nd.NDArray,
                                                                                                  mx.nd.NDArray,
                                                                                                  List[Optional[constrained.ConstrainedHypothesis]],
                                                                                                  Optional[List[BeamHistory]]]:
        """
        Translates multiple sentences using beam search.

        :param source: Source ids. Shape: (batch_size, bucket_key).
        :param source_length: Max source length.
        :param raw_constraint_list: A list of optional lists containing phrases (as lists of target word IDs) that must appear in each output.
        :return List of lists of word ids, list of attentions, array of accumulated length-normalized
                negative log-probs.
        """

        # Length of encoded sequence (may differ from initial input length)
        encoded_source_length = self.models[0].encoder.get_encoded_seq_len(source_length)
        utils.check_condition(all(encoded_source_length ==
                                  model.encoder.get_encoded_seq_len(source_length) for model in self.models),
                              "Models must agree on encoded sequence length")
        # Maximum output length
        max_output_length = self.models[0].get_max_output_length(source_length)

        # General data structure: each row has batch_size * beam blocks for the 1st sentence, with a full beam,
        # then the next block for the 2nd sentence and so on

        # sequences: (batch_size * beam_size, output_length), pre-filled with <s> symbols on index 0
        sequences = mx.nd.full((self.batch_size * self.beam_size, max_output_length), val=C.PAD_ID, ctx=self.context,
                               dtype='int32')
        sequences[:, 0] = self.start_id

        # Beam history
        if self.store_beam:
            beam_histories = [defaultdict(list) for _ in range(self.batch_size)]  # type: Optional[List[BeamHistory]]
        else:
            beam_histories = None

        lengths = mx.nd.ones((self.batch_size * self.beam_size, 1), ctx=self.context)
        finished = mx.nd.zeros((self.batch_size * self.beam_size,), ctx=self.context, dtype='int32')

        # attentions: (batch_size * beam_size, output_length, encoded_source_length)
        attentions = mx.nd.zeros((self.batch_size * self.beam_size, max_output_length, encoded_source_length),
                                 ctx=self.context)

        # best_hyp_indices: row indices of smallest scores (ascending).
        best_hyp_indices = mx.nd.zeros((self.batch_size * self.beam_size,), ctx=self.context, dtype='int32')
        # best_word_indices: column indices of smallest scores (ascending).
        best_word_indices = mx.nd.zeros((self.batch_size * self.beam_size,), ctx=self.context, dtype='int32')
        # scores_accumulated: chosen smallest scores in scores (ascending).
        scores_accumulated = mx.nd.zeros((self.batch_size * self.beam_size, 1), ctx=self.context)

        # reset all padding distribution cells to np.inf
        self.pad_dist[:] = np.inf

        # If using a top-k lexicon, select param rows for logit computation that correspond to the
        # target vocab for this sentence.
        models_output_layer_w = list()
        models_output_layer_b = list()
        pad_dist = self.pad_dist
        vocab_slice_ids = None  # type: mx.nd.NDArray
        if self.restrict_lexicon:
            # TODO: See note in method about migrating to pure MXNet when set operations are supported.
            #       We currently convert source to NumPy and target ids back to NDArray.
            source_words = source.split(num_outputs=self.num_source_factors, axis=2, squeeze_axis=True)[0]
            vocab_slice_ids = self.restrict_lexicon.get_trg_ids(source_words.astype("int32").asnumpy())
            if any(raw_constraint_list):
                # Add the constraint IDs to the list of permissibled IDs, and then project them into the reduced space
                constraint_ids = np.array([word_id for sent in raw_constraint_list for phr in sent for word_id in phr])
                vocab_slice_ids = np.lib.arraysetops.union1d(vocab_slice_ids, constraint_ids)
                full_to_reduced = dict((val, i) for i, val in enumerate(vocab_slice_ids))
                raw_constraint_list = [[[full_to_reduced[x] for x in phr] for phr in sent] for sent in raw_constraint_list]

            vocab_slice_ids = mx.nd.array(vocab_slice_ids, ctx=self.context)

            if vocab_slice_ids.shape[0] < self.beam_size + 1:
                # This fixes an edge case for toy models, where the number of vocab ids from the lexicon is
                # smaller than the beam size.
                logger.warning("Padding vocab_slice_ids (%d) with EOS to have at least %d+1 elements to expand",
                               vocab_slice_ids.shape[0], self.beam_size)
                n = self.beam_size - vocab_slice_ids.shape[0] + 1
                vocab_slice_ids = mx.nd.concat(vocab_slice_ids,
                                               mx.nd.full((n,), val=self.vocab_target[C.EOS_SYMBOL], ctx=self.context),
                                               dim=0)

            pad_dist = mx.nd.full((self.batch_size * self.beam_size, vocab_slice_ids.shape[0]),
                                  val=np.inf, ctx=self.context)
            for m in self.models:
                models_output_layer_w.append(m.output_layer_w.take(vocab_slice_ids))
                models_output_layer_b.append(m.output_layer_b.take(vocab_slice_ids))

        # (0) encode source sentence, returns a list
        model_states = self._encode(source, source_length)

        # Initialize the beam to track constraint sets, where target-side lexical constraints are present
        constraints = constrained.init_batch(raw_constraint_list, self.beam_size, self.start_id, self.vocab_target[C.EOS_SYMBOL])

        # Records items in the beam that are inactive. At the beginning (t==1), there is only one valid or active
        # item on the beam for each sentence
        inactive = mx.nd.ones((self.batch_size * self.beam_size), dtype='int32', ctx=self.context)
        inactive[::self.beam_size] = 0
        for t in range(1, max_output_length):
            # (1) obtain next predictions and advance models' state
            # scores: (batch_size * beam_size, target_vocab_size)
            # attention_scores: (batch_size * beam_size, bucket_key)
            scores, attention_scores, model_states = self._decode_step(sequences,
                                                                       t,
                                                                       source_length,
                                                                       model_states,
                                                                       models_output_layer_w,
                                                                       models_output_layer_b)

            # (2) Special treatment for finished and inactive rows. Inactive rows are inf everywhere;
            # finished rows are inf everywhere except column zero, which holds the accumulated model score
            scores += scores_accumulated
            # Items that are finished (but not inactive) get the accumulated score in col 0, otherwise infinity for the whole row
            pad_dist[:, C.PAD_ID] = mx.nd.where(mx.nd.clip(finished - inactive, 0, 1), scores_accumulated[:, 0], self.inf_array_long)
            scores = mx.nd.where(finished + inactive, pad_dist, scores)

            # (3) Get beam_size winning hypotheses for each sentence block separately. Only look as
            # far as the active beam size for each sentence.
            best_hyp_indices[:], best_word_indices[:], scores_accumulated[:, 0] = self.topk(scores)

            # Constraints for constrained decoding are processed sentence by sentence
            if any(raw_constraint_list):
                best_hyp_indices, best_word_indices, scores_accumulated, \
                    constraints, inactive = constrained.topk(self.batch_size,
                                                             self.beam_size,
                                                             inactive,
                                                             scores,
                                                             constraints,
                                                             best_hyp_indices,
                                                             best_word_indices,
                                                             scores_accumulated,
                                                             self.context)

            else:
                # All rows are now active (after special treatment of start state at t=1)
                inactive[:] = 0

            # Map from restricted to full vocab ids if needed
            if self.restrict_lexicon:
                best_word_indices[:] = vocab_slice_ids.take(best_word_indices)

            # (4) Normalize the scores of newly finished hypotheses. Note that after this until the
            # next call to topk(), hypotheses may not be in sorted order.
            finished = mx.nd.take(finished, best_hyp_indices)
            lengths = mx.nd.take(lengths, best_hyp_indices)
            all_finished = ((best_word_indices == C.PAD_ID) + (best_word_indices == self.vocab_target[C.EOS_SYMBOL]))
            newly_finished = all_finished - finished
            scores_accumulated = mx.nd.where(newly_finished, scores_accumulated / self.length_penalty(lengths), scores_accumulated)
            finished = all_finished

            # (5) Prune out low-probability hypotheses. Pruning works by setting entries `inactive`.
            if self.beam_prune > 0.0:
                self._prune(scores_accumulated, best_word_indices, inactive, finished)

            # (6) Update the beam with the hypotheses and their properties for the beam_size winning hypotheses (ascending)
            sequences = mx.nd.take(sequences, best_hyp_indices)
            attention_scores = mx.nd.take(attention_scores, best_hyp_indices)
            attentions = mx.nd.take(attentions, best_hyp_indices)

            # (7) update best hypotheses, their attention lists and lengths (only for non-finished hyps)
            # pylint: disable=unsupported-assignment-operation
            sequences[:, t] = best_word_indices
            attentions[:, t, :] = attention_scores
            lengths += mx.nd.cast(1 - mx.nd.expand_dims(finished, axis=1), dtype='float32')

            # (6) optionally save beam history
            if self.store_beam:
                unnormalized_scores = mx.nd.where(finished, scores_accumulated * self.length_penalty(lengths - 1), scores_accumulated)
                normalized_scores = mx.nd.where(finished, scores_accumulated, scores_accumulated / self.length_penalty(lengths - 1))
                for sent in range(self.batch_size):
                    rows = slice(sent * self.beam_size, (sent + 1) * self.beam_size)

                    best_word_indices_sent = best_word_indices[rows].asnumpy().tolist()
                    # avoid adding columns for finished sentences
                    if any(x for x in best_word_indices_sent if x != C.PAD_ID):
                        beam_histories[sent]["predicted_ids"].append(best_word_indices_sent)
                        beam_histories[sent]["predicted_tokens"].append([self.vocab_target_inv[x] for x in
                                                                    best_word_indices_sent])
                        # for later sentences in the matrix, shift from e.g. [5, 6, 7, 8, 6] to [0, 1, 3, 4, 1]
                        shifted_parents = best_hyp_indices[rows] - (sent * self.beam_size)
                        beam_histories[sent]["parent_ids"].append(shifted_parents.asnumpy().tolist())

                        beam_histories[sent]["scores"].append(unnormalized_scores[rows].asnumpy().flatten().tolist())
                        beam_histories[sent]["normalized_scores"].append(normalized_scores[rows].asnumpy().flatten().tolist())

            # (7) determine which hypotheses in the beam are now finished
            finished = ((best_word_indices == C.PAD_ID) + (best_word_indices == self.vocab_target[C.EOS_SYMBOL]))

            if self.beam_search_stop == C.BEAM_SEARCH_STOP_FIRST and self.batch_size == 1:
                # TODO: extend to work with batch_size > 1 (i.e., one stopped for each sentence)
                if mx.nd.sum(finished).asscalar() > 0:
                    break
            else:
                if mx.nd.sum(finished).asscalar() == self.batch_size * self.beam_size:  # all finished
                    break

            # (8) update models' state with winning hypotheses (ascending)
            for ms in model_states:
                ms.sort_state(best_hyp_indices)

        logger.debug("Finished after %d / %d steps.", t + 1, max_output_length)

        # (9) Sort the hypotheses within each sentence (normalization for finished hyps may have unsorted them).
        folded_accumulated_scores = scores_accumulated.reshape((self.batch_size, self.beam_size * scores_accumulated.shape[-1]))
        indices = mx.nd.argsort(folded_accumulated_scores, axis=1)
        best_hyp_indices[:], _ = np.unravel_index(indices.astype(np.int32).asnumpy().ravel(), scores_accumulated.shape) + self.offset
        # Now reorder the arrays
        sequences = mx.nd.take(sequences, best_hyp_indices)
        lengths = mx.nd.take(lengths, best_hyp_indices)
        attentions = mx.nd.take(attentions, best_hyp_indices)
        scores_accumulated[:] = mx.nd.take(scores_accumulated, best_hyp_indices)
        finished = mx.nd.take(finished, best_hyp_indices)
        constraints = [constraints[int(x.asscalar())] for x in best_hyp_indices]

        return sequences, attentions, scores_accumulated, lengths, finished, constraints, beam_histories

    def _force_decode(self,
                      source: mx.nd.NDArray,
                      source_length: int,
                      target: mx.nd.NDArray) -> Tuple[mx.nd.NDArray, mx.nd.NDArray,
                                                      mx.nd.NDArray, mx.nd.NDArray, Optional[List[BeamHistory]]]:
        """
        Translates multiple sentences using beam search.

        :param source: Source ids. Shape: (batch_size, bucket_key).
        :param source_length: Max source length.
        :return List of lists of word ids, list of attentions, array of accumulated length-normalized
                negative log-probs.
        """
        # Length of encoded sequence (may differ from initial input length)
        encoded_source_length = self.models[0].encoder.get_encoded_seq_len(source_length)
        utils.check_condition(all(encoded_source_length ==
                                  model.encoder.get_encoded_seq_len(source_length) for model in self.models),
                              "Models must agree on encoded sequence length")

        utils.check_condition(self.beam_size == 1,
                              "Forced decoding requires `--beam size 1`")

        # Maximum output length
        max_output_length = self.models[0].get_max_output_length(source_length)

        # General data structure: each row has batch_size * beam blocks for the 1st sentence, with a full beam,
        # then the next block for the 2nd sentence and so on

        # sequences: (batch_size * beam_size, output_length), pre-filled with <s> symbols on index 0
        sequences = mx.nd.full((self.batch_size * self.beam_size, max_output_length), val=C.PAD_ID, ctx=self.context,
                               dtype='int32')
        sequences[:, 0] = self.start_id

        lengths = mx.nd.ones((self.batch_size * self.beam_size, 1), ctx=self.context)
        finished = mx.nd.zeros((self.batch_size * self.beam_size,), ctx=self.context, dtype='int32')

        # attentions: (batch_size * beam_size, output_length, encoded_source_length)
        attentions = mx.nd.zeros((self.batch_size * self.beam_size, max_output_length, encoded_source_length),
                                 ctx=self.context)

        # best_hyp_indices: row indices of smallest scores (ascending).
        best_hyp_indices = mx.nd.array(list(range(self.batch_size * self.beam_size,)), ctx=self.context, dtype='int32')
        # best_word_indices: column indices of smallest scores (ascending).
        best_word_indices = mx.nd.zeros((self.batch_size * self.beam_size,), ctx=self.context, dtype='int32')
        # scores_accumulated: chosen smallest scores in scores (ascending).
        scores_accumulated = mx.nd.zeros((self.batch_size * self.beam_size, 1), ctx=self.context)

        # reset all padding distribution cells to np.inf
        self.pad_dist[:] = np.inf

        # If using a top-k lexicon, select param rows for logit computation that correspond to the
        # target vocab for this sentence.
        pad_dist = self.pad_dist
        vocab_slice_ids = None  # type: mx.nd.NDArray

        # (0) encode source sentence, returns a list
        model_states = self._encode(source, source_length)

        for t in range(1, max_output_length):
            # (1) obtain next predictions and advance models' state
            # scores: (batch_size * beam_size, target_vocab_size)
            # attention_scores: (batch_size * beam_size, bucket_key)
            scores, attention_scores, model_states = self._decode_step(sequences,
                                                                       t,
                                                                       source_length,
                                                                       model_states)

            # (2) Special treatment for finished rows, which are inf everywhere except column zero, which holds the accumulated model score
            scores += scores_accumulated
            # Items that are finished (but not inactive) get the accumulated score in col 0, otherwise infinity for the whole row
            pad_dist[:, C.PAD_ID] = mx.nd.where(finished, scores_accumulated[:, 0], self.inf_array_long)
            scores = mx.nd.where(finished, pad_dist, scores)

            # (3) Get beam_size winning hypotheses for each sentence block separately. Only look as
            # far as the active beam size for each sentence.
            best_word_indices[:] = target[:,t]
            scores_accumulated[:, 0] = mx.nd.pick(scores, best_word_indices, axis=1)

            # (4) Normalize the scores of newly finished hypotheses. Note that after this until the
            # next call to topk(), hypotheses may not be in sorted order.
            finished = mx.nd.take(finished, best_hyp_indices)
            lengths = mx.nd.take(lengths, best_hyp_indices)
            all_finished = ((best_word_indices == C.PAD_ID) + (best_word_indices == self.vocab_target[C.EOS_SYMBOL]))
            newly_finished = all_finished - finished
            scores_accumulated = mx.nd.where(newly_finished, scores_accumulated / self.length_penalty(lengths), scores_accumulated)
            finished = all_finished

            # (6) Update the beam with the hypotheses and their properties for the beam_size winning hypotheses (ascending)
            sequences = mx.nd.take(sequences, best_hyp_indices)
            attention_scores = mx.nd.take(attention_scores, best_hyp_indices)
            attentions = mx.nd.take(attentions, best_hyp_indices)

            # (7) update best hypotheses, their attention lists and lengths (only for non-finished hyps)
            # pylint: disable=unsupported-assignment-operation
            sequences[:, t] = best_word_indices
            attentions[:, t, :] = attention_scores
            lengths += mx.nd.cast(1 - mx.nd.expand_dims(finished, axis=1), dtype='float32')

            # (7) determine which hypotheses in the beam are now finished
            finished = ((best_word_indices == C.PAD_ID) + (best_word_indices == self.vocab_target[C.EOS_SYMBOL]))

            # (8) update models' state with winning hypotheses (ascending)
            for ms in model_states:
                ms.sort_state(best_hyp_indices)

        return sequences, attentions, scores_accumulated, lengths, None

    def _get_best_from_beam(self,
                            sequences: mx.nd.NDArray,
                            attention_lists: mx.nd.NDArray,
                            seq_scores: mx.nd.NDArray,
                            lengths: mx.nd.NDArray,
                            finished: mx.nd.NDArray,
                            constraints: List[Optional[constrained.ConstrainedHypothesis]],
                            beam_histories: Optional[List[BeamHistory]] = None) -> List[Translation]:
        """
        Return the best (aka top) entry from the n-best list.

        :param sequences: Array of word ids. Shape: (batch * beam, bucket_key).
        :param attention_lists: Array of attentions over source words.
                                Shape: (batch * beam, max_output_length, encoded_source_length).
        :param seq_scores: Array of length-normalized negative log-probs..
                           Shape: (batch * beam, 1)
        :param lengths: The lengths of all items in the beam. Shape: (batch * beam).
        :param finished: Marks completed items in the beam. Shape: (batch * beam).
        :param constraints: The constraints for all items in the beam. Shape: (batch * beam).
        :param beam_histories: The beam histories for each sentence in the batch.
        :return: List of Translation objects containing all relevant information.
        """
        utils.check_condition(sequences.shape[0] == attention_lists.shape[0] \
                              == seq_scores.shape[0] == lengths.shape[0], "Shape mismatch")

        # Initialize the best_ids to the first item in each batch
        best_ids = mx.nd.arange(0, self.batch_size * self.beam_size, self.beam_size, ctx=self.context)

        if any(constraints):
            # For constrained decoding, select from items that have met all constraints (might not be finished)
            unmet = mx.nd.array([c.num_needed() if c is not None else 0 for c in constraints], ctx=self.context)
            filtered = mx.nd.where(unmet == 0, seq_scores[:, 0], self.inf_array_long)
            filtered = filtered.reshape((self.batch_size, self.beam_size))
            best_ids += mx.nd.argmin(filtered, axis=1)

        histories = beam_histories if beam_histories is not None else [None] * self.batch_size
        return [self._assemble_translation(*x) for x in zip(range(self.batch_size),
                                                            sequences[best_ids],
                                                            lengths[best_ids],
                                                            attention_lists[best_ids],
                                                            seq_scores[best_ids],
                                                            histories)]

    def _assemble_translation(self,
                              sentno: int,
                              sequence: mx.nd.NDArray,
                              length: mx.nd.NDArray,
                              attention_lists: mx.nd.NDArray,
                              seq_score: mx.nd.NDArray,
                              beam_history: List[Optional[BeamHistory]]) -> Translation:
        """
        Takes a set of data pertaining to a single translated item, performs slightly different
        processing on each, and merges it into a Translation object.

        :param sentno: The sentence number in the batch.
        :param sequence: Array of word ids. Shape: (batch_size, bucket_key).
        :param length: The length of the translated segment.
        :param attention_lists: Array of attentions over source words.
                                Shape: (batch_size * self.beam_size, max_output_length, encoded_source_length).
        :param seq_scores: Array of length-normalized negative log-probs.
        :param beam_histories: The beam histories for each sentence in the batch.
        :return: A Translation object.
        """

        length = int(length.asscalar())
        sequence = sequence[:length].asnumpy().tolist()
        attention_matrix = np.stack(attention_lists.asnumpy()[:length, :], axis=0)
        score = seq_score.asscalar()
        return Translation(sequence, attention_matrix, score, beam_history)

    def _print_beam(self,
                    sequences: mx.nd.NDArray,
                    accumulated_scores: mx.nd.NDArray,
                    finished: mx.nd.NDArray,
                    inactive: mx.nd.NDArray,
                    constraints: List[Optional[constrained.ConstrainedHypothesis]],
                    timestep: int) -> None:
        """
        Prints the beam for debugging purposes.

        :param sequences: The beam histories (shape: batch_size * beam_size, max_output_len).
        :param accumulated_scores: The accumulated scores for each item in the beam (shape: batch_size * beam_size, target_vocab_size).
        :param finished: Indicates which items are finished (shape: batch_size * beam_size).
        :param inactive: Indicates any inactive items (shape: batch_size * beam_size).
        :param timestep: The current timestep.
        """
        logger.info('BEAM AT TIMESTEP %d', timestep)
        for i in range(self.batch_size * self.beam_size):
            # for each hypothesis, print its entire history
            score = accumulated_scores[i].asscalar()
            word_ids = [int(x.asscalar()) for x in sequences[i]]
            unmet = constraints[i].num_needed() if constraints[i] is not None else -1
            hypothesis = '----------' if inactive[i] else ' '.join([self.vocab_target_inv[x] for x in word_ids if x != 0])
            logger.info('%d %d %d %d %.2f %s', i+1, finished[i].asscalar(), inactive[i].asscalar(), unmet, score, hypothesis)<|MERGE_RESOLUTION|>--- conflicted
+++ resolved
@@ -569,25 +569,20 @@
     :param chunk_id: Chunk id. Defaults to -1.
     """
 
-<<<<<<< HEAD
-    __slots__ = ('sentence_id', 'tokens', 'target', 'factors', 'chunk_id')
-=======
     __slots__ = ('sentence_id', 'tokens', 'factors', 'constraints', 'chunk_id')
->>>>>>> 5873da5b
 
     def __init__(self,
                  sentence_id: int,
                  tokens: Tokens,
-                 target: Optional[str] = None,
                  factors: Optional[List[Tokens]] = None,
                  constraints: Optional[List[Tokens]] = None,
                  chunk_id: int = -1) -> None:
         self.sentence_id = sentence_id
         self.chunk_id = chunk_id
         self.tokens = tokens
-        self.target = target
         self.factors = factors
         self.constraints = constraints
+        self.target_tokens = target
 
     def __str__(self):
         return 'TranslatorInput(%d, %s, factors=%s, constraints=%s, chunk_id=%d)' % (self.sentence_id, self.tokens, self.factors, self.constraints, self.chunk_id)
@@ -685,16 +680,14 @@
                 return _bad_input(sentence_id, reason=json_string)
         else:
             factors = None
-<<<<<<< HEAD
-        return TranslatorInput(sentence_id=sentence_id, tokens=tokens, target=target, factors=factors)
-=======
+
         constraints = jobj.get(C.JSON_CONSTRAINTS_KEY)
         if isinstance(constraints, list) and len(constraints) > 0:
             constraints = [list(data_io.get_tokens(constraint)) for constraint in constraints]
         else:
             constraints = None
-        return TranslatorInput(sentence_id=sentence_id, tokens=tokens, factors=factors, constraints=constraints)
->>>>>>> 5873da5b
+
+        return TranslatorInput(sentence_id=sentence_id, tokens=tokens, factors=factors, constraints=constraints, target=target)
 
     except Exception as e:
         logger.exception(e, exc_info=True) if not is_python34() else logger.error(e)  # type: ignore
@@ -1213,10 +1206,7 @@
         :param trans_inputs: List of TranslatorInputs.
         :return NDArray of source ids (shape=(batch_size, bucket_key, num_factors)), bucket key, a list of raw constraint lists.
         """
-<<<<<<< HEAD
-=======
-
->>>>>>> 5873da5b
+
         bucket_key = data_io.get_bucket(max(len(inp.tokens) for inp in trans_inputs), self.buckets_source)
         source = mx.nd.zeros((len(trans_inputs), bucket_key, self.num_source_factors), ctx=self.context)
         raw_constraints = [None for x in range(self.batch_size)]  # type: List[Optional[constrained.RawConstraintList]]
@@ -1244,14 +1234,10 @@
 
                 source[j, :num_tokens, i] = data_io.tokens2ids(factor, self.source_vocabs[i])[:num_tokens]
 
-<<<<<<< HEAD
-        return source, bucket_key, target
-=======
             if trans_input.constraints is not None:
                 raw_constraints[j] = [data_io.tokens2ids(phrase, self.vocab_target) for phrase in trans_input.constraints]
 
         return source, bucket_key, raw_constraints
->>>>>>> 5873da5b
 
     def _make_result(self,
                      trans_input: TranslatorInput,
@@ -1298,11 +1284,7 @@
     def _translate_nd(self,
                       source: mx.nd.NDArray,
                       source_length: int,
-<<<<<<< HEAD
-                      target: Optional[mx.nd.NDArray]) -> List[Translation]:
-=======
                       raw_constraints: List[Optional[constrained.RawConstraintList]]) -> List[Translation]:
->>>>>>> 5873da5b
         """
         Translates source of source_length, given a bucket_key.
 
@@ -1312,13 +1294,8 @@
 
         :return: Sequence of translations.
         """
-<<<<<<< HEAD
-        result = self._beam_search(source, source_length) if target is None else self._force_decode(source, source_length, target)
-        return self._get_best_from_beam(*result)
-=======
 
         return self._get_best_from_beam(*self._beam_search(source, source_length, raw_constraints))
->>>>>>> 5873da5b
 
     def _encode(self, sources: mx.nd.NDArray, source_length: int) -> List[ModelState]:
         """
