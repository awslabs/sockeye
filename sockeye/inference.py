# Copyright 2017 Amazon.com, Inc. or its affiliates. All Rights Reserved.
#
# Licensed under the Apache License, Version 2.0 (the "License"). You may not
# use this file except in compliance with the License. A copy of the License
# is located at
#
#     http://aws.amazon.com/apache2.0/
#
# or in the "license" file accompanying this file. This file is distributed on
# an "AS IS" BASIS, WITHOUT WARRANTIES OR CONDITIONS OF ANY KIND, either
# express or implied. See the License for the specific language governing
# permissions and limitations under the License.

"""
Code for inference/translation
"""
import itertools
import logging
import math
import os
from typing import Callable, Dict, List, NamedTuple, Optional, Tuple, Union, Set

import mxnet as mx
import numpy as np

from . import constants as C
from . import data_io
from . import lexicon
from . import model
from . import utils
from . import vocab
time
logger = logging.getLogger(__name__)


class InferenceModel(model.SockeyeModel):
    """
    InferenceModel is a SockeyeModel that supports three operations used for inference/decoding:

    (1) Encoder forward call: encode source sentence and return initial decoder states.
    (2) Decoder forward call: single decoder step: predict next word.

    :param model_folder: Folder to load model from.
    :param context: MXNet context to bind modules to.
    :param beam_size: Beam size.
    :param batch_size: Batch size.
    :param checkpoint: Checkpoint to load. If None, finds best parameters in model_folder.
    :param softmax_temperature: Optional parameter to control steepness of softmax distribution.
    :param max_output_length_num_stds: Number of standard deviations as safety margin for maximum output length.
    :param decoder_return_logit_inputs: Decoder returns inputs to logit computation instead of softmax over target
                                        vocabulary.  Used when logits/softmax are handled separately.
    :param cache_output_layer_w_b: Cache weights and biases for logit computation.
    """

    def __init__(self,
                 model_folder: str,
                 context: mx.context.Context,
                 beam_size: int,
                 batch_size: int,
                 checkpoint: Optional[int] = None,
                 softmax_temperature: Optional[float] = None,
                 max_output_length_num_stds: int = C.DEFAULT_NUM_STD_MAX_OUTPUT_LENGTH,
                 decoder_return_logit_inputs: bool = False,
                 cache_output_layer_w_b: bool = False) -> None:
        self.model_version = utils.load_version(os.path.join(model_folder, C.VERSION_NAME))
        logger.info("Model version: %s", self.model_version)
        utils.check_version(self.model_version)

        config = model.SockeyeModel.load_config(os.path.join(model_folder, C.CONFIG_NAME))
        super().__init__(config)

        self.fname_params = os.path.join(model_folder, C.PARAMS_NAME % checkpoint if checkpoint else C.PARAMS_BEST_NAME)

        utils.check_condition(beam_size < self.config.vocab_target_size,
                              'The beam size must be smaller than the target vocabulary size.')

        self.beam_size = beam_size
        self.softmax_temperature = softmax_temperature
        self.batch_size = batch_size
        self.context = context

        self._build_model_components()

        self.max_input_length, self.get_max_output_length = models_max_input_output_length([self],
                                                                                           max_output_length_num_stds)

        self.encoder_module = None  # type: Optional[mx.mod.BucketingModule]
        self.encoder_default_bucket_key = None  # type: Optional[int]
        self.decoder_module = None  # type: Optional[mx.mod.BucketingModule]
        self.decoder_default_bucket_key = None  # type: Optional[Tuple[int, int]]
        self.decoder_data_shapes_cache = None  # type: Optional[Dict]
        self.decoder_return_logit_inputs = decoder_return_logit_inputs

        self.cache_output_layer_w_b = cache_output_layer_w_b
        self.output_layer_w = None  # type: mx.nd.NDArray
        self.output_layer_b = None  # type: mx.nd.NDArray

    def initialize(self, max_input_length: int, get_max_output_length_function: Callable):
        """
        Delayed construction of modules to ensure multiple Inference models can agree on computing a common
        maximum output length.

        :param max_input_length: Maximum input length.
        :param get_max_output_length_function: Callable to compute maximum output length.
        """
        self.max_input_length = max_input_length
        if self.max_input_length > self.training_max_seq_len_source:
            logger.warning("Model was only trained with sentences up to a length of %d, "
                           "but a max_input_len of %d is used.",
                           self.training_max_seq_len_source, self.max_input_length)
        self.get_max_output_length = get_max_output_length_function

        # check the maximum supported length of the encoder & decoder:
        if self.max_supported_seq_len_source is not None:
            utils.check_condition(self.max_input_length <= self.max_supported_seq_len_source,
                                  "Encoder only supports a maximum length of %d" % self.max_supported_seq_len_source)
        if self.max_supported_seq_len_target is not None:
            decoder_max_len = self.get_max_output_length(max_input_length)
            utils.check_condition(decoder_max_len <= self.max_supported_seq_len_target,
                                  "Decoder only supports a maximum length of %d, but %d was requested. Note that the "
                                  "maximum output length depends on the input length and the source/target length "
                                  "ratio observed during training." % (self.max_supported_seq_len_target,
                                                                       decoder_max_len))

        self.encoder_module, self.encoder_default_bucket_key = self._get_encoder_module()
        self.decoder_module, self.decoder_default_bucket_key = self._get_decoder_module()

        self.decoder_data_shapes_cache = dict()  # bucket_key -> shape cache
        max_encoder_data_shapes = self._get_encoder_data_shapes(self.encoder_default_bucket_key)
        max_decoder_data_shapes = self._get_decoder_data_shapes(self.decoder_default_bucket_key)
        self.encoder_module.bind(data_shapes=max_encoder_data_shapes, for_training=False, grad_req="null")
        self.decoder_module.bind(data_shapes=max_decoder_data_shapes, for_training=False, grad_req="null")

        self.load_params_from_file(self.fname_params)
        self.encoder_module.init_params(arg_params=self.params, allow_missing=False)
        self.decoder_module.init_params(arg_params=self.params, allow_missing=False)

        if self.cache_output_layer_w_b:
            if self.output_layer.weight_normalization:
                # precompute normalized output layer weight imperatively
                assert self.output_layer.weight_norm is not None
                weight = self.params[self.output_layer.weight_norm.weight.name].as_in_context(self.context)
                scale = self.params[self.output_layer.weight_norm.scale.name].as_in_context(self.context)
                self.output_layer_w = self.output_layer.weight_norm(weight, scale)
            else:
                self.output_layer_w = self.params[self.output_layer.w.name].as_in_context(self.context)
            self.output_layer_b = self.params[self.output_layer.b.name].as_in_context(self.context)

    def _get_encoder_module(self) -> Tuple[mx.mod.BucketingModule, int]:
        """
        Returns a BucketingModule for the encoder. Given a source sequence, it returns
        the initial decoder states of the model.
        The bucket key for this module is the length of the source sequence.

        :return: Tuple of encoder module and default bucket key.
        """

        def sym_gen(source_seq_len: int):
            source = mx.sym.Variable(C.SOURCE_NAME)
            source_length = utils.compute_lengths(source)

            # source embedding
            (source_embed,
             source_embed_length,
             source_embed_seq_len) = self.embedding_source.encode(source, source_length, source_seq_len)

            # encoder
            # source_encoded: (source_encoded_length, batch_size, encoder_depth)
            (source_encoded,
             source_encoded_length,
             source_encoded_seq_len) = self.encoder.encode(source_embed,
                                                           source_embed_length,
                                                           source_embed_seq_len)
            # source_encoded: (batch_size, source_encoded_length, encoder_depth)
            # TODO(fhieber): Consider standardizing encoders to return batch-major data to avoid this line.
            source_encoded = mx.sym.swapaxes(source_encoded, dim1=0, dim2=1)

            # initial decoder states
            decoder_init_states = self.decoder.init_states(source_encoded,
                                                           source_encoded_length,
                                                           source_encoded_seq_len)

            data_names = [C.SOURCE_NAME]
            label_names = []  # type: List[str]
            return mx.sym.Group(decoder_init_states), data_names, label_names

        default_bucket_key = self.max_input_length
        module = mx.mod.BucketingModule(sym_gen=sym_gen,
                                        default_bucket_key=default_bucket_key,
                                        context=self.context)
        return module, default_bucket_key

    def _get_decoder_module(self) -> Tuple[mx.mod.BucketingModule, Tuple[int, int]]:
        """
        Returns a BucketingModule for a single decoder step.
        Given previously predicted word and previous decoder states, it returns
        a distribution over the next predicted word and the next decoder states.
        The bucket key for this module is the length of the source sequence
        and the current time-step in the inference procedure (e.g. beam search).
        The latter corresponds to the current length of the target sequences.

        :return: Tuple of decoder module and default bucket key.
        """

        def sym_gen(bucket_key: Tuple[int, int]):
            """
            Returns either softmax output (probs over target vocabulary) or inputs to logit
            computation, controlled by decoder_return_logit_inputs
            """
            source_seq_len, decode_step = bucket_key
            source_embed_seq_len = self.embedding_source.get_encoded_seq_len(source_seq_len)
            source_encoded_seq_len = self.encoder.get_encoded_seq_len(source_embed_seq_len)

            self.decoder.reset()
            target_prev = mx.sym.Variable(C.TARGET_NAME)
            states = self.decoder.state_variables(decode_step)
            state_names = [state.name for state in states]

            # embedding for previous word
            # (batch_size, num_embed)
            target_embed_prev, _, _ = self.embedding_target.encode(data=target_prev, data_length=None, seq_len=1)

            # decoder
            # target_decoded: (batch_size, decoder_depth)
            (target_decoded,
             attention_probs,
             states) = self.decoder.decode_step(decode_step,
                                                target_embed_prev,
                                                source_encoded_seq_len,
                                                *states)

            if self.decoder_return_logit_inputs:
                # skip output layer in graph
                outputs = mx.sym.identity(target_decoded, name=C.LOGIT_INPUTS_NAME)
            else:
                # logits: (batch_size, target_vocab_size)
                logits = self.output_layer(target_decoded)
                if self.softmax_temperature is not None:
                    logits /= self.softmax_temperature
                outputs = mx.sym.softmax(data=logits, name=C.SOFTMAX_NAME)

            data_names = [C.TARGET_NAME] + state_names
            label_names = []  # type: List[str]
            return mx.sym.Group([outputs, attention_probs] + states), data_names, label_names

        # pylint: disable=not-callable
        default_bucket_key = (self.max_input_length, self.get_max_output_length(self.max_input_length))
        module = mx.mod.BucketingModule(sym_gen=sym_gen,
                                        default_bucket_key=default_bucket_key,
                                        context=self.context)
        return module, default_bucket_key

    def _get_encoder_data_shapes(self, bucket_key: int) -> List[mx.io.DataDesc]:
        """
        Returns data shapes of the encoder module.

        :param bucket_key: Maximum input length.
        :return: List of data descriptions.
        """
        return [mx.io.DataDesc(name=C.SOURCE_NAME,
                               shape=(self.batch_size, bucket_key),
                               layout=C.BATCH_MAJOR)]

    def _get_decoder_data_shapes(self, bucket_key: Tuple[int, int]) -> List[mx.io.DataDesc]:
        """
        Returns data shapes of the decoder module.
        Caches results for bucket_keys if called iteratively.

        :param bucket_key: Tuple of (maximum input length, maximum target length).
        :return: List of data descriptions.
        """
        source_max_length, target_max_length = bucket_key
        return self.decoder_data_shapes_cache.setdefault(
            bucket_key,
            [mx.io.DataDesc(name=C.TARGET_NAME, shape=(self.batch_size * self.beam_size,), layout="NT")] +
            self.decoder.state_shapes(self.batch_size * self.beam_size,
                                      target_max_length,
                                      self.encoder.get_encoded_seq_len(source_max_length),
                                      self.encoder.get_num_hidden()))

    def run_encoder(self,
                    source: mx.nd.NDArray,
                    source_max_length: int) -> 'ModelState':
        """
        Runs forward pass of the encoder.
        Encodes source given source length and bucket key.
        Returns encoder representation of the source, source_length, initial hidden state of decoder RNN,
        and initial decoder states tiled to beam size.

        :param source: Integer-coded input tokens. Shape (batch_size, source length).
        :param source_max_length: Bucket key.
        :return: Initial model state.
        """
        batch = mx.io.DataBatch(data=[source],
                                label=None,
                                bucket_key=source_max_length,
                                provide_data=self._get_encoder_data_shapes(source_max_length))

        self.encoder_module.forward(data_batch=batch, is_train=False)
        decoder_states = self.encoder_module.get_outputs()
        # replicate encoder/init module results beam size times
        decoder_states = [mx.nd.repeat(s, repeats=self.beam_size, axis=0) for s in decoder_states]
        return ModelState(decoder_states)

    def run_decoder(self,
                    prev_word: mx.nd.NDArray,
                    bucket_key: Tuple[int, int],
                    model_state: 'ModelState') -> Tuple[mx.nd.NDArray, mx.nd.NDArray, 'ModelState']:
        """
        Runs forward pass of the single-step decoder.

        :return: Decoder stack output (logit inputs or probability distribution), attention scores, updated model state.
        """
        batch = mx.io.DataBatch(
            data=[prev_word.as_in_context(self.context)] + model_state.states,
            label=None,
            bucket_key=bucket_key,
            provide_data=self._get_decoder_data_shapes(bucket_key))
        self.decoder_module.forward(data_batch=batch, is_train=False)
        out, attention_probs, *model_state.states = self.decoder_module.get_outputs()
        return out, attention_probs, model_state

    @property
    def training_max_seq_len_source(self) -> int:
        """ The maximum sequence length on the source side during training. """
        if self.config.config_data.data_statistics.max_observed_len_source is not None:
            return self.config.config_data.data_statistics.max_observed_len_source
        else:
            return self.config.max_seq_len_source

    @property
    def training_max_seq_len_target(self) -> int:
        """ The maximum sequence length on the target side during training. """
        if self.config.config_data.data_statistics.max_observed_len_target is not None:
            return self.config.config_data.data_statistics.max_observed_len_target
        else:
            return self.config.max_seq_len_target

    @property
    def max_supported_seq_len_source(self) -> Optional[int]:
        """ If not None this is the maximally supported source length during inference (hard constraint). """
        return self.encoder.get_max_seq_len()

    @property
    def max_supported_seq_len_target(self) -> Optional[int]:
        """ If not None this is the maximally supported target length during inference (hard constraint). """
        return self.decoder.get_max_seq_len()

    @property
    def length_ratio_mean(self) -> float:
        return self.config.config_data.data_statistics.length_ratio_mean

    @property
    def length_ratio_std(self) -> float:
        return self.config.config_data.data_statistics.length_ratio_std


def load_models(context: mx.context.Context,
                max_input_len: Optional[int],
                beam_size: int,
                batch_size: int,
                model_folders: List[str],
                checkpoints: Optional[List[int]] = None,
                softmax_temperature: Optional[float] = None,
                max_output_length_num_stds: int = C.DEFAULT_NUM_STD_MAX_OUTPUT_LENGTH,
                decoder_return_logit_inputs: bool = False,
                cache_output_layer_w_b: bool = False) -> Tuple[List[InferenceModel], Dict[str, int], Dict[str, int]]:
    """
    Loads a list of models for inference.

    :param context: MXNet context to bind modules to.
    :param max_input_len: Maximum input length.
    :param beam_size: Beam size.
    :param model_folders: List of model folders to load models from.
    :param checkpoints: List of checkpoints to use for each model in model_folders. Use None to load best checkpoint.
    :param softmax_temperature: Optional parameter to control steepness of softmax distribution.
    :param max_output_length_num_stds: Number of standard deviations to add to mean target-source length ratio
           to compute maximum output length.
    :param decoder_return_logit_inputs: Model decoders return inputs to logit computation instead of softmax over target
                                        vocabulary.  Used when logits/softmax are handled separately.
    :param cache_output_layer_w_b: Models cache weights and biases for logit computation as NumPy arrays (used with
                                   restrict lexicon).
    :return: List of models, source vocabulary, target vocabulary.
    """
    models, source_vocabs, target_vocabs = [], [], []
    if checkpoints is None:
        checkpoints = [None] * len(model_folders)
    for model_folder, checkpoint in zip(model_folders, checkpoints):
        source_vocabs.append(vocab.vocab_from_json_or_pickle(os.path.join(model_folder, C.VOCAB_SRC_NAME)))
        target_vocabs.append(vocab.vocab_from_json_or_pickle(os.path.join(model_folder, C.VOCAB_TRG_NAME)))
        model = InferenceModel(model_folder=model_folder,
                               context=context,
                               beam_size=beam_size,
                               batch_size=batch_size,
                               softmax_temperature=softmax_temperature,
                               checkpoint=checkpoint,
                               decoder_return_logit_inputs=decoder_return_logit_inputs,
                               cache_output_layer_w_b=cache_output_layer_w_b)
        models.append(model)

    utils.check_condition(vocab.are_identical(*source_vocabs), "Source vocabulary ids do not match")
    utils.check_condition(vocab.are_identical(*target_vocabs), "Target vocabulary ids do not match")

    # set a common max_output length for all models.
    max_input_len, get_max_output_length = models_max_input_output_length(models,
                                                                          max_output_length_num_stds,
                                                                          max_input_len)
    for model in models:
        model.initialize(max_input_len, get_max_output_length)

    return models, source_vocabs[0], target_vocabs[0]


def models_max_input_output_length(models: List[InferenceModel],
                                   num_stds: int,
                                   forced_max_input_len: Optional[int] = None) -> Tuple[int, Callable]:
    """
    Returns a function to compute maximum output length given a fixed number of standard deviations as a
    safety margin, and the current input length.
    Mean and std are taken from the model with the largest values to allow proper ensembling of models
    trained on different data sets.

    :param models: List of models.
    :param num_stds: Number of standard deviations to add as a safety margin. If -1, returned maximum output lengths
                     will always be 2 * input_length.
    :param forced_max_input_len: An optional overwrite of the maximum input length.
    :return: The maximum input length and a function to get the output length given the input length.
    """
    max_mean = max(model.length_ratio_mean for model in models)
    max_std = max(model.length_ratio_std for model in models)

    supported_max_seq_len_source = min((model.max_supported_seq_len_source for model in models
                                        if model.max_supported_seq_len_source is not None),
                                       default=None)
    supported_max_seq_len_target = min((model.max_supported_seq_len_target for model in models
                                        if model.max_supported_seq_len_target is not None),
                                       default=None)
    training_max_seq_len_source = min(model.training_max_seq_len_source for model in models)

    return get_max_input_output_length(supported_max_seq_len_source,
                                       supported_max_seq_len_target,
                                       training_max_seq_len_source,
                                       forced_max_input_len=forced_max_input_len,
                                       length_ratio_mean=max_mean,
                                       length_ratio_std=max_std,
                                       num_stds=num_stds)


def get_max_input_output_length(supported_max_seq_len_source: Optional[int],
                                supported_max_seq_len_target: Optional[int],
                                training_max_seq_len_source: Optional[int],
                                forced_max_input_len: Optional[int],
                                length_ratio_mean: float,
                                length_ratio_std: float,
                                num_stds: int) -> Tuple[int, Callable]:
    """
    Returns a function to compute maximum output length given a fixed number of standard deviations as a
    safety margin, and the current input length. It takes into account optional maximum source and target lengths.

    :param supported_max_seq_len_source: The maximum source length supported by the models.
    :param supported_max_seq_len_target: The maximum target length supported by the models.
    :param training_max_seq_len_source: The maximum source length observed during training.
    :param forced_max_input_len: An optional overwrite of the maximum input length.
    :param length_ratio_mean: The mean of the length ratio that was calculated on the raw sequences with special
           symbols such as EOS or BOS.
    :param length_ratio_std: The standard deviation of the length ratio.
    :param num_stds: The number of standard deviations the target length may exceed the mean target length (as long as
           the supported maximum length allows for this).
    :return: The maximum input length and a function to get the output length given the input length.
    """
    space_for_bos = 1
    space_for_eos = 1

    if num_stds < 0:
        factor = C.TARGET_MAX_LENGTH_FACTOR  # type: float
    else:
        factor = length_ratio_mean + (length_ratio_std * num_stds)

    if forced_max_input_len is None:
        # Make sure that if there is a hard constraint on the maximum source or target length we never exceed this
        # constraint. This is for example the case for learned positional embeddings, which are only defined for the
        # maximum source and target sequence length observed during training.
        if supported_max_seq_len_source is not None and supported_max_seq_len_target is None:
            max_input_len = supported_max_seq_len_source
        elif supported_max_seq_len_source is None and supported_max_seq_len_target is not None:
            max_output_len = supported_max_seq_len_target - space_for_bos - space_for_eos
            if np.ceil(factor * training_max_seq_len_source) > max_output_len:
                max_input_len = int(np.floor(max_output_len / factor))
            else:
                max_input_len = training_max_seq_len_source
        elif supported_max_seq_len_source is not None or supported_max_seq_len_target is not None:
            max_output_len = supported_max_seq_len_target - space_for_bos - space_for_eos
            if np.ceil(factor * supported_max_seq_len_source) > max_output_len:
                max_input_len = int(np.floor(max_output_len / factor))
            else:
                max_input_len = supported_max_seq_len_source
        else:
            # Any source/target length is supported and max_input_len was not manually set, therefore we use the
            # maximum length from training.
            max_input_len = training_max_seq_len_source
    else:
        max_input_len = forced_max_input_len

    def get_max_output_length(input_length: int):
        """
        Returns the maximum output length for inference given the input length.
        Explicitly includes space for BOS and EOS sentence symbols in the target sequence, because we assume
        that the mean length ratio computed on the training data do not include these special symbols.
        (see data_io.analyze_sequence_lengths)
        """

        return int(np.ceil(factor * input_length)) + space_for_bos + space_for_eos

    return max_input_len, get_max_output_length


Tokens = List[str]
TranslatorInput = NamedTuple('TranslatorInput', [
    ('id', int),
    ('sentence', str),
    ('tokens', Tokens),
])
"""
Required input for Translator.

:param id: Sentence id.
:param sentence: Input sentence.
:param tokens: List of input tokens.
"""

InputChunk = NamedTuple("InputChunk",
                        [("id", int),
                         ("chunk_id", int),
                         ("tokens", Tokens)])
"""
A chunk of a TranslatorInput.

:param id: Sentence id.
:param chunk_id: The id of the chunk.
:param tokens: List of input tokens.
"""

TranslatorOutput = NamedTuple('TranslatorOutput', [
    ('id', int),
    ('translation', str),
    ('tokens', List[str]),
    ('attention_matrix', np.ndarray),
    ('score', float),
])
"""
Output structure from Translator.

:param id: Id of input sentence.
:param translation: Translation string without sentence boundary tokens.
:param tokens: List of translated tokens.
:param attention_matrix: Attention matrix. Shape: (target_length, source_length).
:param score: Negative log probability of generated translation.
"""

TokenIds = List[int]
Translation = NamedTuple('Translation', [
    ('target_ids', TokenIds),
    ('attention_matrix', np.ndarray),
    ('score', float)
])

TranslatedChunk = NamedTuple('TranslatedChunk', [
    ('id', int),
    ('chunk_id', int),
    ('translation', Translation),
])
"""
Translation of a chunk of a sentence.

:param id: Id of the sentence.
:param chunk_id: Id of the chunk.
:param translation: The translation of the input chunk.
"""


class ModelState:
    """
    A ModelState encapsulates information about the decoder states of an InferenceModel.
    """

    def __init__(self, states: List[mx.nd.NDArray]) -> None:
        self.states = states

    def sort_state(self, best_hyp_indices: mx.nd.NDArray):
        """
        Sorts states according to k-best order from last step in beam search.
        """
        self.states = [mx.nd.take(ds, best_hyp_indices) for ds in self.states]


class LengthPenalty:
    """
    Calculates the length penalty as:
    (beta + len(Y))**alpha / (beta + 1)**alpha

    See Wu et al. 2016 (note that in the paper beta has a different meaning,
    and a fixed value 5 was used for this parameter)

    :param alpha: The alpha factor for the length penalty (see above).
    :param beta: The beta factor for the length penalty (see above).
    """

    def __init__(self, alpha: float = 1.0, beta: float = 0.0) -> None:
        self.alpha = alpha
        self.beta = beta
        self.denominator = (self.beta + 1.) ** self.alpha

    def __call__(self, lengths: Union[mx.nd.NDArray, int, float]) -> Union[mx.nd.NDArray, float]:
        """
        Calculate the length penalty for the given vector of lengths.

        :param lengths: A scalar or a matrix of sentence lengths of dimensionality (batch_size, 1).
        :return: The length penalty. A scalar or a matrix (batch_size, 1) depending on the input.
        """
        if self.alpha == 0.0:
            if isinstance(lengths, mx.nd.NDArray):
                # no length penalty:
                return mx.nd.ones_like(lengths)
            else:
                return 1.0
        else:
            # note: we avoid unnecessary addition or pow operations
            numerator = self.beta + lengths if self.beta != 0.0 else lengths
            numerator = numerator ** self.alpha if self.alpha != 1.0 else numerator
            return numerator / self.denominator


class CoveragePenalty:
    """
    Calculates the coverage penalty as
    weight * sum_X(log(min(sum_Y att(x_i,y_j), 1.0)))

    See Wu et al. 2016 ("weight" here is their beta)

    :param weight: The beta factor for the length penalty (see above).
    """

    def __init__(self, weight: float = 1.0) -> None:
        self.weight = weight

    def __call__(self, attentions: mx.nd.NDArray) -> mx.nd.NDArray:
        """
        Calculate the coverage penalty for the given attention matrix.

        :param attentions: A (batch x target_len x source_len) matrix of attention weights.
        :return: The coverage penalty. A scalar or a matrix (batch_size, 1) depending on the input.
        """
        penalties = mx.nd.zeros((attentions.shape[0],), ctx=attentions.context)
        if self.weight > 0.0:
            penalties = self.weight * mx.nd.sum(mx.nd.log(mx.nd.clip(mx.nd.sum(attentions, axis=1), a_min = 0.00000000000000001, a_max=1.0)), axis=1)
            # print(attentions.shape, sums.shape)
            # sum = mx.nd.where(sum
            # for i in range(attentions.shape[0]):
            #     source_len = attentions.shape[2]
            #     penalties[i] = self.weight * sum([math.log(min(mx.nd.sum(attentions[i,sid,:]).asscalar(), 1.0)) for sid in range(source_len)])

        return penalties.expand_dims(axis=1)


def _concat_translations(translations: List[Translation], start_id: int, stop_ids: Set[int],
                         length_penalty: LengthPenalty) -> Translation:
    """
    Combine translations through concatenation.

    :param translations: A list of translations (sequence starting with BOS symbol, attention_matrix), score and length.
    :param start_id: The EOS symbol.
    :param translations: The BOS symbols.
    :return: A concatenation if the translations with a score.
    """
    # Concatenation of all target ids without BOS and EOS
    target_ids = [start_id]
    attention_matrices = []
    for idx, translation in enumerate(translations):
        assert translation.target_ids[0] == start_id
        if idx == len(translations) - 1:
            target_ids.extend(translation.target_ids[1:])
            attention_matrices.append(translation.attention_matrix[1:, :])
        else:
            if translation.target_ids[-1] in stop_ids:
                target_ids.extend(translation.target_ids[1:-1])
                attention_matrices.append(translation.attention_matrix[1:-1, :])
            else:
                target_ids.extend(translation.target_ids[1:])
                attention_matrices.append(translation.attention_matrix[1:, :])

    # Combine attention matrices:
    attention_shapes = [attention_matrix.shape for attention_matrix in attention_matrices]
    # Adding another row for the empty BOS alignment vector
    bos_align_shape = np.asarray([1, 0])
    attention_matrix_combined = np.zeros(np.sum(np.asarray(attention_shapes), axis=0) + bos_align_shape)

    # We start at position 1 as position 0 is for the BOS, which is kept zero
    pos_t, pos_s = 1, 0
    for attention_matrix, (len_t, len_s) in zip(attention_matrices, attention_shapes):
        attention_matrix_combined[pos_t:pos_t + len_t, pos_s:pos_s + len_s] = attention_matrix
        pos_t += len_t
        pos_s += len_s

    # Unnormalize + sum and renormalize the score:
    score = sum(translation.score * length_penalty(len(translation.target_ids))
                for translation in translations)
    score = score / length_penalty(len(target_ids))
    return Translation(target_ids, attention_matrix_combined, score)


class Translator:
    """
    Translator uses one or several models to translate input.
    It holds references to vocabularies to takes care of encoding input strings as word ids and conversion
    of target ids into a translation string.

    :param context: MXNet context to bind modules to.
    :param ensemble_mode: Ensemble mode: linear or log_linear combination.
    :param length_penalty: Length penalty instance.
    :param coverage_penalty: Coverage penalty instance.
    :param beam_prune: Beam pruning difference threshold.
    :param stop_criterium: The stopping criterium.
    :param models: List of models.
    :param vocab_source: Source vocabulary.
    :param vocab_target: Target vocabulary.
    :param restrict_lexicon: Top-k lexicon to use for target vocabulary restriction.
    """

    def __init__(self,
                 context: mx.context.Context,
                 ensemble_mode: str,
                 bucket_source_width: int,
                 length_penalty: LengthPenalty,
                 coverage_penalty: CoveragePenalty,
                 beam_prune: float,
                 stop_criterium: str,
                 models: List[InferenceModel],
                 vocab_source: Dict[str, int],
                 vocab_target: Dict[str, int],
                 restrict_lexicon: Optional[lexicon.TopKLexicon] = None) -> None:
        self.context = context
        self.length_penalty = length_penalty
        self.beam_prune = beam_prune
        self.vocab_source = vocab_source
        self.vocab_target = vocab_target
        self.vocab_target_inv = vocab.reverse_vocab(self.vocab_target)
        self.restrict_lexicon = restrict_lexicon
        self.start_id = self.vocab_target[C.BOS_SYMBOL]
        self.stop_ids = {self.vocab_target[C.EOS_SYMBOL], C.PAD_ID}  # type: Set[int]
        self.models = models
        self.interpolation_func = self._get_interpolation_func(ensemble_mode)
        self.beam_size = self.models[0].beam_size
        self.batch_size = self.models[0].batch_size
        # after models are loaded we ensured that they agree on max_input_length, max_output_length and batch size
        self.max_input_length = self.models[0].max_input_length
        max_output_length = self.models[0].get_max_output_length(self.max_input_length)
        if bucket_source_width > 0:
            self.buckets_source = data_io.define_buckets(self.max_input_length, step=bucket_source_width)
        else:
            self.buckets_source = [self.max_input_length]
        self.pad_dist = mx.nd.full((self.batch_size * self.beam_size, len(self.vocab_target)), val=np.inf,
                                   ctx=self.context)
        logger.info("Translator (%d model(s) beam_size=%d ensemble_mode=%s batch_size=%d "
                    "buckets_source=%s)",
                    len(self.models),
                    self.beam_size,
                    "None" if len(self.models) == 1 else ensemble_mode,
                    self.batch_size,
                    self.buckets_source)

    @staticmethod
    def _get_interpolation_func(ensemble_mode):
        if ensemble_mode == 'linear':
            return Translator._linear_interpolation
        elif ensemble_mode == 'log_linear':
            return Translator._log_linear_interpolation
        else:
            raise ValueError("unknown interpolation type")

    @staticmethod
    def _linear_interpolation(predictions):
        # pylint: disable=invalid-unary-operand-type
        return -mx.nd.log(utils.average_arrays(predictions))

    @staticmethod
    def _log_linear_interpolation(predictions):
        """
        Returns averaged and re-normalized log probabilities
        """
        log_probs = utils.average_arrays([mx.nd.log(p) for p in predictions])
        # pylint: disable=invalid-unary-operand-type
        return -mx.nd.log(mx.nd.softmax(log_probs))

    @staticmethod
    def make_input(sentence_id: int, sentence: str) -> TranslatorInput:
        """
        Returns TranslatorInput from input_string

        :param sentence_id: Input sentence id.
        :param sentence: Input sentence.
        :return: Input for translate method.
        """
        tokens = list(data_io.get_tokens(sentence))
        return TranslatorInput(id=sentence_id, sentence=sentence.rstrip(), tokens=tokens)

    def translate(self, trans_inputs: List[TranslatorInput]) -> List[TranslatorOutput]:
        """
        Batch-translates a list of TranslatorInputs, returns a list of TranslatorOutputs.
        Splits oversized sentences to sentence chunks of size less than max_input_length.

        :param trans_inputs: List of TranslatorInputs as returned by make_input().
        :return: List of translation results.
        """
        translated_chunks = []

        # split into chunks
        input_chunks = []  # type: List[InputChunk]
        for input_idx, trans_input in enumerate(trans_inputs):
            if len(trans_input.tokens) == 0:
                empty_translation = Translation(target_ids=[],
                                                attention_matrix=np.asarray([[0]]),
                                                score=-np.inf)
                translated_chunks.append(TranslatedChunk(id=input_idx,
                                                         chunk_id=0,
                                                         translation=empty_translation))
            elif len(trans_input.tokens) > self.max_input_length:
                logger.debug(
                    "Input %d has length (%d) that exceeds max input length (%d). Splitting into chunks of size %d.",
                    trans_input.id, len(trans_input.tokens), self.buckets_source[-1], self.max_input_length)
                token_chunks = utils.chunks(trans_input.tokens, self.max_input_length)
                input_chunks.extend(InputChunk(input_idx, chunk_id, chunk)
                                    for chunk_id, chunk in enumerate(token_chunks))
            else:
                input_chunks.append(InputChunk(input_idx, 0, trans_input.tokens))
        # Sort longest to shortest (to rather fill batches of shorter than longer sequences)
        input_chunks = sorted(input_chunks, key=lambda chunk: len(chunk.tokens), reverse=True)

        # translate in batch-sized blocks over input chunks
        for batch_id, chunks in enumerate(utils.grouper(input_chunks, self.batch_size)):
            batch = [chunk.tokens for chunk in chunks]
            logger.debug("Translating batch %d", batch_id)
            # underfilled batch will be filled to a full batch size with copies of the 1st input
            rest = self.batch_size - len(batch)
            if rest > 0:
                logger.debug("Extending the last batch to the full batch size (%d)", self.batch_size)
                batch = batch + [batch[0]] * rest
            batch_translations = self.translate_nd(*self._get_inference_input(batch))
            # truncate to remove filler translations
            if rest > 0:
                batch_translations = batch_translations[:-rest]
            for chunk, translation in zip(chunks, batch_translations):
                translated_chunks.append(TranslatedChunk(chunk.id, chunk.chunk_id, translation))
        # Sort by input idx and then chunk id
        translated_chunks = sorted(translated_chunks)

        # Concatenate results
        results = []
        chunks_by_input_idx = itertools.groupby(translated_chunks, key=lambda translation: translation.id)
        for trans_input, (input_idx, chunks) in zip(trans_inputs, chunks_by_input_idx):
            chunks = list(chunks)
            if len(chunks) == 1:
                translation = chunks[0].translation
            else:
                translations_to_concat = [translated_chunk.translation for translated_chunk in chunks]
                translation = self._concat_translations(translations_to_concat)

            results.append(self._make_result(trans_input, translation))

        return results

    def _get_inference_input(self, sequences: List[List[str]]) -> Tuple[mx.nd.NDArray, int]:
        """
        Returns NDArray of source ids (shape=(batch_size, bucket_key)) and corresponding bucket_key.

        :param sequences: List of lists of input tokens.
        :return NDArray of source ids and bucket key.
        """
        bucket_key = data_io.get_bucket(max(len(tokens) for tokens in sequences), self.buckets_source)

        utils.check_condition(C.PAD_ID == 0, "pad id should be 0")
        source = mx.nd.zeros((len(sequences), bucket_key))
        for j, tokens in enumerate(sequences):
            source[j, :len(tokens)] = data_io.tokens2ids(tokens, self.vocab_source)
        return source, bucket_key

    def _make_result(self,
                     trans_input: TranslatorInput,
                     translation: Translation) -> TranslatorOutput:
        """
        Returns a translator result from generated target-side word ids, attention matrix, and score.
        Strips stop ids from translation string.

        :param trans_input: Translator input.
        :param translation: The translation + attention and score.
        :return: TranslatorOutput.
        """
        # remove special sentence start symbol (<s>) from the output:
        target_ids = translation.target_ids[1:]
        attention_matrix = translation.attention_matrix[1:, :]

        target_tokens = [self.vocab_target_inv[target_id] for target_id in target_ids]
        target_string = C.TOKEN_SEPARATOR.join(
            target_token for target_id, target_token in zip(target_ids, target_tokens) if
            target_id not in self.stop_ids)
        attention_matrix = attention_matrix[:, :len(trans_input.tokens)]

        return TranslatorOutput(id=trans_input.id,
                                translation=target_string,
                                tokens=target_tokens,
                                attention_matrix=attention_matrix,
                                score=translation.score)

    def _concat_translations(self, translations: List[Translation]) -> Translation:
        """
        Combine translations through concatenation.

        :param translations: A list of translations (sequence, attention_matrix), score and length.
        :return: A concatenation if the translations with a score.
        """
        return _concat_translations(translations, self.start_id, self.stop_ids, self.length_penalty)

    def translate_nd(self,
                     source: mx.nd.NDArray,
                     source_length: int) -> List[Translation]:
        """
        Translates source of source_length, given a bucket_key.

        :param source: Source ids. Shape: (batch_size, bucket_key).
        :param source_length: Bucket key.

        :return: Sequence of translations.
        """
        return self._get_best_from_beam(*self._beam_search(source, source_length))

    def _encode(self, sources: mx.nd.NDArray, source_length: int) -> List[ModelState]:
        """
        Returns a ModelState for each model representing the state of the model after encoding the source.

        :param sources: Source ids. Shape: (batch_size, bucket_key).
        :param source_length: Bucket key.
        :return: List of ModelStates.
        """
        return [model.run_encoder(sources, source_length) for model in self.models]

    def _decode_step(self,
                     sequences: mx.nd.NDArray,
                     step: int,
                     source_length: int,
                     states: List[ModelState],
                     models_output_layer_w: List[mx.nd.NDArray],
                     models_output_layer_b: List[mx.nd.NDArray]) \
            -> Tuple[mx.nd.NDArray, mx.nd.NDArray, List[ModelState]]:
        """
        Returns decoder predictions (combined from all models), attention scores, and updated states.

        :param sequences: Sequences of current hypotheses. Shape: (batch_size * beam_size, max_output_length).
        :param step: Beam search iteration.
        :param source_length: Length of the input sequence.
        :param states: List of model states.
        :param models_output_layer_w: Custom model weights for logit computation (empty for none).
        :param models_output_layer_b: Custom model biases for logit computation (empty for none).
        :return: (probs, attention scores, list of model states)
        """
        bucket_key = (source_length, step)
        prev_word = sequences[:, step - 1]

        model_probs, model_attention_probs, model_states = [], [], []
        # We use zip_longest here since we'll have empty lists when not using restrict_lexicon
        for model, out_w, out_b, state in itertools.zip_longest(
                self.models, models_output_layer_w, models_output_layer_b, states):
            decoder_outputs, attention_probs, state = model.run_decoder(prev_word, bucket_key, state)
            # Compute logits and softmax with restricted vocabulary
            if self.restrict_lexicon:
                logits = model.output_layer(decoder_outputs, out_w, out_b)
                probs = mx.nd.softmax(logits)
            else:
                # Otherwise decoder outputs are already target vocab probs
                probs = decoder_outputs
            model_probs.append(probs)
            model_attention_probs.append(attention_probs)
            model_states.append(state)
        neg_logprobs, attention_probs = self._combine_predictions(model_probs, model_attention_probs)
        return neg_logprobs, attention_probs, model_states

    def _combine_predictions(self,
                             probs: List[mx.nd.NDArray],
                             attention_probs: List[mx.nd.NDArray]) -> Tuple[mx.nd.NDArray, mx.nd.NDArray]:
        """
        Returns combined predictions of models as negative log probabilities and averaged attention prob scores.

        :param probs: List of Shape(beam_size, target_vocab_size).
        :param attention_probs: List of Shape(beam_size, bucket_key).
        :return: Combined negative log probabilities, averaged attention scores.
        """
        # average attention prob scores. TODO: is there a smarter way to do this?
        attention_prob_score = utils.average_arrays(attention_probs)

        # combine model predictions and convert to neg log probs
        if len(self.models) == 1:
            neg_logprobs = -mx.nd.log(probs[0])  # pylint: disable=invalid-unary-operand-type
        else:
            neg_logprobs = self.interpolation_func(probs)
        return neg_logprobs, attention_prob_score

    def _beam_search(self,
                     source: mx.nd.NDArray,
                     source_length: int) -> Tuple[mx.nd.NDArray, mx.nd.NDArray, mx.nd.NDArray, mx.nd.NDArray]:
        """
        Translates multiple sentences using beam search.

        :param source: Source ids. Shape: (batch_size, bucket_key).
        :param source_length: Max source length.
        :return List of lists of word ids, list of attentions, array of accumulated length-normalized
                negative log-probs.
        """
        # Length of encoded sequence (may differ from initial input length)
        encoded_source_length = self.models[0].encoder.get_encoded_seq_len(source_length)
        utils.check_condition(all(encoded_source_length ==
                                  model.encoder.get_encoded_seq_len(source_length) for model in self.models),
                              "Models must agree on encoded sequence length")
        # Maximum output length
        max_output_length = self.models[0].get_max_output_length(source_length)

        # General data structure: each row has batch_size * beam blocks for the 1st sentence, with a full beam,
        # then the next block for the 2nd sentence and so on

        # sequences: (batch_size * beam_size, output_length), pre-filled with <s> symbols on index 0
        sequences = mx.nd.full((self.batch_size * self.beam_size, max_output_length), val=C.PAD_ID, ctx=self.context,
                               dtype='int32')
        sequences[:, 0] = self.start_id

        lengths = mx.nd.ones((self.batch_size * self.beam_size, 1), ctx=self.context)
        finished = mx.nd.zeros((self.batch_size * self.beam_size,), ctx=self.context, dtype='int32')

        # attentions: (batch_size * beam_size, output_length, encoded_source_length)
        attentions = mx.nd.zeros((self.batch_size * self.beam_size, max_output_length, encoded_source_length),
                                 ctx=self.context)

        # best_hyp_indices: row indices of smallest scores (ascending).
        best_hyp_indices = mx.nd.zeros((self.batch_size * self.beam_size,), ctx=self.context, dtype='int32')
        # best_word_indices: column indices of smallest scores (ascending).
        best_word_indices = mx.nd.zeros((self.batch_size * self.beam_size,), ctx=self.context, dtype='int32')
        # scores_accumulated: chosen smallest scores in scores (ascending).
        scores_accumulated = mx.nd.zeros((self.batch_size * self.beam_size, 1), ctx=self.context)

        # reset all padding distribution cells to np.inf
        self.pad_dist[:] = np.inf

        # If using a top-k lexicon, select param rows for logit computation that correspond to the
        # target vocab for this sentence.
        models_output_layer_w = list()
        models_output_layer_b = list()
        pad_dist = self.pad_dist
        vocab_slice_ids = None  # type: mx.nd.NDArray
        if self.restrict_lexicon:
            # TODO: See note in method about migrating to pure MXNet when set operations are supported.
            #       We currently convert source to NumPy and target ids back to NDArray.
            vocab_slice_ids = mx.nd.array(self.restrict_lexicon.get_trg_ids(source.astype("int32").asnumpy()),
                                          ctx=self.context)

            if vocab_slice_ids.shape[0] < self.beam_size + 1:
                # This fixes an edge case for toy models, where the number of vocab ids from the lexicon is
                # smaller than the beam size.
                logger.warning("Padding vocab_slice_ids (%d) with EOS to have at least %d+1 elements to expand",
                               vocab_slice_ids.shape[0], self.beam_size)
                n = self.beam_size - vocab_slice_ids.shape[0] + 1
                vocab_slice_ids = mx.nd.concat(vocab_slice_ids,
                                               mx.nd.full((n,), val=self.vocab_target[C.EOS_SYMBOL], ctx=self.context),
                                               dim=0)

            pad_dist = mx.nd.full((self.batch_size * self.beam_size, vocab_slice_ids.shape[0]),
                                  val=np.inf, ctx=self.context)
            for m in self.models:
                models_output_layer_w.append(m.output_layer_w.take(vocab_slice_ids))
                models_output_layer_b.append(m.output_layer_b.take(vocab_slice_ids))

        # (0) encode source sentence, returns a list
        model_states = self._encode(source, source_length)

        # more data structures
        zeros_array = mx.nd.zeros((self.beam_size,), ctx=self.context, dtype='int32')
        inf_array = mx.nd.full((self.beam_size,1), val=np.inf, ctx=self.context, dtype='float32')

        # Records the size of the active beam for each sentence (which permits filtering)
        active_beam_size = [1] * self.batch_size
        for t in range(1, max_output_length):
            # (1) obtain next predictions and advance models' state
            # scores: (batch_size * beam_size, target_vocab_size)
            # attention_scores: (batch_size * beam_size, bucket_key)
            scores, attention_scores, model_states = self._decode_step(sequences,
                                                                       t,
                                                                       source_length,
                                                                       model_states,
                                                                       models_output_layer_w,
                                                                       models_output_layer_b)

<<<<<<< HEAD
            # (2) Replace finished rows with inf in all columns except column 0, which has the
            # accumulated model score
            if t > 1:
                scores = scores + scores_accumulated
=======
            # (2) compute length-normalized accumulated scores in place
            if t == 1 and self.batch_size == 1:  # only one hypothesis at t==1
                scores = scores[:1] / self.length_penalty(lengths[:1])
            else:
                # renormalize scores by length ...
                scores = (scores + scores_accumulated * self.length_penalty(lengths - 1)) / self.length_penalty(lengths)
                # ... but not for finished hyps.
                # their predicted distribution is set to their accumulated scores at C.PAD_ID.
                pad_dist[:, C.PAD_ID] = scores_accumulated[:, 0]
>>>>>>> ecda9800
                # this is equivalent to doing this in numpy:
                #   pad_dist[finished, :] = np.inf
                #   pad_dist[finished, C.PAD_ID] = scores_accumulated[finished]
                pad_dist[:, C.PAD_ID] = scores_accumulated
                scores = mx.nd.where(finished, pad_dist, scores)

            # (3) Get beam_size winning hypotheses for each sentence block separately. Only look as
            # far as the active beam size for each sentence. TODO(fhieber): once mx.nd.topk is
            # sped-up no numpy conversion necessary anymore.
            scores = scores.asnumpy()  # convert to numpy once to minimize cross-device copying
            for sentno in range(self.batch_size):
                rows = slice(sentno * self.beam_size, (sentno + 1) * self.beam_size)
                active_rows = slice(sentno * self.beam_size, sentno * self.beam_size + active_beam_size[sentno])
                sliced_scores = scores[active_rows]
                # TODO we could save some tiny amount of time here by not running smallest_k for a finished sent
<<<<<<< HEAD
                (best_hyp_indices_np[rows], best_word_indices_np[rows]), \
                    scores_accumulated_np[rows] = utils.smallest_k(sliced_scores, self.beam_size)

=======
                (best_hyp_indices[rows], best_word_indices[rows]), \
                scores_accumulated[rows, 0] = utils.smallest_k(sliced_scores, self.beam_size, t == 1)
>>>>>>> ecda9800
                # offsetting since the returned smallest_k() indices were slice-relative
                best_hyp_indices[rows] += rows.start

            # Map from restricted to full vocab ids if needed
            if self.restrict_lexicon:
                best_word_indices[:] = vocab_slice_ids.take(best_word_indices)

            # (4) Normalize the scores of newly finished hypotheses
            newly_finished = (best_word_indices == self.vocab_target[C.EOS_SYMBOL]).expand_dims(axis=1)
            scores_accumulated = mx.nd.where(newly_finished, scores_accumulated / self.length_penalty(lengths), scores_accumulated)

            # (5) Prune out low-probability hypotheses
            for sentno in range(self.batch_size):

                # Set the active beam size to full. It will get reduced if items are filtered.
                active_beam_size[sentno] = self.beam_size

                rows = slice(sentno * self.beam_size, (sentno + 1) * self.beam_size)
                if self.beam_prune > 0.0:
                    if mx.nd.sum(finished[rows]) > 0:
                        best_score = mx.nd.min(mx.nd.where(finished[rows].expand_dims(axis=1), scores_accumulated[rows], inf_array))

                        to_remove = mx.nd.cast(scores_accumulated[rows,0] - best_score > self.beam_prune, dtype='int32')
                        scores_accumulated[rows] = mx.nd.where(to_remove, inf_array, scores_accumulated[rows])
                        best_word_indices[rows] = mx.nd.where(to_remove, zeros_array, best_word_indices[rows])

                        num_removing = int(mx.nd.sum(to_remove).asscalar())
                        active_beam_size[sentno] = self.beam_size - num_removing

                        # mark removed ones as finished so they won't block early exiting
                        finished[rows] = finished[rows] + to_remove

                # Resort the hypotheses
                sorted_indices = mx.nd.argsort(scores_accumulated[rows,0])
                best_hyp_indices[rows] = mx.nd.take(best_hyp_indices[rows], sorted_indices)
                best_word_indices[rows] = mx.nd.take(best_word_indices[rows], sorted_indices)
                scores_accumulated[rows] = mx.nd.take(scores_accumulated[rows,0], sorted_indices.expand_dims(axis=1))

            # (6) get hypotheses and their properties for beam_size winning hypotheses (ascending)
            sequences = mx.nd.take(sequences, best_hyp_indices)
            lengths = mx.nd.take(lengths, best_hyp_indices)
            finished = mx.nd.take(finished, best_hyp_indices)
            attention_scores = mx.nd.take(attention_scores, best_hyp_indices)
            attentions = mx.nd.take(attentions, best_hyp_indices)

            # (7) update best hypotheses, their attention lists and lengths (only for non-finished hyps)
            # pylint: disable=unsupported-assignment-operation
            sequences[:, t] = best_word_indices
            attentions[:, t, :] = attention_scores
            lengths += mx.nd.cast(1 - mx.nd.expand_dims(finished, axis=1), dtype='float32')

            finished = ((best_word_indices == C.PAD_ID) + (best_word_indices == self.vocab_target[C.EOS_SYMBOL]))

#            self.print_beam(sequences, scores_accumulated, finished, active_beam_size, t)

            if self.stop_criterium == 'first' and self.batch_size == 1:
                if finished[0].asscalar() > 0:
                    break
            else:
                if mx.nd.sum(finished).asscalar() == self.batch_size * self.beam_size:  # all finished
                    break

            # (8) update models' state with winning hypotheses (ascending)
            for ms in model_states:
                ms.sort_state(best_hyp_indices)

        return sequences, attentions, scores_accumulated, lengths

    def _get_best_from_beam(self,
                            sequences: mx.nd.NDArray,
                            attention_lists: mx.nd.NDArray,
                            accumulated_scores: mx.nd.NDArray,
                            lengths: mx.nd.NDArray) -> List[Translation]:
        """
        Return the best (aka top) entry from the n-best list.

        :param sequences: Array of word ids. Shape: (batch_size * beam_size, bucket_key).
        :param attention_lists: Array of attentions over source words.
                                Shape: (batch_size * self.beam_size, max_output_length, encoded_source_length).
        :param accumulated_scores: Array of length-normalized negative log-probs.
        :return: Top sequence, top attention matrix, top accumulated score (length-normalized
                 negative log-probs) and length.
        """
        utils.check_condition(sequences.shape[0] == attention_lists.shape[0] \
                              == accumulated_scores.shape[0] == lengths.shape[0], "Shape mismatch")
        # sequences & accumulated scores are in latest 'k-best order', thus 0th element is best
        best = 0
        result = []
        for sent in range(self.batch_size):
            idx = sent * self.beam_size + best
            length = int(lengths[idx].asscalar())
            sequence = sequences[idx][:length].asnumpy().tolist()
            # attention_matrix: (target_seq_len, source_seq_len)
            attention_matrix = np.stack(attention_lists[idx].asnumpy()[:length, :], axis=0)
            score = accumulated_scores[idx].asscalar()
            result.append(Translation(sequence, attention_matrix, score))
        return result

    def print_beam(self, sequences, scores, finished, active, timestep):
        print('BEAM AT TIME STEP', timestep)
        for sentno in range(self.batch_size):
            idx = sentno * self.beam_size
            for i in range(self.beam_size):
                word_ids = [int(x.asscalar()) for x in sequences[idx + i]]
                hypothesis = ' '.join([self.vocab_target_inv[x] for x in word_ids if x != 0])
                score = scores[idx + i].asscalar()
                if i < active[sentno]:
                    print(i, finished[idx + i].asscalar(), score, hypothesis)
                else:
                    print(i, finished[idx + i].asscalar(), score, '----------')<|MERGE_RESOLUTION|>--- conflicted
+++ resolved
@@ -1094,22 +1094,10 @@
                                                                        models_output_layer_w,
                                                                        models_output_layer_b)
 
-<<<<<<< HEAD
             # (2) Replace finished rows with inf in all columns except column 0, which has the
             # accumulated model score
             if t > 1:
                 scores = scores + scores_accumulated
-=======
-            # (2) compute length-normalized accumulated scores in place
-            if t == 1 and self.batch_size == 1:  # only one hypothesis at t==1
-                scores = scores[:1] / self.length_penalty(lengths[:1])
-            else:
-                # renormalize scores by length ...
-                scores = (scores + scores_accumulated * self.length_penalty(lengths - 1)) / self.length_penalty(lengths)
-                # ... but not for finished hyps.
-                # their predicted distribution is set to their accumulated scores at C.PAD_ID.
-                pad_dist[:, C.PAD_ID] = scores_accumulated[:, 0]
->>>>>>> ecda9800
                 # this is equivalent to doing this in numpy:
                 #   pad_dist[finished, :] = np.inf
                 #   pad_dist[finished, C.PAD_ID] = scores_accumulated[finished]
@@ -1125,14 +1113,9 @@
                 active_rows = slice(sentno * self.beam_size, sentno * self.beam_size + active_beam_size[sentno])
                 sliced_scores = scores[active_rows]
                 # TODO we could save some tiny amount of time here by not running smallest_k for a finished sent
-<<<<<<< HEAD
-                (best_hyp_indices_np[rows], best_word_indices_np[rows]), \
-                    scores_accumulated_np[rows] = utils.smallest_k(sliced_scores, self.beam_size)
-
-=======
                 (best_hyp_indices[rows], best_word_indices[rows]), \
-                scores_accumulated[rows, 0] = utils.smallest_k(sliced_scores, self.beam_size, t == 1)
->>>>>>> ecda9800
+                    scores_accumulated[rows, 0] = utils.smallest_k(sliced_scores, self.beam_size)
+
                 # offsetting since the returned smallest_k() indices were slice-relative
                 best_hyp_indices[rows] += rows.start
 
