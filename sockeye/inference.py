--- conflicted
+++ resolved
@@ -925,13 +925,11 @@
             self.buckets_source = [self.max_input_length]
         self.pad_dist = mx.nd.full((self.batch_size * self.beam_size, len(self.vocab_target)), val=np.inf,
                                    ctx=self.context)
-<<<<<<< HEAD
         # These are constants used for manipulation of the beam and scores (particularly for pruning)
         self.zeros_array = mx.nd.zeros((self.beam_size,), ctx=self.context, dtype='int32')
         self.inf_array_long = mx.nd.full((self.batch_size * self.beam_size,), val=np.inf,
                                          ctx=self.context, dtype='float32')
         self.inf_array = mx.nd.slice(self.inf_array_long, begin=(0), end=(self.beam_size))
-=======
 
         # offset for hypothesis indices in batch decoding
         self.offset = np.repeat(np.arange(0, self.batch_size * self.beam_size, self.beam_size), self.beam_size)
@@ -941,7 +939,6 @@
                             batch_size=self.batch_size,
                             offset=self.offset,
                             use_mxnet_topk=self.context != mx.cpu())  # MXNet implementation is faster on GPUs
->>>>>>> 2725ce14
 
         logger.info("Translator (%d model(s) beam_size=%d ensemble_mode=%s batch_size=%d "
                     "buckets_source=%s)",
@@ -1331,7 +1328,6 @@
                                                                        models_output_layer_w,
                                                                        models_output_layer_b)
 
-<<<<<<< HEAD
             # (2) Special treatment for finished and inactive rows. Inactive rows are inf everywhere;
             # finished rows are inf everywhere except column zero, which holds the accumulated model score
             scores += scores_accumulated
@@ -1341,25 +1337,7 @@
 
             # (3) Get beam_size winning hypotheses for each sentence block separately. Only look as
             # far as the active beam size for each sentence.
-            best_hyp_indices[:], best_word_indices[:], scores_accumulated[:, 0] = topk(scores)
-=======
-            # (2) compute length-normalized accumulated scores in place
-            if t == 1 and self.batch_size == 1:  # only one hypothesis at t==1
-                scores = scores[:1] / self.length_penalty(lengths[:1])
-            else:
-                # renormalize scores by length ...
-                scores = (scores + scores_accumulated * self.length_penalty(lengths - 1)) / self.length_penalty(lengths)
-                # ... but not for finished hyps.
-                # their predicted distribution is set to their accumulated scores at C.PAD_ID.
-                pad_dist[:, C.PAD_ID] = scores_accumulated[:, 0]
-                # this is equivalent to doing this in numpy:
-                #   pad_dist[finished, :] = np.inf
-                #   pad_dist[finished, C.PAD_ID] = scores_accumulated[finished]
-                scores = mx.nd.where(finished, pad_dist, scores)
-
-            # (3) get beam_size winning hypotheses for each sentence block separately
-            best_hyp_indices[:], best_word_indices[:], scores_accumulated[:, 0] = self.topk(scores, t=t)
->>>>>>> 2725ce14
+            best_hyp_indices[:], best_word_indices[:], scores_accumulated[:, 0] = self.topk(scores)
 
             # Map from restricted to full vocab ids if needed
             if self.restrict_lexicon:
@@ -1394,6 +1372,7 @@
             # (6) optionally save beam history
             if self.store_beam:
                 unnormalized_scores = mx.nd.where(finished, scores_accumulated * self.length_penalty(lengths - 1), scores_accumulated)
+                normalized_scores = mx.nd.where(finished, scores_accumulated, scores_accumulated / self.length_penalty(lengths - 1))
                 for sent in range(self.batch_size):
                     rows = slice(sent * self.beam_size, (sent + 1) * self.beam_size)
 
@@ -1408,7 +1387,7 @@
                         beam_histories[sent]["parent_ids"].append(shifted_parents.asnumpy().tolist())
 
                         beam_histories[sent]["scores"].append(unnormalized_scores[rows].asnumpy().flatten().tolist())
-                        beam_histories[sent]["normalized_scores"].append(scores_accumulated[rows].asnumpy().flatten().tolist())
+                        beam_histories[sent]["normalized_scores"].append(normalized_scores[rows].asnumpy().flatten().tolist())
 
             # (7) determine which hypotheses in the beam are now finished
             finished = ((best_word_indices == C.PAD_ID) + (best_word_indices == self.vocab_target[C.EOS_SYMBOL]))
@@ -1428,7 +1407,7 @@
         # (9) Sort the hypotheses within each sentence (normalization for finished hyps may have unsorted them).
         folded_accumulated_scores = scores_accumulated.reshape((self.batch_size, self.beam_size * scores_accumulated.shape[-1]))
         indices = mx.nd.argsort(folded_accumulated_scores, axis=1)
-        best_hyp_indices[:], _ = np.unravel_index(indices.astype(np.int32).asnumpy().ravel(), scores_accumulated.shape) + offset
+        best_hyp_indices[:], _ = np.unravel_index(indices.astype(np.int32).asnumpy().ravel(), scores_accumulated.shape) + self.offset
         # Now reorder the arrays
         sequences = mx.nd.take(sequences, best_hyp_indices)
         lengths = mx.nd.take(lengths, best_hyp_indices)
