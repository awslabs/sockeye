# Copyright 2017 Amazon.com, Inc. or its affiliates. All Rights Reserved.
#
# Licensed under the Apache License, Version 2.0 (the "License"). You may not
# use this file except in compliance with the License. A copy of the License
# is located at
#
#     http://aws.amazon.com/apache2.0/
#
# or in the "license" file accompanying this file. This file is distributed on
# an "AS IS" BASIS, WITHOUT WARRANTIES OR CONDITIONS OF ANY KIND, either
# express or implied. See the License for the specific language governing
# permissions and limitations under the License.

"""
Code for inference/translation
"""
import itertools
import json
import logging
import math
import os
from collections import defaultdict
from functools import lru_cache, partial
from typing import Callable, Dict, Generator, List, NamedTuple, Optional, Tuple, Union, Set

import mxnet as mx
import numpy as np

from . import constants as C
from . import data_io
from . import lexicon
from . import model
from . import utils
from . import vocab
from .log import is_python34

logger = logging.getLogger(__name__)


class InferenceModel(model.SockeyeModel):
    """
    InferenceModel is a SockeyeModel that supports three operations used for inference/decoding:

    (1) Encoder forward call: encode source sentence and return initial decoder states.
    (2) Decoder forward call: single decoder step: predict next word.

    :param config: Configuration object holding details about the model.
    :param params_fname: File with model parameters.
    :param context: MXNet context to bind modules to.
    :param beam_size: Beam size.
    :param batch_size: Batch size.
    :param softmax_temperature: Optional parameter to control steepness of softmax distribution.
    :param max_output_length_num_stds: Number of standard deviations as safety margin for maximum output length.
    :param decoder_return_logit_inputs: Decoder returns inputs to logit computation instead of softmax over target
                                        vocabulary.  Used when logits/softmax are handled separately.
    :param cache_output_layer_w_b: Cache weights and biases for logit computation.
    """

    def __init__(self,
                 config: model.ModelConfig,
                 params_fname: str,
                 context: mx.context.Context,
                 beam_size: int,
                 batch_size: int,
                 softmax_temperature: Optional[float] = None,
                 max_output_length_num_stds: int = C.DEFAULT_NUM_STD_MAX_OUTPUT_LENGTH,
                 decoder_return_logit_inputs: bool = False,
                 cache_output_layer_w_b: bool = False) -> None:
        super().__init__(config)
        self.params_fname = params_fname
        self.context = context
        self.beam_size = beam_size
        utils.check_condition(beam_size < self.config.vocab_target_size,
                              'The beam size must be smaller than the target vocabulary size.')
        self.batch_size = batch_size
        self.softmax_temperature = softmax_temperature
        self.max_input_length, self.get_max_output_length = models_max_input_output_length([self],
                                                                                           max_output_length_num_stds)

        self.encoder_module = None  # type: Optional[mx.mod.BucketingModule]
        self.encoder_default_bucket_key = None  # type: Optional[int]
        self.decoder_module = None  # type: Optional[mx.mod.BucketingModule]
        self.decoder_default_bucket_key = None  # type: Optional[Tuple[int, int]]
        self.decoder_return_logit_inputs = decoder_return_logit_inputs

        self.cache_output_layer_w_b = cache_output_layer_w_b
        self.output_layer_w = None  # type: Optional[mx.nd.NDArray]
        self.output_layer_b = None  # type: Optional[mx.nd.NDArray]

    @property
    def num_source_factors(self) -> int:
        """
        Returns the number of source factors of this InferenceModel (at least 1).
        """
        return self.config.config_data.num_source_factors

    def initialize(self, max_input_length: int, get_max_output_length_function: Callable):
        """
        Delayed construction of modules to ensure multiple Inference models can agree on computing a common
        maximum output length.

        :param max_input_length: Maximum input length.
        :param get_max_output_length_function: Callable to compute maximum output length.
        """
        self.max_input_length = max_input_length
        if self.max_input_length > self.training_max_seq_len_source:
            logger.warning("Model was only trained with sentences up to a length of %d, "
                           "but a max_input_len of %d is used.",
                           self.training_max_seq_len_source, self.max_input_length)
        self.get_max_output_length = get_max_output_length_function

        # check the maximum supported length of the encoder & decoder:
        if self.max_supported_seq_len_source is not None:
            utils.check_condition(self.max_input_length <= self.max_supported_seq_len_source,
                                  "Encoder only supports a maximum length of %d" % self.max_supported_seq_len_source)
        if self.max_supported_seq_len_target is not None:
            decoder_max_len = self.get_max_output_length(max_input_length)
            utils.check_condition(decoder_max_len <= self.max_supported_seq_len_target,
                                  "Decoder only supports a maximum length of %d, but %d was requested. Note that the "
                                  "maximum output length depends on the input length and the source/target length "
                                  "ratio observed during training." % (self.max_supported_seq_len_target,
                                                                       decoder_max_len))

        self.encoder_module, self.encoder_default_bucket_key = self._get_encoder_module()
        self.decoder_module, self.decoder_default_bucket_key = self._get_decoder_module()

        max_encoder_data_shapes = self._get_encoder_data_shapes(self.encoder_default_bucket_key)
        max_decoder_data_shapes = self._get_decoder_data_shapes(self.decoder_default_bucket_key)
        self.encoder_module.bind(data_shapes=max_encoder_data_shapes, for_training=False, grad_req="null")
        self.decoder_module.bind(data_shapes=max_decoder_data_shapes, for_training=False, grad_req="null")

        self.load_params_from_file(self.params_fname)
        self.encoder_module.init_params(arg_params=self.params, aux_params=self.aux_params, allow_missing=False)
        self.decoder_module.init_params(arg_params=self.params, aux_params=self.aux_params, allow_missing=False)

        if self.cache_output_layer_w_b:
            if self.output_layer.weight_normalization:
                # precompute normalized output layer weight imperatively
                assert self.output_layer.weight_norm is not None
                weight = self.params[self.output_layer.weight_norm.weight.name].as_in_context(self.context)
                scale = self.params[self.output_layer.weight_norm.scale.name].as_in_context(self.context)
                self.output_layer_w = self.output_layer.weight_norm(weight, scale)
            else:
                self.output_layer_w = self.params[self.output_layer.w.name].as_in_context(self.context)
            self.output_layer_b = self.params[self.output_layer.b.name].as_in_context(self.context)

    def _get_encoder_module(self) -> Tuple[mx.mod.BucketingModule, int]:
        """
        Returns a BucketingModule for the encoder. Given a source sequence, it returns
        the initial decoder states of the model.
        The bucket key for this module is the length of the source sequence.

        :return: Tuple of encoder module and default bucket key.
        """

        def sym_gen(source_seq_len: int):
            source = mx.sym.Variable(C.SOURCE_NAME)
            source_words = source.split(num_outputs=self.num_source_factors, axis=2, squeeze_axis=True)[0]
            source_length = utils.compute_lengths(source_words)

            # source embedding
            (source_embed,
             source_embed_length,
             source_embed_seq_len) = self.embedding_source.encode(source, source_length, source_seq_len)

            # encoder
            # source_encoded: (source_encoded_length, batch_size, encoder_depth)
            (source_encoded,
             source_encoded_length,
             source_encoded_seq_len) = self.encoder.encode(source_embed,
                                                           source_embed_length,
                                                           source_embed_seq_len)

            # initial decoder states
            decoder_init_states = self.decoder.init_states(source_encoded,
                                                           source_encoded_length,
                                                           source_encoded_seq_len)

            data_names = [C.SOURCE_NAME]
            label_names = []  # type: List[str]
            return mx.sym.Group(decoder_init_states), data_names, label_names

        default_bucket_key = self.max_input_length
        module = mx.mod.BucketingModule(sym_gen=sym_gen,
                                        default_bucket_key=default_bucket_key,
                                        context=self.context)
        return module, default_bucket_key

    def _get_decoder_module(self) -> Tuple[mx.mod.BucketingModule, Tuple[int, int]]:
        """
        Returns a BucketingModule for a single decoder step.
        Given previously predicted word and previous decoder states, it returns
        a distribution over the next predicted word and the next decoder states.
        The bucket key for this module is the length of the source sequence
        and the current time-step in the inference procedure (e.g. beam search).
        The latter corresponds to the current length of the target sequences.

        :return: Tuple of decoder module and default bucket key.
        """

        def sym_gen(bucket_key: Tuple[int, int]):
            """
            Returns either softmax output (probs over target vocabulary) or inputs to logit
            computation, controlled by decoder_return_logit_inputs
            """
            source_seq_len, decode_step = bucket_key
            source_embed_seq_len = self.embedding_source.get_encoded_seq_len(source_seq_len)
            source_encoded_seq_len = self.encoder.get_encoded_seq_len(source_embed_seq_len)

            self.decoder.reset()
            target_prev = mx.sym.Variable(C.TARGET_NAME)
            states = self.decoder.state_variables(decode_step)
            state_names = [state.name for state in states]

            # embedding for previous word
            # (batch_size, num_embed)
            target_embed_prev, _, _ = self.embedding_target.encode(data=target_prev, data_length=None, seq_len=1)

            # decoder
            # target_decoded: (batch_size, decoder_depth)
            (target_decoded,
             attention_probs,
             states) = self.decoder.decode_step(decode_step,
                                                target_embed_prev,
                                                source_encoded_seq_len,
                                                *states)

            if self.decoder_return_logit_inputs:
                # skip output layer in graph
                outputs = mx.sym.identity(target_decoded, name=C.LOGIT_INPUTS_NAME)
            else:
                # logits: (batch_size, target_vocab_size)
                logits = self.output_layer(target_decoded)
                if self.softmax_temperature is not None:
                    logits /= self.softmax_temperature
                outputs = mx.sym.softmax(data=logits, name=C.SOFTMAX_NAME)

            data_names = [C.TARGET_NAME] + state_names
            label_names = []  # type: List[str]
            return mx.sym.Group([outputs, attention_probs] + states), data_names, label_names

        # pylint: disable=not-callable
        default_bucket_key = (self.max_input_length, self.get_max_output_length(self.max_input_length))
        module = mx.mod.BucketingModule(sym_gen=sym_gen,
                                        default_bucket_key=default_bucket_key,
                                        context=self.context)
        return module, default_bucket_key

    def _get_encoder_data_shapes(self, bucket_key: int) -> List[mx.io.DataDesc]:
        """
        Returns data shapes of the encoder module.

        :param bucket_key: Maximum input length.
        :return: List of data descriptions.
        """
        return [mx.io.DataDesc(name=C.SOURCE_NAME,
                               shape=(self.batch_size, bucket_key, self.num_source_factors),
                               layout=C.BATCH_MAJOR)]

    @lru_cache(maxsize=None)
    def _get_decoder_data_shapes(self, bucket_key: Tuple[int, int]) -> List[mx.io.DataDesc]:
        """
        Returns data shapes of the decoder module.

        :param bucket_key: Tuple of (maximum input length, maximum target length).
        :return: List of data descriptions.
        """
        source_max_length, target_max_length = bucket_key
        return [mx.io.DataDesc(name=C.TARGET_NAME, shape=(self.batch_size * self.beam_size,), layout="NT")] + \
               self.decoder.state_shapes(self.batch_size * self.beam_size,
                                         target_max_length,
                                         self.encoder.get_encoded_seq_len(source_max_length),
                                         self.encoder.get_num_hidden())

    def run_encoder(self,
                    source: mx.nd.NDArray,
                    source_max_length: int) -> 'ModelState':
        """
        Runs forward pass of the encoder.
        Encodes source given source length and bucket key.
        Returns encoder representation of the source, source_length, initial hidden state of decoder RNN,
        and initial decoder states tiled to beam size.

        :param source: Integer-coded input tokens. Shape (batch_size, source length, num_source_factors).
        :param source_max_length: Bucket key.
        :return: Initial model state.
        """
        batch = mx.io.DataBatch(data=[source],
                                label=None,
                                bucket_key=source_max_length,
                                provide_data=self._get_encoder_data_shapes(source_max_length))

        self.encoder_module.forward(data_batch=batch, is_train=False)
        decoder_states = self.encoder_module.get_outputs()
        # replicate encoder/init module results beam size times
        decoder_states = [mx.nd.repeat(s, repeats=self.beam_size, axis=0) for s in decoder_states]
        return ModelState(decoder_states)

    def run_decoder(self,
                    prev_word: mx.nd.NDArray,
                    bucket_key: Tuple[int, int],
                    model_state: 'ModelState') -> Tuple[mx.nd.NDArray, mx.nd.NDArray, 'ModelState']:
        """
        Runs forward pass of the single-step decoder.

        :return: Decoder stack output (logit inputs or probability distribution), attention scores, updated model state.
        """
        batch = mx.io.DataBatch(
            data=[prev_word.as_in_context(self.context)] + model_state.states,
            label=None,
            bucket_key=bucket_key,
            provide_data=self._get_decoder_data_shapes(bucket_key))
        self.decoder_module.forward(data_batch=batch, is_train=False)
        out, attention_probs, *model_state.states = self.decoder_module.get_outputs()
        return out, attention_probs, model_state

    @property
    def training_max_seq_len_source(self) -> int:
        """ The maximum sequence length on the source side during training. """
        return self.config.config_data.data_statistics.max_observed_len_source

    @property
    def training_max_seq_len_target(self) -> int:
        """ The maximum sequence length on the target side during training. """
        return self.config.config_data.data_statistics.max_observed_len_target

    @property
    def max_supported_seq_len_source(self) -> Optional[int]:
        """ If not None this is the maximally supported source length during inference (hard constraint). """
        return self.encoder.get_max_seq_len()

    @property
    def max_supported_seq_len_target(self) -> Optional[int]:
        """ If not None this is the maximally supported target length during inference (hard constraint). """
        return self.decoder.get_max_seq_len()

    @property
    def length_ratio_mean(self) -> float:
        return self.config.config_data.data_statistics.length_ratio_mean

    @property
    def length_ratio_std(self) -> float:
        return self.config.config_data.data_statistics.length_ratio_std


def load_models(context: mx.context.Context,
                max_input_len: Optional[int],
                beam_size: int,
                batch_size: int,
                model_folders: List[str],
                checkpoints: Optional[List[int]] = None,
                softmax_temperature: Optional[float] = None,
                max_output_length_num_stds: int = C.DEFAULT_NUM_STD_MAX_OUTPUT_LENGTH,
                decoder_return_logit_inputs: bool = False,
                cache_output_layer_w_b: bool = False) -> Tuple[List[InferenceModel],
                                                               List[vocab.Vocab],
                                                               vocab.Vocab]:
    """
    Loads a list of models for inference.

    :param context: MXNet context to bind modules to.
    :param max_input_len: Maximum input length.
    :param beam_size: Beam size.
    :param batch_size: Batch size.
    :param model_folders: List of model folders to load models from.
    :param checkpoints: List of checkpoints to use for each model in model_folders. Use None to load best checkpoint.
    :param softmax_temperature: Optional parameter to control steepness of softmax distribution.
    :param max_output_length_num_stds: Number of standard deviations to add to mean target-source length ratio
           to compute maximum output length.
    :param decoder_return_logit_inputs: Model decoders return inputs to logit computation instead of softmax over target
                                        vocabulary.  Used when logits/softmax are handled separately.
    :param cache_output_layer_w_b: Models cache weights and biases for logit computation as NumPy arrays (used with
                                   restrict lexicon).
    :return: List of models, source vocabulary, target vocabulary, source factor vocabularies.
    """
    models = []  # type: List[InferenceModel]
    source_vocabs = []  # type: List[List[vocab.Vocab]]
    target_vocabs = []  # type: List[vocab.Vocab]

    if checkpoints is None:
        checkpoints = [None] * len(model_folders)

    for model_folder, checkpoint in zip(model_folders, checkpoints):
        model_source_vocabs = vocab.load_source_vocabs(model_folder)
        model_target_vocab = vocab.load_target_vocab(model_folder)
        source_vocabs.append(model_source_vocabs)
        target_vocabs.append(model_target_vocab)

        model_version = utils.load_version(os.path.join(model_folder, C.VERSION_NAME))
        logger.info("Model version: %s", model_version)
        utils.check_version(model_version)
        model_config = model.SockeyeModel.load_config(os.path.join(model_folder, C.CONFIG_NAME))

        if checkpoint is None:
            params_fname = os.path.join(model_folder, C.PARAMS_BEST_NAME)
        else:
            params_fname = os.path.join(model_folder, C.PARAMS_NAME % checkpoint)

        inference_model = InferenceModel(config=model_config,
                                         params_fname=params_fname,
                                         context=context,
                                         beam_size=beam_size,
                                         batch_size=batch_size,
                                         softmax_temperature=softmax_temperature,
                                         decoder_return_logit_inputs=decoder_return_logit_inputs,
                                         cache_output_layer_w_b=cache_output_layer_w_b)
        utils.check_condition(inference_model.num_source_factors == len(model_source_vocabs),
                              "Number of loaded source vocabularies (%d) does not match "
                              "number of source factors for model '%s' (%d)" % (len(model_source_vocabs), model_folder,
                                                                                inference_model.num_source_factors))
        models.append(inference_model)

    utils.check_condition(vocab.are_identical(*target_vocabs), "Target vocabulary ids do not match")
    first_model_vocabs = source_vocabs[0]
    for fi in range(len(first_model_vocabs)):
        utils.check_condition(vocab.are_identical(*[source_vocabs[i][fi] for i in range(len(source_vocabs))]),
                              "Source vocabulary ids do not match. Factor %d" % fi)

    # set a common max_output length for all models.
    max_input_len, get_max_output_length = models_max_input_output_length(models,
                                                                          max_output_length_num_stds,
                                                                          max_input_len)
    for inference_model in models:
        inference_model.initialize(max_input_len, get_max_output_length)

    return models, source_vocabs[0], target_vocabs[0]


def models_max_input_output_length(models: List[InferenceModel],
                                   num_stds: int,
                                   forced_max_input_len: Optional[int] = None) -> Tuple[int, Callable]:
    """
    Returns a function to compute maximum output length given a fixed number of standard deviations as a
    safety margin, and the current input length.
    Mean and std are taken from the model with the largest values to allow proper ensembling of models
    trained on different data sets.

    :param models: List of models.
    :param num_stds: Number of standard deviations to add as a safety margin. If -1, returned maximum output lengths
                     will always be 2 * input_length.
    :param forced_max_input_len: An optional overwrite of the maximum input length.
    :return: The maximum input length and a function to get the output length given the input length.
    """
    max_mean = max(model.length_ratio_mean for model in models)
    max_std = max(model.length_ratio_std for model in models)

    supported_max_seq_len_source = min((model.max_supported_seq_len_source for model in models
                                        if model.max_supported_seq_len_source is not None),
                                       default=None)
    supported_max_seq_len_target = min((model.max_supported_seq_len_target for model in models
                                        if model.max_supported_seq_len_target is not None),
                                       default=None)
    training_max_seq_len_source = min(model.training_max_seq_len_source for model in models)

    return get_max_input_output_length(supported_max_seq_len_source,
                                       supported_max_seq_len_target,
                                       training_max_seq_len_source,
                                       forced_max_input_len=forced_max_input_len,
                                       length_ratio_mean=max_mean,
                                       length_ratio_std=max_std,
                                       num_stds=num_stds)


def get_max_input_output_length(supported_max_seq_len_source: Optional[int],
                                supported_max_seq_len_target: Optional[int],
                                training_max_seq_len_source: Optional[int],
                                forced_max_input_len: Optional[int],
                                length_ratio_mean: float,
                                length_ratio_std: float,
                                num_stds: int) -> Tuple[int, Callable]:
    """
    Returns a function to compute maximum output length given a fixed number of standard deviations as a
    safety margin, and the current input length. It takes into account optional maximum source and target lengths.

    :param supported_max_seq_len_source: The maximum source length supported by the models.
    :param supported_max_seq_len_target: The maximum target length supported by the models.
    :param training_max_seq_len_source: The maximum source length observed during training.
    :param forced_max_input_len: An optional overwrite of the maximum input length.
    :param length_ratio_mean: The mean of the length ratio that was calculated on the raw sequences with special
           symbols such as EOS or BOS.
    :param length_ratio_std: The standard deviation of the length ratio.
    :param num_stds: The number of standard deviations the target length may exceed the mean target length (as long as
           the supported maximum length allows for this).
    :return: The maximum input length and a function to get the output length given the input length.
    """
    space_for_bos = 1
    space_for_eos = 1

    if num_stds < 0:
        factor = C.TARGET_MAX_LENGTH_FACTOR  # type: float
    else:
        factor = length_ratio_mean + (length_ratio_std * num_stds)

    if forced_max_input_len is None:
        # Make sure that if there is a hard constraint on the maximum source or target length we never exceed this
        # constraint. This is for example the case for learned positional embeddings, which are only defined for the
        # maximum source and target sequence length observed during training.
        if supported_max_seq_len_source is not None and supported_max_seq_len_target is None:
            max_input_len = supported_max_seq_len_source
        elif supported_max_seq_len_source is None and supported_max_seq_len_target is not None:
            max_output_len = supported_max_seq_len_target - space_for_bos - space_for_eos
            if np.ceil(factor * training_max_seq_len_source) > max_output_len:
                max_input_len = int(np.floor(max_output_len / factor))
            else:
                max_input_len = training_max_seq_len_source
        elif supported_max_seq_len_source is not None or supported_max_seq_len_target is not None:
            max_output_len = supported_max_seq_len_target - space_for_bos - space_for_eos
            if np.ceil(factor * supported_max_seq_len_source) > max_output_len:
                max_input_len = int(np.floor(max_output_len / factor))
            else:
                max_input_len = supported_max_seq_len_source
        else:
            # Any source/target length is supported and max_input_len was not manually set, therefore we use the
            # maximum length from training.
            max_input_len = training_max_seq_len_source
    else:
        max_input_len = forced_max_input_len

    def get_max_output_length(input_length: int):
        """
        Returns the maximum output length for inference given the input length.
        Explicitly includes space for BOS and EOS sentence symbols in the target sequence, because we assume
        that the mean length ratio computed on the training data do not include these special symbols.
        (see data_io.analyze_sequence_lengths)
        """

        return int(np.ceil(factor * input_length)) + space_for_bos + space_for_eos

    return max_input_len, get_max_output_length


BeamHistory = Dict[str, List]
Tokens = List[str]


class TranslatorInput:
    """
    Object required by Translator.translate().

    :param sentence_id: Sentence id.
    :param tokens: List of input tokens.
    :param factors: Optional list of additional factor sequences.
    :param chunk_id: Chunk id. Defaults to -1.
    """

    __slots__ = ('sentence_id', 'tokens', 'factors', 'chunk_id')

    def __init__(self,
                 sentence_id: int,
                 tokens: Tokens,
                 factors: Optional[List[Tokens]] = None,
                 chunk_id: int = -1) -> None:
        self.sentence_id = sentence_id
        self.chunk_id = chunk_id
        self.tokens = tokens
        self.factors = factors

    def __str__(self):
        return 'TranslatorInput(%d, %s, %s, %d)' % (self.sentence_id, self.tokens, self.factors, self.chunk_id)

    def __len__(self):
        return len(self.tokens)

    @property
    def num_factors(self) -> int:
        """
        Returns the number of factors of this instance.
        """
        return 1 + (0 if not self.factors else len(self.factors))

    def chunks(self, chunk_size: int) -> Generator['TranslatorInput', None, None]:
        """
        Takes a TranslatorInput (itself) and yields TranslatorInputs for chunks of size chunk_size.

        :param chunk_size: The maximum size of a chunk.
        :return: A generator of TranslatorInputs, one for each chunk created.
        """
        for chunk_id, i in enumerate(range(0, len(self), chunk_size)):
            factors = [factor[i:i + chunk_size] for factor in self.factors] if self.factors is not None else None
            yield TranslatorInput(sentence_id=self.sentence_id,
                                  tokens=self.tokens[i:i + chunk_size],
                                  factors=factors,
                                  chunk_id=chunk_id)


class BadTranslatorInput(TranslatorInput):

    def __init__(self, sentence_id, tokens):
        super().__init__(sentence_id=sentence_id, tokens=tokens, chunk_id=-1, factors=None)


def _bad_input(sentence_id: int, reason: str = '') -> BadTranslatorInput:
    logger.warning("Bad input (%d): '%s'. Will return empty output.", sentence_id, reason.strip())
    return BadTranslatorInput(sentence_id=sentence_id, tokens=[])


def make_input_from_plain_string(sentence_id: int, string: str) -> TranslatorInput:
    """
    Returns a TranslatorInput object from a plain string.

    :param sentence_id: An integer id.
    :param string: An input string.
    :return: A TranslatorInput.
    """
    return TranslatorInput(sentence_id, tokens=list(data_io.get_tokens(string)), factors=None)


def make_input_from_json_string(sentence_id: int, json_string: str) -> TranslatorInput:
    """
    Returns a TranslatorInput object from a JSON object, serialized as a string.

    :param sentence_id: An integer id.
    :param json_string: A JSON object serialized as a string that must contain a key "text", mapping to the input text,
           and optionally a key "factors" that maps to a list of strings, each of which representing a factor sequence
           for the input text.
    :return: A TranslatorInput.
    """
    try:
        jobj = json.loads(json_string, encoding=C.JSON_ENCODING)
        tokens = jobj[C.JSON_TEXT_KEY]
        tokens = list(data_io.get_tokens(tokens))
        factors = jobj.get(C.JSON_FACTORS_KEY)
        if isinstance(factors, list):
            factors = [list(data_io.get_tokens(factor)) for factor in factors]
            lengths = [len(f) for f in factors]
            if not all(l == len(tokens) for l in lengths):
                logger.error("Factors have different length than input text: %d vs. %s", len(tokens), str(lengths))
                return _bad_input(sentence_id, reason=json_string)
        else:
            factors = None
        return TranslatorInput(sentence_id=sentence_id, tokens=tokens, factors=factors)

    except Exception as e:
        logger.exception(e, exc_info=True) if not is_python34() else logger.error(e)  # type: ignore
        return _bad_input(sentence_id, reason=json_string)


def make_input_from_factored_string(sentence_id: int,
                                    factored_string: str,
                                    translator: 'Translator',
                                    delimiter: str = C.DEFAULT_FACTOR_DELIMITER) -> TranslatorInput:
    """
    Returns a TranslatorInput object from a string with factor annotations on a token level, separated by delimiter.
    If translator does not require any source factors, the string is parsed as a plain token string.

    :param sentence_id: An integer id.
    :param factored_string: An input string with additional factors per token, separated by delimiter.
    :param translator: A translator object.
    :param delimiter: A factor delimiter. Default: '|'.
    :return: A TranslatorInput.
    """
    utils.check_condition(bool(delimiter) and not delimiter.isspace(),
                          "Factor delimiter can not be whitespace or empty.")

    model_num_source_factors = translator.num_source_factors

    if model_num_source_factors == 1:
        return make_input_from_plain_string(sentence_id=sentence_id, string=factored_string)

    tokens = []  # type: Tokens
    factors = [[] for _ in range(model_num_source_factors - 1)]  # type: List[Tokens]
    for token_id, token in enumerate(data_io.get_tokens(factored_string)):
        pieces = token.split(delimiter)

        if not all(pieces) or len(pieces) != model_num_source_factors:
            logger.error("Failed to parse %d factors at position %d ('%s') in '%s'" % (model_num_source_factors,
                                                                                       token_id, token,
                                                                                       factored_string.strip()))
            return _bad_input(sentence_id, reason=factored_string)

        tokens.append(pieces[0])
        for i, factor in enumerate(factors):
            factors[i].append(pieces[i + 1])

    return TranslatorInput(sentence_id=sentence_id, tokens=tokens, factors=factors)


def make_input_from_multiple_strings(sentence_id: int, strings: List[str]) -> TranslatorInput:
    """
    Returns a TranslatorInput object from multiple strings, where the first element corresponds to the surface tokens
    and the remaining elements to additional factors. All strings must parse into token sequences of the same length.

    :param sentence_id: An integer id.
    :param strings: A list of strings representing a factored input sequence.
    :return: A TranslatorInput.
    """
    if not bool(strings):
        return TranslatorInput(sentence_id=sentence_id, tokens=[], factors=None)

    tokens = list(data_io.get_tokens(strings[0]))
    factors = [list(data_io.get_tokens(factor)) for factor in strings[1:]]
    if not all(len(factor) == len(tokens) for factor in factors):
        logger.error("Length of string sequences do not match: '%s'", strings)
        return _bad_input(sentence_id, reason=str(strings))
    return TranslatorInput(sentence_id=sentence_id, tokens=tokens, factors=factors)


class TranslatorOutput:
    """
    Output structure from Translator.

    :param id: Id of input sentence.
    :param translation: Translation string without sentence boundary tokens.
    :param tokens: List of translated tokens.
    :param attention_matrix: Attention matrix. Shape: (target_length, source_length).
    :param score: Negative log probability of generated translation.
    :param beam_histories: List of beam histories. The list will contain more than one
    history if it was split due to exceeding max_length.
    """
    __slots__ = ('id', 'translation', 'tokens', 'attention_matrix', 'score',
                 'beam_histories')

    def __init__(self,
                 id: int,
                 translation: str,
                 tokens: List[str],
                 attention_matrix: np.ndarray,
                 score: float,
                 beam_histories: Optional[List[BeamHistory]] = None) -> None:
        self.id = id
        self.translation = translation
        self.tokens = tokens
        self.attention_matrix = attention_matrix
        self.score = score
        self.beam_histories = beam_histories


TokenIds = List[int]


class Translation:
    __slots__ = ('target_ids', 'attention_matrix', 'score', 'beam_history')

    def __init__(self,
                 target_ids: TokenIds,
                 attention_matrix: np.ndarray,
                 score: float,
                 beam_history: List[Optional[BeamHistory]] = None) -> None:
        self.target_ids = target_ids
        self.attention_matrix = attention_matrix
        self.score = score
        self.beam_history = beam_history


def empty_translation() -> Translation:
    return Translation(target_ids=[], attention_matrix=np.asarray([[0]]), score=-np.inf)


TranslatedChunk = NamedTuple('TranslatedChunk', [
    ('id', int),
    ('chunk_id', int),
    ('translation', Translation),
])
"""
Translation of a chunk of a sentence.

:param id: Id of the sentence.
:param chunk_id: Id of the chunk.
:param translation: The translation of the input chunk.
"""


class ModelState:
    """
    A ModelState encapsulates information about the decoder states of an InferenceModel.
    """

    def __init__(self, states: List[mx.nd.NDArray]) -> None:
        self.states = states

    def sort_state(self, best_hyp_indices: mx.nd.NDArray):
        """
        Sorts states according to k-best order from last step in beam search.
        """
        self.states = [mx.nd.take(ds, best_hyp_indices) for ds in self.states]


class LengthPenalty:
    """
    Calculates the length penalty as:
    (beta + len(Y))**alpha / (beta + 1)**alpha

    See Wu et al. 2016 (note that in the paper beta has a different meaning,
    and a fixed value 5 was used for this parameter)

    :param alpha: The alpha factor for the length penalty (see above).
    :param beta: The beta factor for the length penalty (see above).
    """

    def __init__(self, alpha: float = 1.0, beta: float = 0.0) -> None:
        self.alpha = alpha
        self.beta = beta
        self.denominator = (self.beta + 1.) ** self.alpha

    def __call__(self, lengths: Union[mx.nd.NDArray, int, float]) -> Union[mx.nd.NDArray, float]:
        """
        Calculate the length penalty for the given vector of lengths.

        :param lengths: A scalar or a matrix of sentence lengths of dimensionality (batch_size, 1).
        :return: The length penalty. A scalar or a matrix (batch_size, 1) depending on the input.
        """
        if self.alpha == 0.0:
            if isinstance(lengths, mx.nd.NDArray):
                # no length penalty:
                return mx.nd.ones_like(lengths)
            else:
                return 1.0
        else:
            # note: we avoid unnecessary addition or pow operations
            numerator = self.beta + lengths if self.beta != 0.0 else lengths
            numerator = numerator ** self.alpha if self.alpha != 1.0 else numerator
            return numerator / self.denominator


def _concat_translations(translations: List[Translation], start_id: int, stop_ids: Set[int],
                         length_penalty: LengthPenalty) -> Translation:
    """
    Combine translations through concatenation.

    :param translations: A list of translations (sequence starting with BOS symbol, attention_matrix), score and length.
    :param start_id: The EOS symbol.
    :param translations: The BOS symbols.
    :return: A concatenation if the translations with a score.
    """
    # Concatenation of all target ids without BOS and EOS
    target_ids = [start_id]
    attention_matrices = []
    beam_histories = []  # type: List[BeamHistory]
    for idx, translation in enumerate(translations):
        assert translation.target_ids[0] == start_id
        if idx == len(translations) - 1:
            target_ids.extend(translation.target_ids[1:])
            attention_matrices.append(translation.attention_matrix[1:, :])
        else:
            if translation.target_ids[-1] in stop_ids:
                target_ids.extend(translation.target_ids[1:-1])
                attention_matrices.append(translation.attention_matrix[1:-1, :])
            else:
                target_ids.extend(translation.target_ids[1:])
                attention_matrices.append(translation.attention_matrix[1:, :])
        if translation.beam_history:
            # Make a list of the individual beam histories
            beam_histories.append(translation.beam_history[0])

    # Combine attention matrices:
    attention_shapes = [attention_matrix.shape for attention_matrix in attention_matrices]
    # Adding another row for the empty BOS alignment vector
    bos_align_shape = np.asarray([1, 0])
    attention_matrix_combined = np.zeros(np.sum(np.asarray(attention_shapes), axis=0) + bos_align_shape)

    # We start at position 1 as position 0 is for the BOS, which is kept zero
    pos_t, pos_s = 1, 0
    for attention_matrix, (len_t, len_s) in zip(attention_matrices, attention_shapes):
        attention_matrix_combined[pos_t:pos_t + len_t, pos_s:pos_s + len_s] = attention_matrix
        pos_t += len_t
        pos_s += len_s

    # Unnormalize + sum and renormalize the score:
    score = sum(translation.score * length_penalty(len(translation.target_ids))
                for translation in translations)
    score = score / length_penalty(len(target_ids))
    return Translation(target_ids, attention_matrix_combined, score, beam_histories)


class Translator:
    """
    Translator uses one or several models to translate input.
    The translator holds a reference to vocabularies to convert between word ids and text tokens for input and
    translation strings.

    :param context: MXNet context to bind modules to.
    :param ensemble_mode: Ensemble mode: linear or log_linear combination.
    :param length_penalty: Length penalty instance.
    :param beam_prune: Beam pruning difference threshold.
    :param beam_search_stop: The stopping criterium.
    :param models: List of models.
    :param source_vocabs: Source vocabularies.
    :param target_vocab: Target vocabulary.
    :param restrict_lexicon: Top-k lexicon to use for target vocabulary restriction.
    :param store_beam: If True, store the beam search history and return it in the TranslatorOutput.
    :param strip_unknown_words: If True, removes any <unk> symbols from outputs.
    """

    def __init__(self,
                 context: mx.context.Context,
                 ensemble_mode: str,
                 bucket_source_width: int,
                 length_penalty: LengthPenalty,
                 beam_prune: float,
                 beam_search_stop: str,
                 models: List[InferenceModel],
                 source_vocabs: List[vocab.Vocab],
                 target_vocab: vocab.Vocab,
                 restrict_lexicon: Optional[lexicon.TopKLexicon] = None,
                 store_beam: bool = False,
                 strip_unknown_words: bool = False) -> None:
        self.context = context
        self.length_penalty = length_penalty
        self.beam_prune = beam_prune
        self.beam_search_stop = beam_search_stop
        self.source_vocabs = source_vocabs
        self.vocab_target = target_vocab
        self.vocab_target_inv = vocab.reverse_vocab(self.vocab_target)
        self.restrict_lexicon = restrict_lexicon
        self.store_beam = store_beam
        self.start_id = self.vocab_target[C.BOS_SYMBOL]
        assert C.PAD_ID == 0, "pad id should be 0"
        self.stop_ids = {self.vocab_target[C.EOS_SYMBOL], C.PAD_ID}  # type: Set[int]
        self.strip_ids = self.stop_ids.copy()  # ids to strip from the output
        if strip_unknown_words:
            self.strip_ids.add(self.vocab_target[C.UNK_SYMBOL])
        self.models = models
        self.interpolation_func = self._get_interpolation_func(ensemble_mode)
        self.beam_size = self.models[0].beam_size
        self.batch_size = self.models[0].batch_size
        # after models are loaded we ensured that they agree on max_input_length, max_output_length and batch size
        self.max_input_length = self.models[0].max_input_length
        if bucket_source_width > 0:
            self.buckets_source = data_io.define_buckets(self.max_input_length, step=bucket_source_width)
        else:
            self.buckets_source = [self.max_input_length]
        self.pad_dist = mx.nd.full((self.batch_size * self.beam_size, len(self.vocab_target)), val=np.inf,
                                   ctx=self.context)
        logger.info("Translator (%d model(s) beam_size=%d ensemble_mode=%s batch_size=%d "
                    "buckets_source=%s)",
                    len(self.models),
                    self.beam_size,
                    "None" if len(self.models) == 1 else ensemble_mode,
                    self.batch_size,
                    self.buckets_source)

    @property
    def num_source_factors(self) -> int:
        return self.models[0].num_source_factors

    @staticmethod
    def _get_interpolation_func(ensemble_mode):
        if ensemble_mode == 'linear':
            return Translator._linear_interpolation
        elif ensemble_mode == 'log_linear':
            return Translator._log_linear_interpolation
        else:
            raise ValueError("unknown interpolation type")

    @staticmethod
    def _linear_interpolation(predictions):
        # pylint: disable=invalid-unary-operand-type
        return -mx.nd.log(utils.average_arrays(predictions))

    @staticmethod
    def _log_linear_interpolation(predictions):
        """
        Returns averaged and re-normalized log probabilities
        """
        log_probs = utils.average_arrays([mx.nd.log(p) for p in predictions])
        # pylint: disable=invalid-unary-operand-type
        return -mx.nd.log(mx.nd.softmax(log_probs))

    def translate(self, trans_inputs: List[TranslatorInput]) -> List[TranslatorOutput]:
        """
        Batch-translates a list of TranslatorInputs, returns a list of TranslatorOutputs.
        Splits oversized sentences to sentence chunks of size less than max_input_length.

        :param trans_inputs: List of TranslatorInputs as returned by make_input().
        :return: List of translation results.
        """
        translated_chunks = []  # type: List[TranslatedChunk]

        # split into chunks
        input_chunks = []  # type: List[TranslatorInput]
        for input_idx, trans_input in enumerate(trans_inputs, 1):

            # bad input
            if isinstance(trans_input, BadTranslatorInput):
                translated_chunks.append(TranslatedChunk(id=input_idx, chunk_id=0, translation=empty_translation()))

            # empty input
            elif len(trans_input.tokens) == 0:
                translated_chunks.append(TranslatedChunk(id=input_idx, chunk_id=0, translation=empty_translation()))

            # oversized input
            elif len(trans_input.tokens) > self.max_input_length:
                logger.debug(
                    "Input %d has length (%d) that exceeds max input length (%d). Splitting into chunks of size %d.",
                    trans_input.sentence_id, len(trans_input.tokens), self.buckets_source[-1], self.max_input_length)
                input_chunks.extend(list(trans_input.chunks(self.max_input_length)))

            # regular input
            else:
                input_chunks.append(trans_input)

        # Sort longest to shortest (to rather fill batches of shorter than longer sequences)
        input_chunks = sorted(input_chunks, key=lambda chunk: len(chunk.tokens), reverse=True)

        # translate in batch-sized blocks over input chunks
        for batch_id, batch in enumerate(utils.grouper(input_chunks, self.batch_size)):
            logger.debug("Translating batch %d", batch_id)
            # underfilled batch will be filled to a full batch size with copies of the 1st input
            rest = self.batch_size - len(batch)
            if rest > 0:
                logger.debug("Extending the last batch to the full batch size (%d)", self.batch_size)
                batch = batch + [batch[0]] * rest
            batch_translations = self._translate_nd(*self._get_inference_input(batch))
            # truncate to remove filler translations
            if rest > 0:
                batch_translations = batch_translations[:-rest]
            for chunk, translation in zip(batch, batch_translations):
                translated_chunks.append(TranslatedChunk(chunk.sentence_id, chunk.chunk_id, translation))
        # Sort by input idx and then chunk id
        translated_chunks = sorted(translated_chunks)

        # Concatenate results
        results = []  # type: List[TranslatorOutput]
        chunks_by_input_idx = itertools.groupby(translated_chunks, key=lambda translation: translation.id)
        for trans_input, (input_idx, chunks) in zip(trans_inputs, chunks_by_input_idx):
            chunks = list(chunks)  # type: ignore
            if len(chunks) == 1:  # type: ignore
                translation = chunks[0].translation  # type: ignore
            else:
                translations_to_concat = [translated_chunk.translation for translated_chunk in chunks]
                translation = self._concat_translations(translations_to_concat)

            results.append(self._make_result(trans_input, translation))

        return results

    def _get_inference_input(self, trans_inputs: List[TranslatorInput]) -> Tuple[mx.nd.NDArray, int]:
        """
        Returns NDArray of source ids (shape=(batch_size, bucket_key, num_factors)) and corresponding bucket_key.
        Also checks correctness of translator inputs.

        :param trans_inputs: List of TranslatorInputs.
        :return NDArray of source ids and bucket key.
        """
        bucket_key = data_io.get_bucket(max(len(inp.tokens) for inp in trans_inputs), self.buckets_source)

        source = mx.nd.zeros((len(trans_inputs), bucket_key, self.num_source_factors), ctx=self.context)

        for j, trans_input in enumerate(trans_inputs):
            num_tokens = len(trans_input)
            source[j, :num_tokens, 0] = data_io.tokens2ids(trans_input.tokens, self.source_vocabs[0])

            factors = trans_input.factors if trans_input.factors is not None else []
            num_factors = 1 + len(factors)
            if num_factors != self.num_source_factors:
                logger.warning("Input %d factors, but model(s) expect %d", num_factors,
                               self.num_source_factors)
            for i, factor in enumerate(factors[:self.num_source_factors - 1], start=1):
                # fill in as many factors as there are tokens
                source[j, :num_tokens, i] = data_io.tokens2ids(factor, self.source_vocabs[i])[:num_tokens]

        return source, bucket_key

    def _make_result(self,
                     trans_input: TranslatorInput,
                     translation: Translation) -> TranslatorOutput:
        """
        Returns a translator result from generated target-side word ids, attention matrix, and score.
        Strips stop ids from translation string.

        :param trans_input: Translator input.
        :param translation: The translation + attention and score.
        :return: TranslatorOutput.
        """
        # remove special sentence start symbol (<s>) from the output:
        target_ids = translation.target_ids[1:]
        attention_matrix = translation.attention_matrix[1:, :]

        target_tokens = [self.vocab_target_inv[target_id] for target_id in target_ids]

        target_string = C.TOKEN_SEPARATOR.join(
            tok for target_id, tok in zip(target_ids, target_tokens) if target_id not in self.strip_ids)
        attention_matrix = attention_matrix[:, :len(trans_input.tokens)]

        if isinstance(translation.beam_history, list):
            beam_histories = translation.beam_history
        else:
            beam_histories = [translation.beam_history]

        return TranslatorOutput(id=trans_input.sentence_id,
                                translation=target_string,
                                tokens=target_tokens,
                                attention_matrix=attention_matrix,
                                score=translation.score,
                                beam_histories=beam_histories)

    def _concat_translations(self, translations: List[Translation]) -> Translation:
        """
        Combine translations through concatenation.

        :param translations: A list of translations (sequence, attention_matrix), score and length.
        :return: A concatenation if the translations with a score.
        """
        return _concat_translations(translations, self.start_id, self.stop_ids, self.length_penalty)

    def _translate_nd(self,
                      source: mx.nd.NDArray,
                      source_length: int) -> List[Translation]:
        """
        Translates source of source_length, given a bucket_key.

        :param source: Source ids. Shape: (batch_size, bucket_key, num_factors).
        :param source_length: Bucket key.

        :return: Sequence of translations.
        """
        return self._get_best_from_beam(*self._beam_search(source, source_length))

    def _encode(self, sources: mx.nd.NDArray, source_length: int) -> List[ModelState]:
        """
        Returns a ModelState for each model representing the state of the model after encoding the source.

        :param sources: Source ids. Shape: (batch_size, bucket_key, num_factors).
        :param source_length: Bucket key.
        :return: List of ModelStates.
        """
        return [model.run_encoder(sources, source_length) for model in self.models]

    def _decode_step(self,
                     sequences: mx.nd.NDArray,
                     step: int,
                     source_length: int,
                     states: List[ModelState],
                     models_output_layer_w: List[mx.nd.NDArray],
                     models_output_layer_b: List[mx.nd.NDArray]) \
            -> Tuple[mx.nd.NDArray, mx.nd.NDArray, List[ModelState]]:
        """
        Returns decoder predictions (combined from all models), attention scores, and updated states.

        :param sequences: Sequences of current hypotheses. Shape: (batch_size * beam_size, max_output_length).
        :param step: Beam search iteration.
        :param source_length: Length of the input sequence.
        :param states: List of model states.
        :param models_output_layer_w: Custom model weights for logit computation (empty for none).
        :param models_output_layer_b: Custom model biases for logit computation (empty for none).
        :return: (probs, attention scores, list of model states)
        """
        bucket_key = (source_length, step)
        prev_word = sequences[:, step - 1]

        model_probs, model_attention_probs, model_states = [], [], []
        # We use zip_longest here since we'll have empty lists when not using restrict_lexicon
        for model, out_w, out_b, state in itertools.zip_longest(
                self.models, models_output_layer_w, models_output_layer_b, states):
            decoder_outputs, attention_probs, state = model.run_decoder(prev_word, bucket_key, state)
            # Compute logits and softmax with restricted vocabulary
            if self.restrict_lexicon:
                logits = model.output_layer(decoder_outputs, out_w, out_b)
                probs = mx.nd.softmax(logits)
            else:
                # Otherwise decoder outputs are already target vocab probs
                probs = decoder_outputs
            model_probs.append(probs)
            model_attention_probs.append(attention_probs)
            model_states.append(state)
        neg_logprobs, attention_probs = self._combine_predictions(model_probs, model_attention_probs)
        return neg_logprobs, attention_probs, model_states

    def _combine_predictions(self,
                             probs: List[mx.nd.NDArray],
                             attention_probs: List[mx.nd.NDArray]) -> Tuple[mx.nd.NDArray, mx.nd.NDArray]:
        """
        Returns combined predictions of models as negative log probabilities and averaged attention prob scores.

        :param probs: List of Shape(beam_size, target_vocab_size).
        :param attention_probs: List of Shape(beam_size, bucket_key).
        :return: Combined negative log probabilities, averaged attention scores.
        """
        # average attention prob scores. TODO: is there a smarter way to do this?
        attention_prob_score = utils.average_arrays(attention_probs)

        # combine model predictions and convert to neg log probs
        if len(self.models) == 1:
            neg_logprobs = -mx.nd.log(probs[0])  # pylint: disable=invalid-unary-operand-type
        else:
            neg_logprobs = self.interpolation_func(probs)
        return neg_logprobs, attention_prob_score

    def _beam_search(self,
                     source: mx.nd.NDArray,
                     source_length: int) -> Tuple[mx.nd.NDArray, mx.nd.NDArray,
                                                  mx.nd.NDArray, mx.nd.NDArray, Optional[List[BeamHistory]]]:
        """
        Translates multiple sentences using beam search.

        :param source: Source ids. Shape: (batch_size, bucket_key).
        :param source_length: Max source length.
        :return List of lists of word ids, list of attentions, array of accumulated length-normalized
                negative log-probs.
        """
        # Length of encoded sequence (may differ from initial input length)
        encoded_source_length = self.models[0].encoder.get_encoded_seq_len(source_length)
        utils.check_condition(all(encoded_source_length ==
                                  model.encoder.get_encoded_seq_len(source_length) for model in self.models),
                              "Models must agree on encoded sequence length")
        # Maximum output length
        max_output_length = self.models[0].get_max_output_length(source_length)

        # General data structure: each row has batch_size * beam blocks for the 1st sentence, with a full beam,
        # then the next block for the 2nd sentence and so on

        # sequences: (batch_size * beam_size, output_length), pre-filled with <s> symbols on index 0
        sequences = mx.nd.full((self.batch_size * self.beam_size, max_output_length), val=C.PAD_ID, ctx=self.context,
                               dtype='int32')
        sequences[:, 0] = self.start_id

        # Beam history
        if self.store_beam:
            beam_histories = [defaultdict(list) for _ in range(self.batch_size)]  # type: Optional[List[BeamHistory]]
        else:
            beam_histories = None

        lengths = mx.nd.ones((self.batch_size * self.beam_size, 1), ctx=self.context)
        finished = mx.nd.zeros((self.batch_size * self.beam_size,), ctx=self.context, dtype='int32')

        # attentions: (batch_size * beam_size, output_length, encoded_source_length)
        attentions = mx.nd.zeros((self.batch_size * self.beam_size, max_output_length, encoded_source_length),
                                 ctx=self.context)

        # best_hyp_indices: row indices of smallest scores (ascending).
        best_hyp_indices = mx.nd.zeros((self.batch_size * self.beam_size,), ctx=self.context, dtype='int32')
        # best_word_indices: column indices of smallest scores (ascending).
        best_word_indices = mx.nd.zeros((self.batch_size * self.beam_size,), ctx=self.context, dtype='int32')
        # scores_accumulated: chosen smallest scores in scores (ascending).
        scores_accumulated = mx.nd.zeros((self.batch_size * self.beam_size, 1), ctx=self.context)

        # reset all padding distribution cells to np.inf
        self.pad_dist[:] = np.inf

        # If using a top-k lexicon, select param rows for logit computation that correspond to the
        # target vocab for this sentence.
        models_output_layer_w = list()
        models_output_layer_b = list()
        pad_dist = self.pad_dist
        vocab_slice_ids = None  # type: mx.nd.NDArray
        if self.restrict_lexicon:
            # TODO: See note in method about migrating to pure MXNet when set operations are supported.
            #       We currently convert source to NumPy and target ids back to NDArray.
            source_words = source.split(num_outputs=self.num_source_factors, axis=2, squeeze_axis=True)[0]
            vocab_slice_ids = mx.nd.array(self.restrict_lexicon.get_trg_ids(source_words.astype("int32").asnumpy()),
                                          ctx=self.context)

            if vocab_slice_ids.shape[0] < self.beam_size + 1:
                # This fixes an edge case for toy models, where the number of vocab ids from the lexicon is
                # smaller than the beam size.
                logger.warning("Padding vocab_slice_ids (%d) with EOS to have at least %d+1 elements to expand",
                               vocab_slice_ids.shape[0], self.beam_size)
                n = self.beam_size - vocab_slice_ids.shape[0] + 1
                vocab_slice_ids = mx.nd.concat(vocab_slice_ids,
                                               mx.nd.full((n,), val=self.vocab_target[C.EOS_SYMBOL], ctx=self.context),
                                               dim=0)

            pad_dist = mx.nd.full((self.batch_size * self.beam_size, vocab_slice_ids.shape[0]),
                                  val=np.inf, ctx=self.context)
            for m in self.models:
                models_output_layer_w.append(m.output_layer_w.take(vocab_slice_ids))
                models_output_layer_b.append(m.output_layer_b.take(vocab_slice_ids))

        # mxnet implementation is faster on GPUs
        use_mxnet_topk = self.context != mx.cpu()
        # offset for hypothesis indices in batch decoding
        offset = np.repeat(np.arange(0, self.batch_size * self.beam_size, self.beam_size), self.beam_size)
        topk = partial(utils.topk, k=self.beam_size, batch_size=self.batch_size, offset=offset,
                       use_mxnet_topk=use_mxnet_topk)

        # (0) encode source sentence, returns a list
        model_states = self._encode(source, source_length)

        # more data structures
        zeros_array = mx.nd.zeros((self.beam_size,), ctx=self.context, dtype='int32')
        inf_array_long = mx.nd.full((self.beam_size * self.batch_size, 1), val=np.inf, ctx=self.context, dtype='float32')
        inf_array = inf_array_long[:self.beam_size]

        # Records items in the beam that are inactive
        inactive = mx.nd.array( ([1] + [0] * (self.beam_size - 1)) * (self.batch_size), ctx=self.context)
        for t in range(1, max_output_length):
            # (1) obtain next predictions and advance models' state
            # scores: (batch_size * beam_size, target_vocab_size)
            # attention_scores: (batch_size * beam_size, bucket_key)
            scores, attention_scores, model_states = self._decode_step(sequences,
                                                                       t,
                                                                       source_length,
                                                                       model_states,
                                                                       models_output_layer_w,
                                                                       models_output_layer_b)

            # (2) Special treatment for finished and inactive rows. Inactive rows are inf everywhere;
            # finished rows are inf everywhere except column zero, which holds the accumulated model score
            if t > 1:
                scores = scores + scores_accumulated
                # this is equivalent to doing this in numpy:
                #   pad_dist[finished, :] = np.inf
                #   pad_dist[finished, C.PAD_ID] = scores_accumulated[finished]
                pad_dist[:, C.PAD_ID] = scores_accumulated[:, 0]
                pad_dist[:, C.PAD_ID] = mx.nd.where(inactive, inf_array_long[:, 0], scores_accumulated[:, 0])
                scores = mx.nd.where(finished, pad_dist, scores)

            # (3) Get beam_size winning hypotheses for each sentence block separately. Only look as
            # far as the active beam size for each sentence.
            best_hyp_indices[:], best_word_indices[:], scores_accumulated[:, 0] = topk(scores)

            # Map from restricted to full vocab ids if needed
            if self.restrict_lexicon:
                best_word_indices[:] = vocab_slice_ids.take(best_word_indices)

            # (4) Normalize the scores of newly finished hypotheses
            all_finished = ((best_word_indices == C.PAD_ID) + (best_word_indices == self.vocab_target[C.EOS_SYMBOL]))
            newly_finished = all_finished - finished
            scores_accumulated = mx.nd.where(newly_finished, scores_accumulated / self.length_penalty(lengths), scores_accumulated)

            # (5) Prune out low-probability hypotheses
            for sentno in range(self.batch_size):

                # All rows are now active (after special treatment of start state at t=1)
                inactive[:] = 0

                rows = slice(sentno * self.beam_size, (sentno + 1) * self.beam_size)
                if self.beam_prune > 0.0 and mx.nd.sum(finished[rows]) > 0:
                    best_finished_score = mx.nd.min(mx.nd.where(finished[rows].expand_dims(axis=1), scores_accumulated[rows], inf_array))

                    # Find, mark (by setting the score to inf), and remove all hypotheses
                    # whose score is not within self.beam_prune of the best score
                    to_remove = mx.nd.cast(scores_accumulated[rows, 0] - best_finished_score > self.beam_prune, dtype='int32')
                    scores_accumulated[rows] = mx.nd.where(to_remove, inf_array, scores_accumulated[rows])
                    best_word_indices[rows] = mx.nd.where(to_remove, zeros_array, best_word_indices[rows])

                    num_removing = int(mx.nd.sum(to_remove).asscalar())
                    if num_removing > 0:
                        inactive[self.beam_size - num_removing:] = 1

                    # mark removed ones as finished so they won't block early exiting
                    finished[rows] = mx.nd.clip(finished[rows] + to_remove, 0, 1)

                    # Note: hypotheses are no longer necessarily sorted until the next call to topk()

            # (6) get hypotheses and their properties for beam_size winning hypotheses (ascending)
            sequences = mx.nd.take(sequences, best_hyp_indices)
            lengths = mx.nd.take(lengths, best_hyp_indices)
            finished = mx.nd.take(finished, best_hyp_indices)
            attention_scores = mx.nd.take(attention_scores, best_hyp_indices)
            attentions = mx.nd.take(attentions, best_hyp_indices)

            # (7) update best hypotheses, their attention lists and lengths (only for non-finished hyps)
            # pylint: disable=unsupported-assignment-operation
            sequences[:, t] = best_word_indices
            attentions[:, t, :] = attention_scores
            lengths += mx.nd.cast(1 - mx.nd.expand_dims(finished, axis=1), dtype='float32')

            # (6) optionally save beam history
            if self.store_beam:
<<<<<<< HEAD
                unnormalized_scores = mx.nd.where(finished, scores_accumulated / self.length_penalty(lengths), scores_accumulated)
=======
                unnormalized_scores = scores_accumulated * self.length_penalty(lengths - 1)
>>>>>>> da5c687a
                for sent in range(self.batch_size):
                    rows = slice(sent * self.beam_size, (sent + 1) * self.beam_size)

                    best_word_indices_sent = best_word_indices[rows].asnumpy().tolist()
                    # avoid adding columns for finished sentences
                    if any(x for x in best_word_indices_sent if x != C.PAD_ID):
                        beam_histories[sent]["predicted_ids"].append(best_word_indices_sent)
                        beam_histories[sent]["predicted_tokens"].append([self.vocab_target_inv[x] for x in
                                                                    best_word_indices_sent])
                        # for later sentences in the matrix, shift from e.g. [5, 6, 7, 8, 6] to [0, 1, 3, 4, 1]
                        shifted_parents = best_hyp_indices[rows] - (sent * self.beam_size)
                        beam_histories[sent]["parent_ids"].append(shifted_parents.asnumpy().tolist())

                        beam_histories[sent]["scores"].append(unnormalized_scores[rows].asnumpy().flatten().tolist())
                        beam_histories[sent]["normalized_scores"].append(scores_accumulated[rows].asnumpy().flatten().tolist())

            # (7) determine which hypotheses in the beam are now finished
            finished = ((best_word_indices == C.PAD_ID) + (best_word_indices == self.vocab_target[C.EOS_SYMBOL]))

            if self.beam_search_stop == 'first' and self.batch_size == 1:
                # TODO: doesn't work for batching
                if mx.nd.sum(finished).asscalar() > 0:
                    break
            else:
                if mx.nd.sum(finished).asscalar() == self.batch_size * self.beam_size:  # all finished
                    break

            # (8) update models' state with winning hypotheses (ascending)
            for ms in model_states:
                ms.sort_state(best_hyp_indices)

        # (9) Sort the hypotheses within each sentence (normalization for finished hyps breaks the sort)
        for sentno in range(self.batch_size):
            rows = slice(sentno * self.beam_size, (sentno + 1) * self.beam_size)
            best_hyp_indices[rows] = rows.start + mx.nd.argsort(scores_accumulated[rows, 0])

        # Make corresponding updates after having sorted
        sequences = mx.nd.take(sequences, best_hyp_indices)
        attentions = mx.nd.take(attentions, best_hyp_indices)
        scores_accumulated[:] = mx.nd.take(scores_accumulated[:,0], best_hyp_indices.expand_dims(axis=1))
        lengths = mx.nd.take(lengths, best_hyp_indices)

        return sequences, attentions, scores_accumulated, lengths, beam_histories

    def _get_best_from_beam(self,
                            sequences: mx.nd.NDArray,
                            attention_lists: mx.nd.NDArray,
                            accumulated_scores: mx.nd.NDArray,
                            lengths: mx.nd.NDArray,
                            beam_histories: Optional[List[BeamHistory]]) -> List[Translation]:
        """
        Return the best (aka top) entry from the n-best list.

        :param sequences: Array of word ids. Shape: (batch_size * beam_size, bucket_key).
        :param attention_lists: Array of attentions over source words.
                                Shape: (batch_size * self.beam_size, max_output_length, encoded_source_length).
        :param accumulated_scores: Array of length-normalized negative log-probs.
        :return: Top sequence, top attention matrix, top accumulated score (length-normalized
                 negative log-probs) and length.
        """
        utils.check_condition(sequences.shape[0] == attention_lists.shape[0] \
                              == accumulated_scores.shape[0] == lengths.shape[0], "Shape mismatch")
        # sequences & accumulated scores are in latest 'k-best order', thus 0th element is best
        best = 0
        result = []
        for sent in range(self.batch_size):
            idx = sent * self.beam_size + best
            length = int(lengths[idx].asscalar())
            sequence = sequences[idx][:length].asnumpy().tolist()
            # attention_matrix: (target_seq_len, source_seq_len)
            attention_matrix = np.stack(attention_lists[idx].asnumpy()[:length, :], axis=0)
            score = accumulated_scores[idx].asscalar()
            if beam_histories is not None:
                history = beam_histories[sent]
                result.append(Translation(sequence, attention_matrix, score, [history]))
            else:
                result.append(Translation(sequence, attention_matrix, score))
        return result


    def print_beam(self, sequences, scores, finished, active, timestep):
        print('BEAM AT TIME STEP', timestep)
        for sentno in range(self.batch_size):
            idx = sentno * self.beam_size
            for i in range(self.beam_size):
                word_ids = [int(x.asscalar()) for x in sequences[idx + i]]
                hypothesis = ' '.join([self.vocab_target_inv[x] for x in word_ids if x != 0])
                score = scores[idx + i].asscalar()
                if i < active[sentno]:
                    print(i, finished[idx + i].asscalar(), score, hypothesis)
                else:
                    print(i, finished[idx + i].asscalar(), score, '----------')<|MERGE_RESOLUTION|>--- conflicted
+++ resolved
@@ -1348,11 +1348,8 @@
 
             # (6) optionally save beam history
             if self.store_beam:
-<<<<<<< HEAD
+                # lengths - 1?
                 unnormalized_scores = mx.nd.where(finished, scores_accumulated / self.length_penalty(lengths), scores_accumulated)
-=======
-                unnormalized_scores = scores_accumulated * self.length_penalty(lengths - 1)
->>>>>>> da5c687a
                 for sent in range(self.batch_size):
                     rows = slice(sent * self.beam_size, (sent + 1) * self.beam_size)
 
