--- conflicted
+++ resolved
@@ -1111,12 +1111,8 @@
             nbest_translations.append(
                     [self._assemble_translation(*x, unshift_target_factors=C.TARGET_FACTOR_SHIFT) for x in
                      zip(best_word_indices[indices,
-<<<<<<< HEAD
                                            :,  # get all factors
-                                           np.arange(indices.shape[1])],  # pylint: disable=unsubscriptable-object
-=======
-                                           np.arange(indices_shape_1)],  # pylint: disable=unsubscriptable-object
->>>>>>> fd116bed
+                                           np.arange(indices.shape_1)],  # pylint: disable=unsubscriptable-object
                          lengths[best_ids],
                          seq_scores[best_ids],
                          histories,
