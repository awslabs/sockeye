# Copyright 2017 Amazon.com, Inc. or its affiliates. All Rights Reserved.
#
# Licensed under the Apache License, Version 2.0 (the "License"). You may not
# use this file except in compliance with the License. A copy of the License
# is located at
#
#     http://aws.amazon.com/apache2.0/
#
# or in the "license" file accompanying this file. This file is distributed on
# an "AS IS" BASIS, WITHOUT WARRANTIES OR CONDITIONS OF ANY KIND, either
# express or implied. See the License for the specific language governing
# permissions and limitations under the License.

"""
Code for inference/translation
"""
import itertools
import json
import logging
import os
from collections import defaultdict
from typing import Callable, Dict, Generator, List, NamedTuple, Optional, Tuple, Union, Set

import mxnet as mx
import numpy as np

from . import constants as C
from . import data_io
from . import lexicon
from . import model
from . import utils
from . import vocab
from .log import is_python34

logger = logging.getLogger(__name__)


class InferenceModel(model.SockeyeModel):
    """
    InferenceModel is a SockeyeModel that supports three operations used for inference/decoding:

    (1) Encoder forward call: encode source sentence and return initial decoder states.
    (2) Decoder forward call: single decoder step: predict next word.

    :param config: Configuration object holding details about the model.
    :param params_fname: File with model parameters.
    :param context: MXNet context to bind modules to.
    :param beam_size: Beam size.
    :param batch_size: Batch size.
    :param softmax_temperature: Optional parameter to control steepness of softmax distribution.
    :param max_output_length_num_stds: Number of standard deviations as safety margin for maximum output length.
    :param decoder_return_logit_inputs: Decoder returns inputs to logit computation instead of softmax over target
                                        vocabulary.  Used when logits/softmax are handled separately.
    :param cache_output_layer_w_b: Cache weights and biases for logit computation.
    """

    def __init__(self,
                 config: model.ModelConfig,
                 params_fname: str,
                 context: mx.context.Context,
                 beam_size: int,
                 batch_size: int,
                 softmax_temperature: Optional[float] = None,
                 max_output_length_num_stds: int = C.DEFAULT_NUM_STD_MAX_OUTPUT_LENGTH,
                 decoder_return_logit_inputs: bool = False,
                 cache_output_layer_w_b: bool = False) -> None:
        super().__init__(config)
        self.params_fname = params_fname
        self.context = context
        self.beam_size = beam_size
        utils.check_condition(beam_size < self.config.vocab_target_size,
                              'The beam size must be smaller than the target vocabulary size.')
        self.batch_size = batch_size
        self.softmax_temperature = softmax_temperature
        self.max_input_length, self.get_max_output_length = models_max_input_output_length([self],
                                                                                           max_output_length_num_stds)

        self.encoder_module = None  # type: Optional[mx.mod.BucketingModule]
        self.encoder_default_bucket_key = None  # type: Optional[int]
        self.decoder_module = None  # type: Optional[mx.mod.BucketingModule]
        self.decoder_default_bucket_key = None  # type: Optional[Tuple[int, int]]
        self.decoder_data_shapes_cache = None  # type: Optional[Dict]
        self.decoder_return_logit_inputs = decoder_return_logit_inputs

        self.cache_output_layer_w_b = cache_output_layer_w_b
        self.output_layer_w = None  # type: Optional[mx.nd.NDArray]
        self.output_layer_b = None  # type: Optional[mx.nd.NDArray]

    @property
    def num_source_factors(self) -> int:
        """
        Returns the number of source factors of this InferenceModel (at least 1).
        """
        return self.config.config_data.num_source_factors

    def initialize(self, max_input_length: int, get_max_output_length_function: Callable):
        """
        Delayed construction of modules to ensure multiple Inference models can agree on computing a common
        maximum output length.

        :param max_input_length: Maximum input length.
        :param get_max_output_length_function: Callable to compute maximum output length.
        """
        self.max_input_length = max_input_length
        if self.max_input_length > self.training_max_seq_len_source:
            logger.warning("Model was only trained with sentences up to a length of %d, "
                           "but a max_input_len of %d is used.",
                           self.training_max_seq_len_source, self.max_input_length)
        self.get_max_output_length = get_max_output_length_function

        # check the maximum supported length of the encoder & decoder:
        if self.max_supported_seq_len_source is not None:
            utils.check_condition(self.max_input_length <= self.max_supported_seq_len_source,
                                  "Encoder only supports a maximum length of %d" % self.max_supported_seq_len_source)
        if self.max_supported_seq_len_target is not None:
            decoder_max_len = self.get_max_output_length(max_input_length)
            utils.check_condition(decoder_max_len <= self.max_supported_seq_len_target,
                                  "Decoder only supports a maximum length of %d, but %d was requested. Note that the "
                                  "maximum output length depends on the input length and the source/target length "
                                  "ratio observed during training." % (self.max_supported_seq_len_target,
                                                                       decoder_max_len))

        self.encoder_module, self.encoder_default_bucket_key = self._get_encoder_module()
        self.decoder_module, self.decoder_default_bucket_key = self._get_decoder_module()

        self.decoder_data_shapes_cache = dict()  # bucket_key -> shape cache
        max_encoder_data_shapes = self._get_encoder_data_shapes(self.encoder_default_bucket_key)
        max_decoder_data_shapes = self._get_decoder_data_shapes(self.decoder_default_bucket_key)
        self.encoder_module.bind(data_shapes=max_encoder_data_shapes, for_training=False, grad_req="null")
        self.decoder_module.bind(data_shapes=max_decoder_data_shapes, for_training=False, grad_req="null")

        self.load_params_from_file(self.params_fname)
        self.encoder_module.init_params(arg_params=self.params, aux_params=self.aux_params, allow_missing=False)
        self.decoder_module.init_params(arg_params=self.params, aux_params=self.aux_params, allow_missing=False)

        if self.cache_output_layer_w_b:
            if self.output_layer.weight_normalization:
                # precompute normalized output layer weight imperatively
                assert self.output_layer.weight_norm is not None
                weight = self.params[self.output_layer.weight_norm.weight.name].as_in_context(self.context)
                scale = self.params[self.output_layer.weight_norm.scale.name].as_in_context(self.context)
                self.output_layer_w = self.output_layer.weight_norm(weight, scale)
            else:
                self.output_layer_w = self.params[self.output_layer.w.name].as_in_context(self.context)
            self.output_layer_b = self.params[self.output_layer.b.name].as_in_context(self.context)

    def _get_encoder_module(self) -> Tuple[mx.mod.BucketingModule, int]:
        """
        Returns a BucketingModule for the encoder. Given a source sequence, it returns
        the initial decoder states of the model.
        The bucket key for this module is the length of the source sequence.

        :return: Tuple of encoder module and default bucket key.
        """

        def sym_gen(source_seq_len: int):
            source = mx.sym.Variable(C.SOURCE_NAME)
            source_words = source.split(num_outputs=self.num_source_factors, axis=2, squeeze_axis=True)[0]
            source_length = utils.compute_lengths(source_words)

            # source embedding
            (source_embed,
             source_embed_length,
             source_embed_seq_len) = self.embedding_source.encode(source, source_length, source_seq_len)

            # encoder
            # source_encoded: (source_encoded_length, batch_size, encoder_depth)
            (source_encoded,
             source_encoded_length,
             source_encoded_seq_len) = self.encoder.encode(source_embed,
                                                           source_embed_length,
                                                           source_embed_seq_len)

            # initial decoder states
            decoder_init_states = self.decoder.init_states(source_encoded,
                                                           source_encoded_length,
                                                           source_encoded_seq_len)

            data_names = [C.SOURCE_NAME]
            label_names = []  # type: List[str]
            return mx.sym.Group(decoder_init_states), data_names, label_names

        default_bucket_key = self.max_input_length
        module = mx.mod.BucketingModule(sym_gen=sym_gen,
                                        default_bucket_key=default_bucket_key,
                                        context=self.context)
        return module, default_bucket_key

    def _get_decoder_module(self) -> Tuple[mx.mod.BucketingModule, Tuple[int, int]]:
        """
        Returns a BucketingModule for a single decoder step.
        Given previously predicted word and previous decoder states, it returns
        a distribution over the next predicted word and the next decoder states.
        The bucket key for this module is the length of the source sequence
        and the current time-step in the inference procedure (e.g. beam search).
        The latter corresponds to the current length of the target sequences.

        :return: Tuple of decoder module and default bucket key.
        """

        def sym_gen(bucket_key: Tuple[int, int]):
            """
            Returns either softmax output (probs over target vocabulary) or inputs to logit
            computation, controlled by decoder_return_logit_inputs
            """
            source_seq_len, decode_step = bucket_key
            source_embed_seq_len = self.embedding_source.get_encoded_seq_len(source_seq_len)
            source_encoded_seq_len = self.encoder.get_encoded_seq_len(source_embed_seq_len)

            self.decoder.reset()
            target_prev = mx.sym.Variable(C.TARGET_NAME)
            states = self.decoder.state_variables(decode_step)
            state_names = [state.name for state in states]

            # embedding for previous word
            # (batch_size, num_embed)
            target_embed_prev, _, _ = self.embedding_target.encode(data=target_prev, data_length=None, seq_len=1)

            # decoder
            # target_decoded: (batch_size, decoder_depth)
            (target_decoded,
             attention_probs,
             states) = self.decoder.decode_step(decode_step,
                                                target_embed_prev,
                                                source_encoded_seq_len,
                                                *states)

            if self.decoder_return_logit_inputs:
                # skip output layer in graph
                outputs = mx.sym.identity(target_decoded, name=C.LOGIT_INPUTS_NAME)
            else:
                # logits: (batch_size, target_vocab_size)
                logits = self.output_layer(target_decoded)
                if self.softmax_temperature is not None:
                    logits /= self.softmax_temperature
                outputs = mx.sym.softmax(data=logits, name=C.SOFTMAX_NAME)

            data_names = [C.TARGET_NAME] + state_names
            label_names = []  # type: List[str]
            return mx.sym.Group([outputs, attention_probs] + states), data_names, label_names

        # pylint: disable=not-callable
        default_bucket_key = (self.max_input_length, self.get_max_output_length(self.max_input_length))
        module = mx.mod.BucketingModule(sym_gen=sym_gen,
                                        default_bucket_key=default_bucket_key,
                                        context=self.context)
        return module, default_bucket_key

    def _get_encoder_data_shapes(self, bucket_key: int) -> List[mx.io.DataDesc]:
        """
        Returns data shapes of the encoder module.

        :param bucket_key: Maximum input length.
        :return: List of data descriptions.
        """
        return [mx.io.DataDesc(name=C.SOURCE_NAME,
                               shape=(self.batch_size, bucket_key, self.num_source_factors),
                               layout=C.BATCH_MAJOR)]

    def _get_decoder_data_shapes(self, bucket_key: Tuple[int, int]) -> List[mx.io.DataDesc]:
        """
        Returns data shapes of the decoder module.
        Caches results for bucket_keys if called iteratively.

        :param bucket_key: Tuple of (maximum input length, maximum target length).
        :return: List of data descriptions.
        """
        source_max_length, target_max_length = bucket_key
        return self.decoder_data_shapes_cache.setdefault(
            bucket_key,
            [mx.io.DataDesc(name=C.TARGET_NAME, shape=(self.batch_size * self.beam_size,), layout="NT")] +
            self.decoder.state_shapes(self.batch_size * self.beam_size,
                                      target_max_length,
                                      self.encoder.get_encoded_seq_len(source_max_length),
                                      self.encoder.get_num_hidden()))

    def run_encoder(self,
                    source: mx.nd.NDArray,
                    source_max_length: int) -> 'ModelState':
        """
        Runs forward pass of the encoder.
        Encodes source given source length and bucket key.
        Returns encoder representation of the source, source_length, initial hidden state of decoder RNN,
        and initial decoder states tiled to beam size.

        :param source: Integer-coded input tokens. Shape (batch_size, source length, num_source_factors).
        :param source_max_length: Bucket key.
        :return: Initial model state.
        """
        batch = mx.io.DataBatch(data=[source],
                                label=None,
                                bucket_key=source_max_length,
                                provide_data=self._get_encoder_data_shapes(source_max_length))

        self.encoder_module.forward(data_batch=batch, is_train=False)
        decoder_states = self.encoder_module.get_outputs()
        # replicate encoder/init module results beam size times
        decoder_states = [mx.nd.repeat(s, repeats=self.beam_size, axis=0) for s in decoder_states]
        return ModelState(decoder_states)

    def run_decoder(self,
                    prev_word: mx.nd.NDArray,
                    bucket_key: Tuple[int, int],
                    model_state: 'ModelState') -> Tuple[mx.nd.NDArray, mx.nd.NDArray, 'ModelState']:
        """
        Runs forward pass of the single-step decoder.

        :return: Decoder stack output (logit inputs or probability distribution), attention scores, updated model state.
        """
        batch = mx.io.DataBatch(
            data=[prev_word.as_in_context(self.context)] + model_state.states,
            label=None,
            bucket_key=bucket_key,
            provide_data=self._get_decoder_data_shapes(bucket_key))
        self.decoder_module.forward(data_batch=batch, is_train=False)
        out, attention_probs, *model_state.states = self.decoder_module.get_outputs()
        return out, attention_probs, model_state

    @property
    def training_max_seq_len_source(self) -> int:
        """ The maximum sequence length on the source side during training. """
        return self.config.config_data.data_statistics.max_observed_len_source

    @property
    def training_max_seq_len_target(self) -> int:
        """ The maximum sequence length on the target side during training. """
        return self.config.config_data.data_statistics.max_observed_len_target

    @property
    def max_supported_seq_len_source(self) -> Optional[int]:
        """ If not None this is the maximally supported source length during inference (hard constraint). """
        return self.encoder.get_max_seq_len()

    @property
    def max_supported_seq_len_target(self) -> Optional[int]:
        """ If not None this is the maximally supported target length during inference (hard constraint). """
        return self.decoder.get_max_seq_len()

    @property
    def length_ratio_mean(self) -> float:
        return self.config.config_data.data_statistics.length_ratio_mean

    @property
    def length_ratio_std(self) -> float:
        return self.config.config_data.data_statistics.length_ratio_std


def load_models(context: mx.context.Context,
                max_input_len: Optional[int],
                beam_size: int,
                batch_size: int,
                model_folders: List[str],
                checkpoints: Optional[List[int]] = None,
                softmax_temperature: Optional[float] = None,
                max_output_length_num_stds: int = C.DEFAULT_NUM_STD_MAX_OUTPUT_LENGTH,
                decoder_return_logit_inputs: bool = False,
                cache_output_layer_w_b: bool = False) -> Tuple[List[InferenceModel],
                                                               List[vocab.Vocab],
                                                               vocab.Vocab]:
    """
    Loads a list of models for inference.

    :param context: MXNet context to bind modules to.
    :param max_input_len: Maximum input length.
    :param beam_size: Beam size.
    :param batch_size: Batch size.
    :param model_folders: List of model folders to load models from.
    :param checkpoints: List of checkpoints to use for each model in model_folders. Use None to load best checkpoint.
    :param softmax_temperature: Optional parameter to control steepness of softmax distribution.
    :param max_output_length_num_stds: Number of standard deviations to add to mean target-source length ratio
           to compute maximum output length.
    :param decoder_return_logit_inputs: Model decoders return inputs to logit computation instead of softmax over target
                                        vocabulary.  Used when logits/softmax are handled separately.
    :param cache_output_layer_w_b: Models cache weights and biases for logit computation as NumPy arrays (used with
                                   restrict lexicon).
    :return: List of models, source vocabulary, target vocabulary, source factor vocabularies.
    """
    models = []  # type: List[InferenceModel]
    source_vocabs = []  # type: List[List[vocab.Vocab]]
    target_vocabs = []  # type: List[vocab.Vocab]

    if checkpoints is None:
        checkpoints = [None] * len(model_folders)

    for model_folder, checkpoint in zip(model_folders, checkpoints):
        model_source_vocabs = vocab.load_source_vocabs(model_folder)
        source_vocabs.append(model_source_vocabs)
        target_vocabs.append(vocab.vocab_from_json(os.path.join(model_folder, C.VOCAB_TRG_NAME)))

        model_version = utils.load_version(os.path.join(model_folder, C.VERSION_NAME))
        logger.info("Model version: %s", model_version)
        utils.check_version(model_version)
        model_config = model.SockeyeModel.load_config(os.path.join(model_folder, C.CONFIG_NAME))

        if checkpoint is None:
            params_fname = os.path.join(model_folder, C.PARAMS_BEST_NAME)
        else:
            params_fname = os.path.join(model_folder, C.PARAMS_NAME % checkpoint)

        inference_model = InferenceModel(config=model_config,
                                         params_fname=params_fname,
                                         context=context,
                                         beam_size=beam_size,
                                         batch_size=batch_size,
                                         softmax_temperature=softmax_temperature,
                                         decoder_return_logit_inputs=decoder_return_logit_inputs,
                                         cache_output_layer_w_b=cache_output_layer_w_b)
        utils.check_condition(inference_model.num_source_factors == len(model_source_vocabs),
                              "Number of loaded source vocabularies (%d) does not match "
                              "number of source factors for model '%s' (%d)" % (len(model_source_vocabs), model_folder,
                                                                                inference_model.num_source_factors))
        models.append(inference_model)

    utils.check_condition(vocab.are_identical(*target_vocabs), "Target vocabulary ids do not match")
    first_model_vocabs = source_vocabs[0]
    for fi in range(len(first_model_vocabs)):
        utils.check_condition(vocab.are_identical(*[source_vocabs[i][fi] for i in range(len(source_vocabs))]),
                              "Source vocabulary ids do not match. Factor %d" % fi)

    # set a common max_output length for all models.
    max_input_len, get_max_output_length = models_max_input_output_length(models,
                                                                          max_output_length_num_stds,
                                                                          max_input_len)
    for inference_model in models:
        inference_model.initialize(max_input_len, get_max_output_length)

    return models, source_vocabs[0], target_vocabs[0]


def models_max_input_output_length(models: List[InferenceModel],
                                   num_stds: int,
                                   forced_max_input_len: Optional[int] = None) -> Tuple[int, Callable]:
    """
    Returns a function to compute maximum output length given a fixed number of standard deviations as a
    safety margin, and the current input length.
    Mean and std are taken from the model with the largest values to allow proper ensembling of models
    trained on different data sets.

    :param models: List of models.
    :param num_stds: Number of standard deviations to add as a safety margin. If -1, returned maximum output lengths
                     will always be 2 * input_length.
    :param forced_max_input_len: An optional overwrite of the maximum input length.
    :return: The maximum input length and a function to get the output length given the input length.
    """
    max_mean = max(model.length_ratio_mean for model in models)
    max_std = max(model.length_ratio_std for model in models)

    supported_max_seq_len_source = min((model.max_supported_seq_len_source for model in models
                                        if model.max_supported_seq_len_source is not None),
                                       default=None)
    supported_max_seq_len_target = min((model.max_supported_seq_len_target for model in models
                                        if model.max_supported_seq_len_target is not None),
                                       default=None)
    training_max_seq_len_source = min(model.training_max_seq_len_source for model in models)

    return get_max_input_output_length(supported_max_seq_len_source,
                                       supported_max_seq_len_target,
                                       training_max_seq_len_source,
                                       forced_max_input_len=forced_max_input_len,
                                       length_ratio_mean=max_mean,
                                       length_ratio_std=max_std,
                                       num_stds=num_stds)


def get_max_input_output_length(supported_max_seq_len_source: Optional[int],
                                supported_max_seq_len_target: Optional[int],
                                training_max_seq_len_source: Optional[int],
                                forced_max_input_len: Optional[int],
                                length_ratio_mean: float,
                                length_ratio_std: float,
                                num_stds: int) -> Tuple[int, Callable]:
    """
    Returns a function to compute maximum output length given a fixed number of standard deviations as a
    safety margin, and the current input length. It takes into account optional maximum source and target lengths.

    :param supported_max_seq_len_source: The maximum source length supported by the models.
    :param supported_max_seq_len_target: The maximum target length supported by the models.
    :param training_max_seq_len_source: The maximum source length observed during training.
    :param forced_max_input_len: An optional overwrite of the maximum input length.
    :param length_ratio_mean: The mean of the length ratio that was calculated on the raw sequences with special
           symbols such as EOS or BOS.
    :param length_ratio_std: The standard deviation of the length ratio.
    :param num_stds: The number of standard deviations the target length may exceed the mean target length (as long as
           the supported maximum length allows for this).
    :return: The maximum input length and a function to get the output length given the input length.
    """
    space_for_bos = 1
    space_for_eos = 1

    if num_stds < 0:
        factor = C.TARGET_MAX_LENGTH_FACTOR  # type: float
    else:
        factor = length_ratio_mean + (length_ratio_std * num_stds)

    if forced_max_input_len is None:
        # Make sure that if there is a hard constraint on the maximum source or target length we never exceed this
        # constraint. This is for example the case for learned positional embeddings, which are only defined for the
        # maximum source and target sequence length observed during training.
        if supported_max_seq_len_source is not None and supported_max_seq_len_target is None:
            max_input_len = supported_max_seq_len_source
        elif supported_max_seq_len_source is None and supported_max_seq_len_target is not None:
            max_output_len = supported_max_seq_len_target - space_for_bos - space_for_eos
            if np.ceil(factor * training_max_seq_len_source) > max_output_len:
                max_input_len = int(np.floor(max_output_len / factor))
            else:
                max_input_len = training_max_seq_len_source
        elif supported_max_seq_len_source is not None or supported_max_seq_len_target is not None:
            max_output_len = supported_max_seq_len_target - space_for_bos - space_for_eos
            if np.ceil(factor * supported_max_seq_len_source) > max_output_len:
                max_input_len = int(np.floor(max_output_len / factor))
            else:
                max_input_len = supported_max_seq_len_source
        else:
            # Any source/target length is supported and max_input_len was not manually set, therefore we use the
            # maximum length from training.
            max_input_len = training_max_seq_len_source
    else:
        max_input_len = forced_max_input_len

    def get_max_output_length(input_length: int):
        """
        Returns the maximum output length for inference given the input length.
        Explicitly includes space for BOS and EOS sentence symbols in the target sequence, because we assume
        that the mean length ratio computed on the training data do not include these special symbols.
        (see data_io.analyze_sequence_lengths)
        """

        return int(np.ceil(factor * input_length)) + space_for_bos + space_for_eos

    return max_input_len, get_max_output_length


BeamHistory = Dict[str, List]
Tokens = List[str]


class TranslatorInput:
    """
    Object required by Translator.translate().

    :param sentence_id: Sentence id.
    :param tokens: List of input tokens.
    :param factors: Optional list of additional factor sequences.
    :param chunk_id: Chunk id. Defaults to -1.
    """

    __slots__ = ('sentence_id', 'tokens', 'factors', 'chunk_id')

    def __init__(self,
                 sentence_id: int,
                 tokens: Tokens,
                 factors: Optional[List[Tokens]] = None,
                 chunk_id: int = -1) -> None:
        self.sentence_id = sentence_id
        self.chunk_id = chunk_id
        self.tokens = tokens
        self.factors = factors

    def __str__(self):
        return 'TranslatorInput(%d, %s, %s, %d)' % (self.sentence_id, self.tokens, self.factors, self.chunk_id)

    def __len__(self):
        return len(self.tokens)

    @property
    def num_factors(self) -> int:
        """
        Returns the number of factors of this instance.
        """
        return 1 + (0 if not self.factors else len(self.factors))

    def chunks(self, chunk_size: int) -> Generator['TranslatorInput', None, None]:
        """
        Takes a TranslatorInput (itself) and yields TranslatorInputs for chunks of size chunk_size.

        :param chunk_size: The maximum size of a chunk.
        :return: A generator of TranslatorInputs, one for each chunk created.
        """
        for chunk_id, i in enumerate(range(0, len(self), chunk_size)):
            factors = [factor[i:i + chunk_size] for factor in self.factors] if self.factors is not None else None
            yield TranslatorInput(sentence_id=self.sentence_id,
                                  tokens=self.tokens[i:i + chunk_size],
                                  factors=factors,
                                  chunk_id=chunk_id)


class BadTranslatorInput(TranslatorInput):

    def __init__(self, sentence_id, tokens):
        super().__init__(sentence_id=sentence_id, tokens=tokens, chunk_id=-1, factors=None)


def _bad_input(sentence_id: int, reason: str = '') -> BadTranslatorInput:
    logger.warning("Bad input (%d): '%s'. Will return empty output.", sentence_id, reason.strip())
    return BadTranslatorInput(sentence_id=sentence_id, tokens=[])


def make_input_from_plain_string(sentence_id: int, string: str) -> TranslatorInput:
    """
    Returns a TranslatorInput object from a plain string.

    :param sentence_id: An integer id.
    :param string: An input string.
    :return: A TranslatorInput.
    """
    return TranslatorInput(sentence_id, tokens=list(data_io.get_tokens(string)), factors=None)


def make_input_from_json_string(sentence_id: int, json_string: str) -> TranslatorInput:
    """
    Returns a TranslatorInput object from a JSON object, serialized as a string.

    :param sentence_id: An integer id.
    :param json_string: A JSON object serialized as a string that must contain a key "text", mapping to the input text,
           and optionally a key "factors" that maps to a list of strings, each of which representing a factor sequence
           for the input text.
    :return: A TranslatorInput.
    """
    try:
        jobj = json.loads(json_string, encoding=C.JSON_ENCODING)
        tokens = jobj[C.JSON_TEXT_KEY]
        tokens = list(data_io.get_tokens(tokens))
        factors = jobj.get(C.JSON_FACTORS_KEY)
        if isinstance(factors, list):
            factors = [list(data_io.get_tokens(factor)) for factor in factors]
            lengths = [len(f) for f in factors]
            if not all(l == len(tokens) for l in lengths):
                logger.error("Factors have different length than input text: %d vs. %s", len(tokens), str(lengths))
                return _bad_input(sentence_id, reason=json_string)
        else:
            factors = None
        return TranslatorInput(sentence_id=sentence_id, tokens=tokens, factors=factors)

    except Exception as e:
        logger.exception(e, exc_info=True) if not is_python34() else logger.error(e)  # type: ignore
        return _bad_input(sentence_id, reason=json_string)


def make_input_from_factored_string(sentence_id: int,
                                    factored_string: str,
                                    translator: 'Translator',
                                    delimiter: str = C.DEFAULT_FACTOR_DELIMITER) -> TranslatorInput:
    """
    Returns a TranslatorInput object from a string with factor annotations on a token level, separated by delimiter.
    If translator does not require any source factors, the string is parsed as a plain token string.

    :param sentence_id: An integer id.
    :param factored_string: An input string with additional factors per token, separated by delimiter.
    :param translator: A translator object.
    :param delimiter: A factor delimiter. Default: '|'.
    :return: A TranslatorInput.
    """
    utils.check_condition(bool(delimiter) and not delimiter.isspace(),
                          "Factor delimiter can not be whitespace or empty.")

    model_num_source_factors = translator.num_source_factors

    if model_num_source_factors == 1:
        return make_input_from_plain_string(sentence_id=sentence_id, string=factored_string)

    tokens = []  # type: Tokens
    factors = [[] for _ in range(model_num_source_factors - 1)]  # type: List[Tokens]
    for token_id, token in enumerate(data_io.get_tokens(factored_string)):
        pieces = token.split(delimiter)

        if not all(pieces) or len(pieces) != model_num_source_factors:
            logger.error("Failed to parse %d factors at position %d ('%s') in '%s'" % (model_num_source_factors,
                                                                                       token_id, token,
                                                                                       factored_string.strip()))
            return _bad_input(sentence_id, reason=factored_string)

        tokens.append(pieces[0])
        for i, factor in enumerate(factors):
            factors[i].append(pieces[i + 1])

    return TranslatorInput(sentence_id=sentence_id, tokens=tokens, factors=factors)


def make_input_from_multiple_strings(sentence_id: int, strings: List[str]) -> TranslatorInput:
    """
    Returns a TranslatorInput object from multiple strings, where the first element corresponds to the surface tokens
    and the remaining elements to additional factors. All strings must parse into token sequences of the same length.

    :param sentence_id: An integer id.
    :param strings: A list of strings representing a factored input sequence.
    :return: A TranslatorInput.
    """
    if not bool(strings):
        return TranslatorInput(sentence_id=sentence_id, tokens=[], factors=None)

    tokens = list(data_io.get_tokens(strings[0]))
    factors = [list(data_io.get_tokens(factor)) for factor in strings[1:]]
    if not all(len(factor) == len(tokens) for factor in factors):
        logger.error("Length of string sequences do not match: '%s'", strings)
        return _bad_input(sentence_id, reason=str(strings))
    return TranslatorInput(sentence_id=sentence_id, tokens=tokens, factors=factors)


class TranslatorOutput:
    """
    Output structure from Translator.

    :param id: Id of input sentence.
    :param translation: Translation string without sentence boundary tokens.
    :param tokens: List of translated tokens.
    :param attention_matrix: Attention matrix. Shape: (target_length, source_length).
    :param score: Negative log probability of generated translation.
    :param beam_histories: List of beam histories. The list will contain more than one
    history if it was split due to exceeding max_length.
    """
    __slots__ = ('id', 'translation', 'tokens', 'attention_matrix', 'score',
                 'beam_histories')

    def __init__(self,
                 id: int,
                 translation: str,
                 tokens: List[str],
                 attention_matrix: np.ndarray,
                 score: float,
                 beam_histories: Optional[List[BeamHistory]] = None) -> None:
        self.id = id
        self.translation = translation
        self.tokens = tokens
        self.attention_matrix = attention_matrix
        self.score = score
        self.beam_histories = beam_histories


TokenIds = List[int]


class Translation:
    __slots__ = ('target_ids', 'attention_matrix', 'score', 'beam_history')

    def __init__(self,
                 target_ids: TokenIds,
                 attention_matrix: np.ndarray,
                 score: float,
                 beam_history: List[Optional[BeamHistory]] = None) -> None:
        self.target_ids = target_ids
        self.attention_matrix = attention_matrix
        self.score = score
        self.beam_history = beam_history



def empty_translation() -> Translation:
    return Translation(target_ids=[], attention_matrix=np.asarray([[0]]), score=-np.inf)


TranslatedChunk = NamedTuple('TranslatedChunk', [
    ('id', int),
    ('chunk_id', int),
    ('translation', Translation),
])
"""
Translation of a chunk of a sentence.

:param id: Id of the sentence.
:param chunk_id: Id of the chunk.
:param translation: The translation of the input chunk.
"""


class ModelState:
    """
    A ModelState encapsulates information about the decoder states of an InferenceModel.
    """

    def __init__(self, states: List[mx.nd.NDArray]) -> None:
        self.states = states

    def sort_state(self, best_hyp_indices: mx.nd.NDArray):
        """
        Sorts states according to k-best order from last step in beam search.
        """
        self.states = [mx.nd.take(ds, best_hyp_indices) for ds in self.states]


class LengthPenalty:
    """
    Calculates the length penalty as:
    (beta + len(Y))**alpha / (beta + 1)**alpha

    See Wu et al. 2016 (note that in the paper beta has a different meaning,
    and a fixed value 5 was used for this parameter)

    :param alpha: The alpha factor for the length penalty (see above).
    :param beta: The beta factor for the length penalty (see above).
    """

    def __init__(self, alpha: float = 1.0, beta: float = 0.0) -> None:
        self.alpha = alpha
        self.beta = beta
        self.denominator = (self.beta + 1.) ** self.alpha

    def __call__(self, lengths: Union[mx.nd.NDArray, int, float]) -> Union[mx.nd.NDArray, float]:
        """
        Calculate the length penalty for the given vector of lengths.

        :param lengths: A scalar or a matrix of sentence lengths of dimensionality (batch_size, 1).
        :return: The length penalty. A scalar or a matrix (batch_size, 1) depending on the input.
        """
        if self.alpha == 0.0:
            if isinstance(lengths, mx.nd.NDArray):
                # no length penalty:
                return mx.nd.ones_like(lengths)
            else:
                return 1.0
        else:
            # note: we avoid unnecessary addition or pow operations
            numerator = self.beta + lengths if self.beta != 0.0 else lengths
            numerator = numerator ** self.alpha if self.alpha != 1.0 else numerator
            return numerator / self.denominator


def _concat_translations(translations: List[Translation], start_id: int, stop_ids: Set[int],
                         length_penalty: LengthPenalty) -> Translation:
    """
    Combine translations through concatenation.

    :param translations: A list of translations (sequence starting with BOS symbol, attention_matrix), score and length.
    :param start_id: The EOS symbol.
    :param translations: The BOS symbols.
    :return: A concatenation if the translations with a score.
    """
    # Concatenation of all target ids without BOS and EOS
    target_ids = [start_id]
    attention_matrices = []
    beam_histories = [] # type: List[BeamHistory]
    for idx, translation in enumerate(translations):
        assert translation.target_ids[0] == start_id
        if idx == len(translations) - 1:
            target_ids.extend(translation.target_ids[1:])
            attention_matrices.append(translation.attention_matrix[1:, :])
        else:
            if translation.target_ids[-1] in stop_ids:
                target_ids.extend(translation.target_ids[1:-1])
                attention_matrices.append(translation.attention_matrix[1:-1, :])
            else:
                target_ids.extend(translation.target_ids[1:])
                attention_matrices.append(translation.attention_matrix[1:, :])
        if translation.beam_history:
            # Make a list of the individual beam histories
            beam_histories.append(translation.beam_history[0])

    # Combine attention matrices:
    attention_shapes = [attention_matrix.shape for attention_matrix in attention_matrices]
    # Adding another row for the empty BOS alignment vector
    bos_align_shape = np.asarray([1, 0])
    attention_matrix_combined = np.zeros(np.sum(np.asarray(attention_shapes), axis=0) + bos_align_shape)

    # We start at position 1 as position 0 is for the BOS, which is kept zero
    pos_t, pos_s = 1, 0
    for attention_matrix, (len_t, len_s) in zip(attention_matrices, attention_shapes):
        attention_matrix_combined[pos_t:pos_t + len_t, pos_s:pos_s + len_s] = attention_matrix
        pos_t += len_t
        pos_s += len_s

    # Unnormalize + sum and renormalize the score:
    score = sum(translation.score * length_penalty(len(translation.target_ids))
                for translation in translations)
    score = score / length_penalty(len(target_ids))
    return Translation(target_ids, attention_matrix_combined, score, beam_histories)


class Translator:
    """
    Translator uses one or several models to translate input.
    It holds references to vocabularies to takes care of encoding input strings as word ids and conversion
    of target ids into a translation string.

    :param context: MXNet context to bind modules to.
    :param ensemble_mode: Ensemble mode: linear or log_linear combination.
    :param length_penalty: Length penalty instance.
    :param models: List of models.
    :param source_vocabs: Source vocabularies.
    :param target_vocab: Target vocabulary.
    :param restrict_lexicon: Top-k lexicon to use for target vocabulary restriction.
    :param store_beam: If True, store the beam search history and return it in the TranslatorOutput.
    """

    def __init__(self,
                 context: mx.context.Context,
                 ensemble_mode: str,
                 bucket_source_width: int,
                 length_penalty: LengthPenalty,
                 models: List[InferenceModel],
                 source_vocabs: List[vocab.Vocab],
                 target_vocab: vocab.Vocab,
                 restrict_lexicon: Optional[lexicon.TopKLexicon] = None,
                 store_beam : bool = False) -> None:
        self.context = context
        self.length_penalty = length_penalty
        self.source_vocabs = source_vocabs
        self.vocab_target = target_vocab
        self.vocab_target_inv = vocab.reverse_vocab(self.vocab_target)
        self.restrict_lexicon = restrict_lexicon
        self.store_beam = store_beam
        self.start_id = self.vocab_target[C.BOS_SYMBOL]
        assert C.PAD_ID == 0, "pad id should be 0"
        self.stop_ids = {self.vocab_target[C.EOS_SYMBOL], C.PAD_ID}  # type: Set[int]
        self.models = models
        self.interpolation_func = self._get_interpolation_func(ensemble_mode)
        self.beam_size = self.models[0].beam_size
        self.batch_size = self.models[0].batch_size
        # after models are loaded we ensured that they agree on max_input_length, max_output_length and batch size
        self.max_input_length = self.models[0].max_input_length
        max_output_length = self.models[0].get_max_output_length(self.max_input_length)
        if bucket_source_width > 0:
            self.buckets_source = data_io.define_buckets(self.max_input_length, step=bucket_source_width)
        else:
            self.buckets_source = [self.max_input_length]
        self.pad_dist = mx.nd.full((self.batch_size * self.beam_size, len(self.vocab_target)), val=np.inf,
                                   ctx=self.context)
        logger.info("Translator (%d model(s) beam_size=%d ensemble_mode=%s batch_size=%d "
                    "buckets_source=%s)",
                    len(self.models),
                    self.beam_size,
                    "None" if len(self.models) == 1 else ensemble_mode,
                    self.batch_size,
                    self.buckets_source)

    @property
    def num_source_factors(self) -> int:
        return self.models[0].num_source_factors

    @staticmethod
    def _get_interpolation_func(ensemble_mode):
        if ensemble_mode == 'linear':
            return Translator._linear_interpolation
        elif ensemble_mode == 'log_linear':
            return Translator._log_linear_interpolation
        else:
            raise ValueError("unknown interpolation type")

    @staticmethod
    def _linear_interpolation(predictions):
        # pylint: disable=invalid-unary-operand-type
        return -mx.nd.log(utils.average_arrays(predictions))

    @staticmethod
    def _log_linear_interpolation(predictions):
        """
        Returns averaged and re-normalized log probabilities
        """
        log_probs = utils.average_arrays([mx.nd.log(p) for p in predictions])
        # pylint: disable=invalid-unary-operand-type
        return -mx.nd.log(mx.nd.softmax(log_probs))

    def translate(self, trans_inputs: List[TranslatorInput]) -> List[TranslatorOutput]:
        """
        Batch-translates a list of TranslatorInputs, returns a list of TranslatorOutputs.
        Splits oversized sentences to sentence chunks of size less than max_input_length.

        :param trans_inputs: List of TranslatorInputs as returned by make_input().
        :return: List of translation results.
        """
        translated_chunks = []  # type: List[TranslatedChunk]

        # split into chunks
        input_chunks = []  # type: List[TranslatorInput]
        for input_idx, trans_input in enumerate(trans_inputs, 1):

            # bad input
            if isinstance(trans_input, BadTranslatorInput):
                translated_chunks.append(TranslatedChunk(id=input_idx, chunk_id=0, translation=empty_translation()))

            # empty input
            elif len(trans_input.tokens) == 0:
                translated_chunks.append(TranslatedChunk(id=input_idx, chunk_id=0, translation=empty_translation()))

            # oversized input
            elif len(trans_input.tokens) > self.max_input_length:
                logger.debug(
                    "Input %d has length (%d) that exceeds max input length (%d). Splitting into chunks of size %d.",
                    trans_input.sentence_id, len(trans_input.tokens), self.buckets_source[-1], self.max_input_length)
                input_chunks.extend(list(trans_input.chunks(self.max_input_length)))

            # regular input
            else:
                input_chunks.append(trans_input)

        # Sort longest to shortest (to rather fill batches of shorter than longer sequences)
        input_chunks = sorted(input_chunks, key=lambda chunk: len(chunk.tokens), reverse=True)

        # translate in batch-sized blocks over input chunks
        for batch_id, batch in enumerate(utils.grouper(input_chunks, self.batch_size)):
            logger.debug("Translating batch %d", batch_id)
            # underfilled batch will be filled to a full batch size with copies of the 1st input
            rest = self.batch_size - len(batch)
            if rest > 0:
                logger.debug("Extending the last batch to the full batch size (%d)", self.batch_size)
                batch = batch + [batch[0]] * rest
            batch_translations = self._translate_nd(*self._get_inference_input(batch))
            # truncate to remove filler translations
            if rest > 0:
                batch_translations = batch_translations[:-rest]
            for chunk, translation in zip(batch, batch_translations):
                translated_chunks.append(TranslatedChunk(chunk.sentence_id, chunk.chunk_id, translation))
        # Sort by input idx and then chunk id
        translated_chunks = sorted(translated_chunks)

        # Concatenate results
        results = []  # type: List[TranslatorOutput]
        chunks_by_input_idx = itertools.groupby(translated_chunks, key=lambda translation: translation.id)
        for trans_input, (input_idx, chunks) in zip(trans_inputs, chunks_by_input_idx):
            chunks = list(chunks)  # type: ignore
            if len(chunks) == 1:  # type: ignore
                translation = chunks[0].translation  # type: ignore
            else:
                translations_to_concat = [translated_chunk.translation for translated_chunk in chunks]
                translation = self._concat_translations(translations_to_concat)

            results.append(self._make_result(trans_input, translation))

        return results

    def _get_inference_input(self, trans_inputs: List[TranslatorInput]) -> Tuple[mx.nd.NDArray, int]:
        """
        Returns NDArray of source ids (shape=(batch_size, bucket_key, num_factors)) and corresponding bucket_key.
        Also checks correctness of translator inputs.

        :param trans_inputs: List of TranslatorInputs.
        :return NDArray of source ids and bucket key.
        """
        bucket_key = data_io.get_bucket(max(len(inp.tokens) for inp in trans_inputs), self.buckets_source)

        source = mx.nd.zeros((len(trans_inputs), bucket_key, self.num_source_factors), ctx=self.context)

        for j, trans_input in enumerate(trans_inputs):
            num_tokens = len(trans_input)
            source[j, :num_tokens, 0] = data_io.tokens2ids(trans_input.tokens, self.source_vocabs[0])

            factors = trans_input.factors if trans_input.factors is not None else []
            num_factors = 1 + len(factors)
            if num_factors != self.num_source_factors:
                logger.warning("Input %d factors, but model(s) expect %d", num_factors,
                               self.num_source_factors)
            for i, factor in enumerate(factors[:self.num_source_factors - 1], start=1):
                # fill in as many factors as there are tokens
                source[j, :num_tokens, i] = data_io.tokens2ids(factor, self.source_vocabs[i])[:num_tokens]

        return source, bucket_key

    def _make_result(self,
                     trans_input: TranslatorInput,
                     translation: Translation) -> TranslatorOutput:
        """
        Returns a translator result from generated target-side word ids, attention matrix, and score.
        Strips stop ids from translation string.

        :param trans_input: Translator input.
        :param translation: The translation + attention and score.
        :return: TranslatorOutput.
        """
        # remove special sentence start symbol (<s>) from the output:
        target_ids = translation.target_ids[1:]
        attention_matrix = translation.attention_matrix[1:, :]

        target_tokens = [self.vocab_target_inv[target_id] for target_id in target_ids]
        target_string = C.TOKEN_SEPARATOR.join(
            target_token for target_id, target_token in zip(target_ids, target_tokens) if
            target_id not in self.stop_ids)
        attention_matrix = attention_matrix[:, :len(trans_input.tokens)]

        if isinstance(translation.beam_history, list):
            beam_histories = translation.beam_history
        else:
            beam_histories = [translation.beam_history]

        return TranslatorOutput(id=trans_input.sentence_id,
                                translation=target_string,
                                tokens=target_tokens,
                                attention_matrix=attention_matrix,
                                score=translation.score,
                                beam_histories=beam_histories)

    def _concat_translations(self, translations: List[Translation]) -> Translation:
        """
        Combine translations through concatenation.

        :param translations: A list of translations (sequence, attention_matrix), score and length.
        :return: A concatenation if the translations with a score.
        """
        return _concat_translations(translations, self.start_id, self.stop_ids, self.length_penalty)

    def _translate_nd(self,
                      source: mx.nd.NDArray,
                      source_length: int) -> List[Translation]:
        """
        Translates source of source_length, given a bucket_key.

        :param source: Source ids. Shape: (batch_size, bucket_key, num_factors).
        :param source_length: Bucket key.

        :return: Sequence of translations.
        """
        return self._get_best_from_beam(*self._beam_search(source, source_length))

    def _encode(self, sources: mx.nd.NDArray, source_length: int) -> List[ModelState]:
        """
        Returns a ModelState for each model representing the state of the model after encoding the source.

        :param sources: Source ids. Shape: (batch_size, bucket_key, num_factors).
        :param source_length: Bucket key.
        :return: List of ModelStates.
        """
        return [model.run_encoder(sources, source_length) for model in self.models]

    def _decode_step(self,
                     sequences: mx.nd.NDArray,
                     step: int,
                     source_length: int,
                     states: List[ModelState],
                     models_output_layer_w: List[mx.nd.NDArray],
                     models_output_layer_b: List[mx.nd.NDArray]) \
            -> Tuple[mx.nd.NDArray, mx.nd.NDArray, List[ModelState]]:
        """
        Returns decoder predictions (combined from all models), attention scores, and updated states.

        :param sequences: Sequences of current hypotheses. Shape: (batch_size * beam_size, max_output_length).
        :param step: Beam search iteration.
        :param source_length: Length of the input sequence.
        :param states: List of model states.
        :param models_output_layer_w: Custom model weights for logit computation (empty for none).
        :param models_output_layer_b: Custom model biases for logit computation (empty for none).
        :return: (probs, attention scores, list of model states)
        """
        bucket_key = (source_length, step)
        prev_word = sequences[:, step - 1]

        model_probs, model_attention_probs, model_states = [], [], []
        # We use zip_longest here since we'll have empty lists when not using restrict_lexicon
        for model, out_w, out_b, state in itertools.zip_longest(
                self.models, models_output_layer_w, models_output_layer_b, states):
            decoder_outputs, attention_probs, state = model.run_decoder(prev_word, bucket_key, state)
            # Compute logits and softmax with restricted vocabulary
            if self.restrict_lexicon:
                logits = model.output_layer(decoder_outputs, out_w, out_b)
                probs = mx.nd.softmax(logits)
            else:
                # Otherwise decoder outputs are already target vocab probs
                probs = decoder_outputs
            model_probs.append(probs)
            model_attention_probs.append(attention_probs)
            model_states.append(state)
        neg_logprobs, attention_probs = self._combine_predictions(model_probs, model_attention_probs)
        return neg_logprobs, attention_probs, model_states

    def _combine_predictions(self,
                             probs: List[mx.nd.NDArray],
                             attention_probs: List[mx.nd.NDArray]) -> Tuple[mx.nd.NDArray, mx.nd.NDArray]:
        """
        Returns combined predictions of models as negative log probabilities and averaged attention prob scores.

        :param probs: List of Shape(beam_size, target_vocab_size).
        :param attention_probs: List of Shape(beam_size, bucket_key).
        :return: Combined negative log probabilities, averaged attention scores.
        """
        # average attention prob scores. TODO: is there a smarter way to do this?
        attention_prob_score = utils.average_arrays(attention_probs)

        # combine model predictions and convert to neg log probs
        if len(self.models) == 1:
            neg_logprobs = -mx.nd.log(probs[0])  # pylint: disable=invalid-unary-operand-type
        else:
            neg_logprobs = self.interpolation_func(probs)
        return neg_logprobs, attention_prob_score

    def _beam_search(self,
                     source: mx.nd.NDArray,
                     source_length: int) -> Tuple[mx.nd.NDArray, mx.nd.NDArray, mx.nd.NDArray, mx.nd.NDArray, Optional[List[BeamHistory]]]:
        """
        Translates multiple sentences using beam search.

        :param source: Source ids. Shape: (batch_size, bucket_key).
        :param source_length: Max source length.
        :return List of lists of word ids, list of attentions, array of accumulated length-normalized
                negative log-probs.
        """
        # Length of encoded sequence (may differ from initial input length)
        encoded_source_length = self.models[0].encoder.get_encoded_seq_len(source_length)
        utils.check_condition(all(encoded_source_length ==
                                  model.encoder.get_encoded_seq_len(source_length) for model in self.models),
                              "Models must agree on encoded sequence length")
        # Maximum output length
        max_output_length = self.models[0].get_max_output_length(source_length)

        # General data structure: each row has batch_size * beam blocks for the 1st sentence, with a full beam,
        # then the next block for the 2nd sentence and so on

        # sequences: (batch_size * beam_size, output_length), pre-filled with <s> symbols on index 0
        sequences = mx.nd.full((self.batch_size * self.beam_size, max_output_length), val=C.PAD_ID, ctx=self.context,
                               dtype='int32')
        sequences[:, 0] = self.start_id

        # Beam history
        if self.store_beam:
            beam_histories = [defaultdict(list) for _ in range(self.batch_size)] # type: Optional[List[BeamHistory]]
        else:
            beam_histories = None

        lengths = mx.nd.ones((self.batch_size * self.beam_size, 1), ctx=self.context)
        finished = mx.nd.zeros((self.batch_size * self.beam_size,), ctx=self.context, dtype='int32')

        # attentions: (batch_size * beam_size, output_length, encoded_source_length)
        attentions = mx.nd.zeros((self.batch_size * self.beam_size, max_output_length, encoded_source_length),
                                 ctx=self.context)

        # best_hyp_indices: row indices of smallest scores (ascending).
        best_hyp_indices = mx.nd.zeros((self.batch_size * self.beam_size,), ctx=self.context, dtype='int32')
        # best_word_indices: column indices of smallest scores (ascending).
        best_word_indices = mx.nd.zeros((self.batch_size * self.beam_size,), ctx=self.context, dtype='int32')
        # scores_accumulated: chosen smallest scores in scores (ascending).
        scores_accumulated = mx.nd.zeros((self.batch_size * self.beam_size, 1), ctx=self.context)

<<<<<<< HEAD
        best_hyp_indices_np = np.empty((self.batch_size * self.beam_size,), dtype='int32')
        best_word_indices_np = np.empty((self.batch_size * self.beam_size,), dtype='int32')

=======
>>>>>>> eb0df865
        # reset all padding distribution cells to np.inf
        self.pad_dist[:] = np.inf

        # If using a top-k lexicon, select param rows for logit computation that correspond to the
        # target vocab for this sentence.
        models_output_layer_w = list()
        models_output_layer_b = list()
        pad_dist = self.pad_dist
        vocab_slice_ids = None  # type: mx.nd.NDArray
        if self.restrict_lexicon:
            # TODO: See note in method about migrating to pure MXNet when set operations are supported.
            #       We currently convert source to NumPy and target ids back to NDArray.
            source_words = source.split(num_outputs=self.num_source_factors, axis=2, squeeze_axis=True)[0]
            vocab_slice_ids = mx.nd.array(self.restrict_lexicon.get_trg_ids(source_words.astype("int32").asnumpy()),
                                          ctx=self.context)

            if vocab_slice_ids.shape[0] < self.beam_size + 1:
                # This fixes an edge case for toy models, where the number of vocab ids from the lexicon is
                # smaller than the beam size.
                logger.warning("Padding vocab_slice_ids (%d) with EOS to have at least %d+1 elements to expand",
                               vocab_slice_ids.shape[0], self.beam_size)
                n = self.beam_size - vocab_slice_ids.shape[0] + 1
                vocab_slice_ids = mx.nd.concat(vocab_slice_ids,
                                               mx.nd.full((n,), val=self.vocab_target[C.EOS_SYMBOL], ctx=self.context),
                                               dim=0)

            pad_dist = mx.nd.full((self.batch_size * self.beam_size, vocab_slice_ids.shape[0]),
                                  val=np.inf, ctx=self.context)
            for m in self.models:
                models_output_layer_w.append(m.output_layer_w.take(vocab_slice_ids))
                models_output_layer_b.append(m.output_layer_b.take(vocab_slice_ids))

        # (0) encode source sentence, returns a list
        model_states = self._encode(source, source_length)

        for t in range(1, max_output_length):

            # (1) obtain next predictions and advance models' state
            # scores: (batch_size * beam_size, target_vocab_size)
            # attention_scores: (batch_size * beam_size, bucket_key)
            scores, attention_scores, model_states = self._decode_step(sequences,
                                                                       t,
                                                                       source_length,
                                                                       model_states,
                                                                       models_output_layer_w,
                                                                       models_output_layer_b)

            # (2) compute length-normalized accumulated scores in place
            if t == 1 and self.batch_size == 1:  # only one hypothesis at t==1
                scores = scores[:1] / self.length_penalty(lengths[:1])
            else:
                # renormalize scores by length ...
                scores = (scores + scores_accumulated * self.length_penalty(lengths - 1)) / self.length_penalty(lengths)
                # ... but not for finished hyps.
                # their predicted distribution is set to their accumulated scores at C.PAD_ID.
                pad_dist[:, C.PAD_ID] = scores_accumulated[:, 0]
                # this is equivalent to doing this in numpy:
                #   pad_dist[finished, :] = np.inf
                #   pad_dist[finished, C.PAD_ID] = scores_accumulated[finished]
                scores = mx.nd.where(finished, pad_dist, scores)

            # (3) get beam_size winning hypotheses for each sentence block separately
            for sent in range(self.batch_size):
                rows = slice(sent * self.beam_size, (sent + 1) * self.beam_size)
                sliced_scores = scores if t == 1 and self.batch_size == 1 else scores[rows]
                # TODO we could save some tiny amount of time here by not running smallest_k for a finished sent
<<<<<<< HEAD
                (best_hyp_indices_np[rows], best_word_indices_np[rows]), \
                    scores_accumulated[rows] = utils.smallest_k_mx(sliced_scores, self.beam_size, t == 1)
=======
                (best_hyp_indices[rows], best_word_indices[rows]), \
                scores_accumulated[rows, 0] = utils.smallest_k(sliced_scores, self.beam_size, t == 1)
>>>>>>> eb0df865
                # offsetting since the returned smallest_k() indices were slice-relative
                best_hyp_indices[rows] += rows.start

<<<<<<< HEAD
            # convert back to mx.ndarray again
            best_hyp_indices[:] = best_hyp_indices_np
            best_word_indices[:] = best_word_indices_np
=======
>>>>>>> eb0df865
            # Map from restricted to full vocab ids if needed
            if self.restrict_lexicon:
                best_word_indices[:] = vocab_slice_ids.take(best_word_indices)

            # (4) get hypotheses and their properties for beam_size winning hypotheses (ascending)
            sequences = mx.nd.take(sequences, best_hyp_indices)
            lengths = mx.nd.take(lengths, best_hyp_indices)
            finished = mx.nd.take(finished, best_hyp_indices)
            attention_scores = mx.nd.take(attention_scores, best_hyp_indices)
            attentions = mx.nd.take(attentions, best_hyp_indices)

            # (5) update best hypotheses, their attention lists and lengths (only for non-finished hyps)
            # pylint: disable=unsupported-assignment-operation
            sequences[:, t] = best_word_indices
            attentions[:, t, :] = attention_scores
            lengths += mx.nd.cast(1 - mx.nd.expand_dims(finished, axis=1), dtype='float32')


            # (6) optionally save beam history
            if self.store_beam:
                unnormalized_scores = scores_accumulated * self.length_penalty(lengths -1)
                for sent in range(self.batch_size):
                    rows = slice(sent * self.beam_size, (sent + 1) * self.beam_size)

                    best_word_indices_sent = best_word_indices[rows].asnumpy().tolist()
                    # avoid adding columns for finished sentences
                    if any(x for x in best_word_indices_sent if x != C.PAD_ID):
                        beam_histories[sent]["predicted_ids"].append(best_word_indices_sent)
                        beam_histories[sent]["predicted_tokens"].append([self.vocab_target_inv[x] for x in
                                                                    best_word_indices_sent])
                        # for later sentences in the matrix, shift from e.g. [5, 6, 7, 8, 6] to [0, 1, 3, 4, 1]
                        shifted_parents = best_hyp_indices[rows] - (sent * self.beam_size)
                        beam_histories[sent]["parent_ids"].append(shifted_parents.asnumpy().tolist())

                        beam_histories[sent]["scores"].append(unnormalized_scores[rows].asnumpy().flatten().tolist())
                        beam_histories[sent]["normalized_scores"].append(scores_accumulated[rows].asnumpy().flatten().tolist())


            # (7) determine which hypotheses in the beam are now finished
            finished = ((best_word_indices == C.PAD_ID) + (best_word_indices == self.vocab_target[C.EOS_SYMBOL]))
            if mx.nd.sum(finished).asscalar() == self.batch_size * self.beam_size:  # all finished
                break

            # (8) update models' state with winning hypotheses (ascending)
            for ms in model_states:
                ms.sort_state(best_hyp_indices)

        return sequences, attentions, scores_accumulated, lengths, beam_histories

    def _get_best_from_beam(self,
                            sequences: mx.nd.NDArray,
                            attention_lists: mx.nd.NDArray,
                            accumulated_scores: mx.nd.NDArray,
                            lengths: mx.nd.NDArray,
                            beam_histories: Optional[List[BeamHistory]]) -> List[Translation]:
        """
        Return the best (aka top) entry from the n-best list.

        :param sequences: Array of word ids. Shape: (batch_size * beam_size, bucket_key).
        :param attention_lists: Array of attentions over source words.
                                Shape: (batch_size * self.beam_size, max_output_length, encoded_source_length).
        :param accumulated_scores: Array of length-normalized negative log-probs.
        :return: Top sequence, top attention matrix, top accumulated score (length-normalized
                 negative log-probs) and length.
        """
        utils.check_condition(sequences.shape[0] == attention_lists.shape[0] \
                              == accumulated_scores.shape[0] == lengths.shape[0], "Shape mismatch")
        # sequences & accumulated scores are in latest 'k-best order', thus 0th element is best
        best = 0
        result = []
        for sent in range(self.batch_size):
            idx = sent * self.beam_size + best
            length = int(lengths[idx].asscalar())
            sequence = sequences[idx][:length].asnumpy().tolist()
            # attention_matrix: (target_seq_len, source_seq_len)
            attention_matrix = np.stack(attention_lists[idx].asnumpy()[:length, :], axis=0)
            score = accumulated_scores[idx].asscalar()
            if beam_histories is not None:
                history = beam_histories[sent]
                result.append(Translation(sequence, attention_matrix, score, [history]))
            else:
                result.append(Translation(sequence, attention_matrix, score))
        return result<|MERGE_RESOLUTION|>--- conflicted
+++ resolved
@@ -1215,12 +1215,6 @@
         # scores_accumulated: chosen smallest scores in scores (ascending).
         scores_accumulated = mx.nd.zeros((self.batch_size * self.beam_size, 1), ctx=self.context)
 
-<<<<<<< HEAD
-        best_hyp_indices_np = np.empty((self.batch_size * self.beam_size,), dtype='int32')
-        best_word_indices_np = np.empty((self.batch_size * self.beam_size,), dtype='int32')
-
-=======
->>>>>>> eb0df865
         # reset all padding distribution cells to np.inf
         self.pad_dist[:] = np.inf
 
@@ -1287,22 +1281,11 @@
                 rows = slice(sent * self.beam_size, (sent + 1) * self.beam_size)
                 sliced_scores = scores if t == 1 and self.batch_size == 1 else scores[rows]
                 # TODO we could save some tiny amount of time here by not running smallest_k for a finished sent
-<<<<<<< HEAD
-                (best_hyp_indices_np[rows], best_word_indices_np[rows]), \
-                    scores_accumulated[rows] = utils.smallest_k_mx(sliced_scores, self.beam_size, t == 1)
-=======
                 (best_hyp_indices[rows], best_word_indices[rows]), \
                 scores_accumulated[rows, 0] = utils.smallest_k(sliced_scores, self.beam_size, t == 1)
->>>>>>> eb0df865
                 # offsetting since the returned smallest_k() indices were slice-relative
                 best_hyp_indices[rows] += rows.start
 
-<<<<<<< HEAD
-            # convert back to mx.ndarray again
-            best_hyp_indices[:] = best_hyp_indices_np
-            best_word_indices[:] = best_word_indices_np
-=======
->>>>>>> eb0df865
             # Map from restricted to full vocab ids if needed
             if self.restrict_lexicon:
                 best_word_indices[:] = vocab_slice_ids.take(best_word_indices)
