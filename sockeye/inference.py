# Copyright 2017 Amazon.com, Inc. or its affiliates. All Rights Reserved.
#
# Licensed under the Apache License, Version 2.0 (the "License"). You may not
# use this file except in compliance with the License. A copy of the License
# is located at
#
#     http://aws.amazon.com/apache2.0/
#
# or in the "license" file accompanying this file. This file is distributed on
# an "AS IS" BASIS, WITHOUT WARRANTIES OR CONDITIONS OF ANY KIND, either
# express or implied. See the License for the specific language governing
# permissions and limitations under the License.

"""
Code for inference/translation
"""
import itertools
import json
import logging
import math
import time
import json
import copy
import sys
import os
import time
from collections import defaultdict
from functools import lru_cache, partial
from typing import Callable, Dict, Generator, List, NamedTuple, Optional, Tuple, Union, Set

import mxnet as mx
import numpy as np

from . import constants as C
from . import data_io
from . import lexicon
from . import model
from . import utils
from . import vocab
from .lexical_constraints import ConstraintSet, ConstrainedHypothesis, kbest as constrained_kbest
from .log import is_python34

logger = logging.getLogger(__name__)


class InferenceModel(model.SockeyeModel):
    """
    InferenceModel is a SockeyeModel that supports three operations used for inference/decoding:

    (1) Encoder forward call: encode source sentence and return initial decoder states.
    (2) Decoder forward call: single decoder step: predict next word.

    :param config: Configuration object holding details about the model.
    :param params_fname: File with model parameters.
    :param context: MXNet context to bind modules to.
    :param beam_size: Beam size.
    :param batch_size: Batch size.
    :param softmax_temperature: Optional parameter to control steepness of softmax distribution.
    :param max_output_length_num_stds: Number of standard deviations as safety margin for maximum output length.
    :param decoder_return_logit_inputs: Decoder returns inputs to logit computation instead of softmax over target
                                        vocabulary.  Used when logits/softmax are handled separately.
    :param cache_output_layer_w_b: Cache weights and biases for logit computation.
    :param json_input: Input is in JSON format
    """

    def __init__(self,
                 config: model.ModelConfig,
                 params_fname: str,
                 context: mx.context.Context,
                 beam_size: int,
                 batch_size: int,
                 softmax_temperature: Optional[float] = None,
                 max_output_length_num_stds: int = C.DEFAULT_NUM_STD_MAX_OUTPUT_LENGTH,
                 decoder_return_logit_inputs: bool = False,
                 cache_output_layer_w_b: bool = False) -> None:
        super().__init__(config)
        self.params_fname = params_fname
        self.context = context
        self.beam_size = beam_size
        utils.check_condition(beam_size < self.config.vocab_target_size,
                              'The beam size must be smaller than the target vocabulary size.')
        self.batch_size = batch_size
        self.softmax_temperature = softmax_temperature
        self.max_input_length, self.get_max_output_length = models_max_input_output_length([self],
                                                                                           max_output_length_num_stds)

        self.encoder_module = None  # type: Optional[mx.mod.BucketingModule]
        self.encoder_default_bucket_key = None  # type: Optional[int]
        self.decoder_module = None  # type: Optional[mx.mod.BucketingModule]
        self.decoder_default_bucket_key = None  # type: Optional[Tuple[int, int]]
        self.decoder_return_logit_inputs = decoder_return_logit_inputs

        self.cache_output_layer_w_b = cache_output_layer_w_b
        self.output_layer_w = None  # type: Optional[mx.nd.NDArray]
        self.output_layer_b = None  # type: Optional[mx.nd.NDArray]

    @property
    def num_source_factors(self) -> int:
        """
        Returns the number of source factors of this InferenceModel (at least 1).
        """
        return self.config.config_data.num_source_factors

    def initialize(self, max_input_length: int, get_max_output_length_function: Callable):
        """
        Delayed construction of modules to ensure multiple Inference models can agree on computing a common
        maximum output length.

        :param max_input_length: Maximum input length.
        :param get_max_output_length_function: Callable to compute maximum output length.
        """
        self.max_input_length = max_input_length
        if self.max_input_length > self.training_max_seq_len_source:
            logger.warning("Model was only trained with sentences up to a length of %d, "
                           "but a max_input_len of %d is used.",
                           self.training_max_seq_len_source, self.max_input_length)
        self.get_max_output_length = get_max_output_length_function

        # check the maximum supported length of the encoder & decoder:
        if self.max_supported_seq_len_source is not None:
            utils.check_condition(self.max_input_length <= self.max_supported_seq_len_source,
                                  "Encoder only supports a maximum length of %d" % self.max_supported_seq_len_source)
        if self.max_supported_seq_len_target is not None:
            decoder_max_len = self.get_max_output_length(max_input_length)
            utils.check_condition(decoder_max_len <= self.max_supported_seq_len_target,
                                  "Decoder only supports a maximum length of %d, but %d was requested. Note that the "
                                  "maximum output length depends on the input length and the source/target length "
                                  "ratio observed during training." % (self.max_supported_seq_len_target,
                                                                       decoder_max_len))

        self.encoder_module, self.encoder_default_bucket_key = self._get_encoder_module()
        self.decoder_module, self.decoder_default_bucket_key = self._get_decoder_module()

        max_encoder_data_shapes = self._get_encoder_data_shapes(self.encoder_default_bucket_key)
        max_decoder_data_shapes = self._get_decoder_data_shapes(self.decoder_default_bucket_key)
        self.encoder_module.bind(data_shapes=max_encoder_data_shapes, for_training=False, grad_req="null")
        self.decoder_module.bind(data_shapes=max_decoder_data_shapes, for_training=False, grad_req="null")

        self.load_params_from_file(self.params_fname)
        self.encoder_module.init_params(arg_params=self.params, aux_params=self.aux_params, allow_missing=False)
        self.decoder_module.init_params(arg_params=self.params, aux_params=self.aux_params, allow_missing=False)

        if self.cache_output_layer_w_b:
            if self.output_layer.weight_normalization:
                # precompute normalized output layer weight imperatively
                assert self.output_layer.weight_norm is not None
                weight = self.params[self.output_layer.weight_norm.weight.name].as_in_context(self.context)
                scale = self.params[self.output_layer.weight_norm.scale.name].as_in_context(self.context)
                self.output_layer_w = self.output_layer.weight_norm(weight, scale)
            else:
                self.output_layer_w = self.params[self.output_layer.w.name].as_in_context(self.context)
            self.output_layer_b = self.params[self.output_layer.b.name].as_in_context(self.context)

    def _get_encoder_module(self) -> Tuple[mx.mod.BucketingModule, int]:
        """
        Returns a BucketingModule for the encoder. Given a source sequence, it returns
        the initial decoder states of the model.
        The bucket key for this module is the length of the source sequence.

        :return: Tuple of encoder module and default bucket key.
        """

        def sym_gen(source_seq_len: int):
            source = mx.sym.Variable(C.SOURCE_NAME)
            source_words = source.split(num_outputs=self.num_source_factors, axis=2, squeeze_axis=True)[0]
            source_length = utils.compute_lengths(source_words)

            # source embedding
            (source_embed,
             source_embed_length,
             source_embed_seq_len) = self.embedding_source.encode(source, source_length, source_seq_len)

            # encoder
            # source_encoded: (source_encoded_length, batch_size, encoder_depth)
            (source_encoded,
             source_encoded_length,
             source_encoded_seq_len) = self.encoder.encode(source_embed,
                                                           source_embed_length,
                                                           source_embed_seq_len)

            # initial decoder states
            decoder_init_states = self.decoder.init_states(source_encoded,
                                                           source_encoded_length,
                                                           source_encoded_seq_len)

            data_names = [C.SOURCE_NAME]
            label_names = []  # type: List[str]
            return mx.sym.Group(decoder_init_states), data_names, label_names

        default_bucket_key = self.max_input_length
        module = mx.mod.BucketingModule(sym_gen=sym_gen,
                                        default_bucket_key=default_bucket_key,
                                        context=self.context)
        return module, default_bucket_key

    def _get_decoder_module(self) -> Tuple[mx.mod.BucketingModule, Tuple[int, int]]:
        """
        Returns a BucketingModule for a single decoder step.
        Given previously predicted word and previous decoder states, it returns
        a distribution over the next predicted word and the next decoder states.
        The bucket key for this module is the length of the source sequence
        and the current time-step in the inference procedure (e.g. beam search).
        The latter corresponds to the current length of the target sequences.

        :return: Tuple of decoder module and default bucket key.
        """

        def sym_gen(bucket_key: Tuple[int, int]):
            """
            Returns either softmax output (probs over target vocabulary) or inputs to logit
            computation, controlled by decoder_return_logit_inputs
            """
            source_seq_len, decode_step = bucket_key
            source_embed_seq_len = self.embedding_source.get_encoded_seq_len(source_seq_len)
            source_encoded_seq_len = self.encoder.get_encoded_seq_len(source_embed_seq_len)

            self.decoder.reset()
            target_prev = mx.sym.Variable(C.TARGET_NAME)
            states = self.decoder.state_variables(decode_step)
            state_names = [state.name for state in states]

            # embedding for previous word
            # (batch_size, num_embed)
            target_embed_prev, _, _ = self.embedding_target.encode(data=target_prev, data_length=None, seq_len=1)

            # decoder
            # target_decoded: (batch_size, decoder_depth)
            (target_decoded,
             attention_probs,
             states) = self.decoder.decode_step(decode_step,
                                                target_embed_prev,
                                                source_encoded_seq_len,
                                                *states)

            if self.decoder_return_logit_inputs:
                # skip output layer in graph
                outputs = mx.sym.identity(target_decoded, name=C.LOGIT_INPUTS_NAME)
            else:
                # logits: (batch_size, target_vocab_size)
                logits = self.output_layer(target_decoded)
                if self.softmax_temperature is not None:
                    logits /= self.softmax_temperature
                outputs = mx.sym.softmax(data=logits, name=C.SOFTMAX_NAME)

            data_names = [C.TARGET_NAME] + state_names
            label_names = []  # type: List[str]
            return mx.sym.Group([outputs, attention_probs] + states), data_names, label_names

        # pylint: disable=not-callable
        default_bucket_key = (self.max_input_length, self.get_max_output_length(self.max_input_length))
        module = mx.mod.BucketingModule(sym_gen=sym_gen,
                                        default_bucket_key=default_bucket_key,
                                        context=self.context)
        return module, default_bucket_key

    def _get_encoder_data_shapes(self, bucket_key: int) -> List[mx.io.DataDesc]:
        """
        Returns data shapes of the encoder module.

        :param bucket_key: Maximum input length.
        :return: List of data descriptions.
        """
        return [mx.io.DataDesc(name=C.SOURCE_NAME,
                               shape=(self.batch_size, bucket_key, self.num_source_factors),
                               layout=C.BATCH_MAJOR)]

    @lru_cache(maxsize=None)
    def _get_decoder_data_shapes(self, bucket_key: Tuple[int, int]) -> List[mx.io.DataDesc]:
        """
        Returns data shapes of the decoder module.

        :param bucket_key: Tuple of (maximum input length, maximum target length).
        :return: List of data descriptions.
        """
        source_max_length, target_max_length = bucket_key
        return [mx.io.DataDesc(name=C.TARGET_NAME, shape=(self.batch_size * self.beam_size,), layout="NT")] + \
               self.decoder.state_shapes(self.batch_size * self.beam_size,
                                         target_max_length,
                                         self.encoder.get_encoded_seq_len(source_max_length),
                                         self.encoder.get_num_hidden())

    def run_encoder(self,
                    source: mx.nd.NDArray,
                    source_max_length: int) -> 'ModelState':
        """
        Runs forward pass of the encoder.
        Encodes source given source length and bucket key.
        Returns encoder representation of the source, source_length, initial hidden state of decoder RNN,
        and initial decoder states tiled to beam size.

        :param source: Integer-coded input tokens. Shape (batch_size, source length, num_source_factors).
        :param source_max_length: Bucket key.
        :return: Initial model state.
        """
        batch = mx.io.DataBatch(data=[source],
                                label=None,
                                bucket_key=source_max_length,
                                provide_data=self._get_encoder_data_shapes(source_max_length))

        self.encoder_module.forward(data_batch=batch, is_train=False)
        decoder_states = self.encoder_module.get_outputs()

        # replicate encoder/init module results beam size times
        decoder_states = [mx.nd.repeat(s, repeats=self.beam_size, axis=0) for s in decoder_states]
        return ModelState(decoder_states)

    def run_decoder(self,
                    prev_word: mx.nd.NDArray,
                    bucket_key: Tuple[int, int],
                    model_state: 'ModelState') -> Tuple[mx.nd.NDArray, mx.nd.NDArray, 'ModelState']:
        """
        Runs forward pass of the single-step decoder.

        :return: Decoder stack output (logit inputs or probability distribution), attention scores, updated model state.
        """
        batch = mx.io.DataBatch(
            data=[prev_word.as_in_context(self.context)] + model_state.states,
            label=None,
            bucket_key=bucket_key,
            provide_data=self._get_decoder_data_shapes(bucket_key))
        self.decoder_module.forward(data_batch=batch, is_train=False)
        out, attention_probs, *model_state.states = self.decoder_module.get_outputs()
        return out, attention_probs, model_state

    @property
    def training_max_seq_len_source(self) -> int:
        """ The maximum sequence length on the source side during training. """
        return self.config.config_data.data_statistics.max_observed_len_source

    @property
    def training_max_seq_len_target(self) -> int:
        """ The maximum sequence length on the target side during training. """
        return self.config.config_data.data_statistics.max_observed_len_target

    @property
    def max_supported_seq_len_source(self) -> Optional[int]:
        """ If not None this is the maximally supported source length during inference (hard constraint). """
        return self.encoder.get_max_seq_len()

    @property
    def max_supported_seq_len_target(self) -> Optional[int]:
        """ If not None this is the maximally supported target length during inference (hard constraint). """
        return self.decoder.get_max_seq_len()

    @property
    def length_ratio_mean(self) -> float:
        return self.config.config_data.data_statistics.length_ratio_mean

    @property
    def length_ratio_std(self) -> float:
        return self.config.config_data.data_statistics.length_ratio_std


def load_models(context: mx.context.Context,
                max_input_len: Optional[int],
                beam_size: int,
                batch_size: int,
                model_folders: List[str],
                checkpoints: Optional[List[int]] = None,
                softmax_temperature: Optional[float] = None,
                max_output_length_num_stds: int = C.DEFAULT_NUM_STD_MAX_OUTPUT_LENGTH,
                decoder_return_logit_inputs: bool = False,
                cache_output_layer_w_b: bool = False) -> Tuple[List[InferenceModel],
                                                               List[vocab.Vocab],
                                                               vocab.Vocab]:
    """
    Loads a list of models for inference.

    :param context: MXNet context to bind modules to.
    :param max_input_len: Maximum input length.
    :param beam_size: Beam size.
    :param batch_size: Batch size.
    :param model_folders: List of model folders to load models from.
    :param checkpoints: List of checkpoints to use for each model in model_folders. Use None to load best checkpoint.
    :param softmax_temperature: Optional parameter to control steepness of softmax distribution.
    :param max_output_length_num_stds: Number of standard deviations to add to mean target-source length ratio
           to compute maximum output length.
    :param decoder_return_logit_inputs: Model decoders return inputs to logit computation instead of softmax over target
                                        vocabulary.  Used when logits/softmax are handled separately.
    :param cache_output_layer_w_b: Models cache weights and biases for logit computation as NumPy arrays (used with
                                   restrict lexicon).
    :return: List of models, source vocabulary, target vocabulary, source factor vocabularies.
    """
    logger.info("Loading %d model(s) from %s ...", len(model_folders), model_folders)
    load_time_start = time.time()
    models = []  # type: List[InferenceModel]
    source_vocabs = []  # type: List[List[vocab.Vocab]]
    target_vocabs = []  # type: List[vocab.Vocab]

    if checkpoints is None:
        checkpoints = [None] * len(model_folders)

    for model_folder, checkpoint in zip(model_folders, checkpoints):
        model_source_vocabs = vocab.load_source_vocabs(model_folder)
        model_target_vocab = vocab.load_target_vocab(model_folder)
        source_vocabs.append(model_source_vocabs)
        target_vocabs.append(model_target_vocab)

        model_version = utils.load_version(os.path.join(model_folder, C.VERSION_NAME))
        logger.info("Model version: %s", model_version)
        utils.check_version(model_version)
        model_config = model.SockeyeModel.load_config(os.path.join(model_folder, C.CONFIG_NAME))

        if checkpoint is None:
            params_fname = os.path.join(model_folder, C.PARAMS_BEST_NAME)
        else:
            params_fname = os.path.join(model_folder, C.PARAMS_NAME % checkpoint)

        inference_model = InferenceModel(config=model_config,
                                         params_fname=params_fname,
                                         context=context,
                                         beam_size=beam_size,
                                         batch_size=batch_size,
                                         softmax_temperature=softmax_temperature,
                                         decoder_return_logit_inputs=decoder_return_logit_inputs,
                                         cache_output_layer_w_b=cache_output_layer_w_b)
        utils.check_condition(inference_model.num_source_factors == len(model_source_vocabs),
                              "Number of loaded source vocabularies (%d) does not match "
                              "number of source factors for model '%s' (%d)" % (len(model_source_vocabs), model_folder,
                                                                                inference_model.num_source_factors))
        models.append(inference_model)

    utils.check_condition(vocab.are_identical(*target_vocabs), "Target vocabulary ids do not match")
    first_model_vocabs = source_vocabs[0]
    for fi in range(len(first_model_vocabs)):
        utils.check_condition(vocab.are_identical(*[source_vocabs[i][fi] for i in range(len(source_vocabs))]),
                              "Source vocabulary ids do not match. Factor %d" % fi)

    # set a common max_output length for all models.
    max_input_len, get_max_output_length = models_max_input_output_length(models,
                                                                          max_output_length_num_stds,
                                                                          max_input_len)
    for inference_model in models:
        inference_model.initialize(max_input_len, get_max_output_length)

    load_time = time.time() - load_time_start
    logger.info("%d model(s) loaded in %.4fs", len(models), load_time)
    return models, source_vocabs[0], target_vocabs[0]


def models_max_input_output_length(models: List[InferenceModel],
                                   num_stds: int,
                                   forced_max_input_len: Optional[int] = None) -> Tuple[int, Callable]:
    """
    Returns a function to compute maximum output length given a fixed number of standard deviations as a
    safety margin, and the current input length.
    Mean and std are taken from the model with the largest values to allow proper ensembling of models
    trained on different data sets.

    :param models: List of models.
    :param num_stds: Number of standard deviations to add as a safety margin. If -1, returned maximum output lengths
                     will always be 2 * input_length.
    :param forced_max_input_len: An optional overwrite of the maximum input length.
    :return: The maximum input length and a function to get the output length given the input length.
    """
    max_mean = max(model.length_ratio_mean for model in models)
    max_std = max(model.length_ratio_std for model in models)

    supported_max_seq_len_source = min((model.max_supported_seq_len_source for model in models
                                        if model.max_supported_seq_len_source is not None),
                                       default=None)
    supported_max_seq_len_target = min((model.max_supported_seq_len_target for model in models
                                        if model.max_supported_seq_len_target is not None),
                                       default=None)
    training_max_seq_len_source = min(model.training_max_seq_len_source for model in models)

    return get_max_input_output_length(supported_max_seq_len_source,
                                       supported_max_seq_len_target,
                                       training_max_seq_len_source,
                                       forced_max_input_len=forced_max_input_len,
                                       length_ratio_mean=max_mean,
                                       length_ratio_std=max_std,
                                       num_stds=num_stds)


def get_max_input_output_length(supported_max_seq_len_source: Optional[int],
                                supported_max_seq_len_target: Optional[int],
                                training_max_seq_len_source: Optional[int],
                                forced_max_input_len: Optional[int],
                                length_ratio_mean: float,
                                length_ratio_std: float,
                                num_stds: int) -> Tuple[int, Callable]:
    """
    Returns a function to compute maximum output length given a fixed number of standard deviations as a
    safety margin, and the current input length. It takes into account optional maximum source and target lengths.

    :param supported_max_seq_len_source: The maximum source length supported by the models.
    :param supported_max_seq_len_target: The maximum target length supported by the models.
    :param training_max_seq_len_source: The maximum source length observed during training.
    :param forced_max_input_len: An optional overwrite of the maximum input length.
    :param length_ratio_mean: The mean of the length ratio that was calculated on the raw sequences with special
           symbols such as EOS or BOS.
    :param length_ratio_std: The standard deviation of the length ratio.
    :param num_stds: The number of standard deviations the target length may exceed the mean target length (as long as
           the supported maximum length allows for this).
    :return: The maximum input length and a function to get the output length given the input length.
    """
    space_for_bos = 1
    space_for_eos = 1

    if num_stds < 0:
        factor = C.TARGET_MAX_LENGTH_FACTOR  # type: float
    else:
        factor = length_ratio_mean + (length_ratio_std * num_stds)

    if forced_max_input_len is None:
        # Make sure that if there is a hard constraint on the maximum source or target length we never exceed this
        # constraint. This is for example the case for learned positional embeddings, which are only defined for the
        # maximum source and target sequence length observed during training.
        if supported_max_seq_len_source is not None and supported_max_seq_len_target is None:
            max_input_len = supported_max_seq_len_source
        elif supported_max_seq_len_source is None and supported_max_seq_len_target is not None:
            max_output_len = supported_max_seq_len_target - space_for_bos - space_for_eos
            if np.ceil(factor * training_max_seq_len_source) > max_output_len:
                max_input_len = int(np.floor(max_output_len / factor))
            else:
                max_input_len = training_max_seq_len_source
        elif supported_max_seq_len_source is not None or supported_max_seq_len_target is not None:
            max_output_len = supported_max_seq_len_target - space_for_bos - space_for_eos
            if np.ceil(factor * supported_max_seq_len_source) > max_output_len:
                max_input_len = int(np.floor(max_output_len / factor))
            else:
                max_input_len = supported_max_seq_len_source
        else:
            # Any source/target length is supported and max_input_len was not manually set, therefore we use the
            # maximum length from training.
            max_input_len = training_max_seq_len_source
    else:
        max_input_len = forced_max_input_len

    def get_max_output_length(input_length: int):
        """
        Returns the maximum output length for inference given the input length.
        Explicitly includes space for BOS and EOS sentence symbols in the target sequence, because we assume
        that the mean length ratio computed on the training data do not include these special symbols.
        (see data_io.analyze_sequence_lengths)
        """

        return int(np.ceil(factor * input_length)) + space_for_bos + space_for_eos

    return max_input_len, get_max_output_length


BeamHistory = Dict[str, List]
Tokens = List[str]


class TranslatorInput:
    """
    Object required by Translator.translate().

    :param sentence_id: Sentence id.
    :param tokens: List of input tokens.
    :param factors: Optional list of additional factor sequences.
    :param constraints: Optional list of target-side constraints.
    :param chunk_id: Chunk id. Defaults to -1.
    """

    __slots__ = ('sentence_id', 'tokens', 'factors', 'constraints', 'chunk_id')

    def __init__(self,
                 sentence_id: int,
                 tokens: Tokens,
                 factors: Optional[List[Tokens]] = None,
                 constraints: Optional[List[Tokens]] = None,
                 chunk_id: int = -1) -> None:
        self.sentence_id = sentence_id
        self.chunk_id = chunk_id
        self.tokens = tokens
        self.factors = factors
        self.constraints = constraints

    def __str__(self):
        return 'TranslatorInput(%d, %s, %s, %d)' % (self.sentence_id, self.tokens, self.factors, self.chunk_id)

    def __len__(self):
        return len(self.tokens)

    @property
    def num_factors(self) -> int:
        """
        Returns the number of factors of this instance.
        """
        return 1 + (0 if not self.factors else len(self.factors))

    def chunks(self, chunk_size: int) -> Generator['TranslatorInput', None, None]:
        """
        Takes a TranslatorInput (itself) and yields TranslatorInputs for chunks of size chunk_size.

        :param chunk_size: The maximum size of a chunk.
        :return: A generator of TranslatorInputs, one for each chunk created.
        """
        for chunk_id, i in enumerate(range(0, len(self), chunk_size)):
            factors = [factor[i:i + chunk_size] for factor in self.factors] if self.factors is not None else None
            yield TranslatorInput(sentence_id=self.sentence_id,
                                  tokens=self.tokens[i:i + chunk_size],
                                  factors=factors,
                                  chunk_id=chunk_id)


class BadTranslatorInput(TranslatorInput):

    def __init__(self, sentence_id, tokens):
        super().__init__(sentence_id=sentence_id, tokens=tokens, chunk_id=-1, factors=None)


def _bad_input(sentence_id: int, reason: str = '') -> BadTranslatorInput:
    logger.warning("Bad input (%d): '%s'. Will return empty output.", sentence_id, reason.strip())
    return BadTranslatorInput(sentence_id=sentence_id, tokens=[])


def make_input_from_plain_string(sentence_id: int, string: str) -> TranslatorInput:
    """
    Returns a TranslatorInput object from a plain string.

    :param sentence_id: An integer id.
    :param string: An input string.
    :return: A TranslatorInput.
    """
    return TranslatorInput(sentence_id, tokens=list(data_io.get_tokens(string)), factors=None)


def make_input_from_json_string(sentence_id: int, json_string: str) -> TranslatorInput:
    """
    Returns a TranslatorInput object from a JSON object, serialized as a string.

    :param sentence_id: An integer id.
    :param json_string: A JSON object serialized as a string that must contain a key "text", mapping to the input text,
           and optionally a key "factors" that maps to a list of strings, each of which representing a factor sequence
           for the input text.
    :return: A TranslatorInput.
    """
    try:
        jobj = json.loads(json_string, encoding=C.JSON_ENCODING)
        tokens = jobj[C.JSON_TEXT_KEY]
        tokens = list(data_io.get_tokens(tokens))
        factors = jobj.get(C.JSON_FACTORS_KEY)
        if isinstance(factors, list):
            factors = [list(data_io.get_tokens(factor)) for factor in factors]
            lengths = [len(f) for f in factors]
            if not all(l == len(tokens) for l in lengths):
                logger.error("Factors have different length than input text: %d vs. %s", len(tokens), str(lengths))
                return _bad_input(sentence_id, reason=json_string)
        else:
            factors = None
        constraints = jobj.get(C.JSON_CONSTRAINTS_KEY)
        if isinstance(constraints, list):
            constraints = [list(data_io.get_tokens(constraint)) for constraint in constraints]
        else:
            constraints = None
        return TranslatorInput(sentence_id=sentence_id, tokens=tokens, factors=factors, constraints=constraints)

    except Exception as e:
        logger.exception(e, exc_info=True) if not is_python34() else logger.error(e)  # type: ignore
        return _bad_input(sentence_id, reason=json_string)


def make_input_from_factored_string(sentence_id: int,
                                    factored_string: str,
                                    translator: 'Translator',
                                    delimiter: str = C.DEFAULT_FACTOR_DELIMITER) -> TranslatorInput:
    """
    Returns a TranslatorInput object from a string with factor annotations on a token level, separated by delimiter.
    If translator does not require any source factors, the string is parsed as a plain token string.

    :param sentence_id: An integer id.
    :param factored_string: An input string with additional factors per token, separated by delimiter.
    :param translator: A translator object.
    :param delimiter: A factor delimiter. Default: '|'.
    :return: A TranslatorInput.
    """
    utils.check_condition(bool(delimiter) and not delimiter.isspace(),
                          "Factor delimiter can not be whitespace or empty.")

    model_num_source_factors = translator.num_source_factors

    if model_num_source_factors == 1:
        return make_input_from_plain_string(sentence_id=sentence_id, string=factored_string)

    tokens = []  # type: Tokens
    factors = [[] for _ in range(model_num_source_factors - 1)]  # type: List[Tokens]
    for token_id, token in enumerate(data_io.get_tokens(factored_string)):
        pieces = token.split(delimiter)

        if not all(pieces) or len(pieces) != model_num_source_factors:
            logger.error("Failed to parse %d factors at position %d ('%s') in '%s'" % (model_num_source_factors,
                                                                                       token_id, token,
                                                                                       factored_string.strip()))
            return _bad_input(sentence_id, reason=factored_string)

        tokens.append(pieces[0])
        for i, factor in enumerate(factors):
            factors[i].append(pieces[i + 1])

    return TranslatorInput(sentence_id=sentence_id, tokens=tokens, factors=factors)


def make_input_from_multiple_strings(sentence_id: int, strings: List[str]) -> TranslatorInput:
    """
    Returns a TranslatorInput object from multiple strings, where the first element corresponds to the surface tokens
    and the remaining elements to additional factors. All strings must parse into token sequences of the same length.

    :param sentence_id: An integer id.
    :param strings: A list of strings representing a factored input sequence.
    :return: A TranslatorInput.
    """
    if not bool(strings):
        return TranslatorInput(sentence_id=sentence_id, tokens=[], factors=None)

    tokens = list(data_io.get_tokens(strings[0]))
    factors = [list(data_io.get_tokens(factor)) for factor in strings[1:]]
    if not all(len(factor) == len(tokens) for factor in factors):
        logger.error("Length of string sequences do not match: '%s'", strings)
        return _bad_input(sentence_id, reason=str(strings))
    return TranslatorInput(sentence_id=sentence_id, tokens=tokens, factors=factors)


class TranslatorOutput:
    """
    Output structure from Translator.

    :param id: Id of input sentence.
    :param translation: Translation string without sentence boundary tokens.
    :param tokens: List of translated tokens.
    :param attention_matrix: Attention matrix. Shape: (target_length, source_length).
    :param score: Negative log probability of generated translation.
    :param beam_histories: List of beam histories. The list will contain more than one
    history if it was split due to exceeding max_length.
    """
    __slots__ = ('id', 'translation', 'tokens', 'attention_matrix', 'score',
                 'beam_histories')

    def __init__(self,
                 id: int,
                 translation: str,
                 tokens: List[str],
                 attention_matrix: np.ndarray,
                 score: float,
                 beam_histories: Optional[List[BeamHistory]] = None) -> None:
        self.id = id
        self.translation = translation
        self.tokens = tokens
        self.attention_matrix = attention_matrix
        self.score = score
        self.beam_histories = beam_histories


TokenIds = List[int]


class Translation:
    __slots__ = ('target_ids', 'attention_matrix', 'score', 'beam_history')

    def __init__(self,
                 target_ids: TokenIds,
                 attention_matrix: np.ndarray,
                 score: float,
                 beam_history: List[Optional[BeamHistory]] = None) -> None:
        self.target_ids = target_ids
        self.attention_matrix = attention_matrix
        self.score = score
        self.beam_history = beam_history


def empty_translation() -> Translation:
    return Translation(target_ids=[], attention_matrix=np.asarray([[0]]), score=-np.inf)


TranslatedChunk = NamedTuple('TranslatedChunk', [
    ('id', int),
    ('chunk_id', int),
    ('translation', Translation),
])
"""
Translation of a chunk of a sentence.

:param id: Id of the sentence.
:param chunk_id: Id of the chunk.
:param translation: The translation of the input chunk.
"""


class ModelState:
    """
    A ModelState encapsulates information about the decoder states of an InferenceModel.
    """

    def __init__(self, states: List[mx.nd.NDArray]) -> None:
        self.states = states

    def sort_state(self, best_hyp_indices: mx.nd.NDArray):
        """
        Sorts states according to k-best order from last step in beam search.
        """
        self.states = [mx.nd.take(ds, best_hyp_indices) for ds in self.states]

    def __str__(self):
        result = ''
        for i, state in enumerate(self.states):
            result += 'SUBSTATE {} = {}\n'.format(i, state)
        return result


class CoveragePenalty:
    """
    Calculates the coverage penalty as
    weight * sum_X(log(min(sum_Y att(x_i,y_j), 1.0)))

    See Wu et al. 2016 ("weight" here is their beta)

    :param weight: The beta factor for the length penalty (see above).
    """

    def __init__(self, weight: float = 1.0) -> None:
        self.weight = weight

    def __call__(self, attentions: mx.nd.NDArray) -> mx.nd.NDArray:
        """
        Calculate the coverage penalty for the given attention matrix.

        :param attentions: A (batch x target_len x source_len) matrix of attention weights.
        :return: The coverage penalty. A scalar or a matrix (batch_size, 1) depending on the input.
        """
        penalties = mx.nd.zeros((attentions.shape[0],), ctx=attentions.context)
        if self.weight > 0.0:
            penalties = self.weight * mx.nd.sum(mx.nd.log(mx.nd.clip(mx.nd.sum(attentions, axis=1), a_min = 0.00000000000000001, a_max=1.0)), axis=1)
            # print(attentions.shape, sums.shape)
            # sum = mx.nd.where(sum
            # for i in range(attentions.shape[0]):
            #     source_len = attentions.shape[2]
            #     penalties[i] = self.weight * sum([math.log(min(mx.nd.sum(attentions[i,sid,:]).asscalar(), 1.0)) for sid in range(source_len)])

        return penalties.expand_dims(axis=1)

class LengthPenalty:
    """
    Calculates the length penalty as:
    (beta + len(Y))**alpha / (beta + 1)**alpha

    See Wu et al. 2016 (note that in the paper beta has a different meaning,
    and a fixed value 5 was used for this parameter)

    :param alpha: The alpha factor for the length penalty (see above).
    :param beta: The beta factor for the length penalty (see above).
    """

    def __init__(self, alpha: float = 1.0, beta: float = 0.0) -> None:
        self.alpha = alpha
        self.beta = beta
        self.denominator = (self.beta + 1.) ** self.alpha

    def __call__(self, lengths: Union[mx.nd.NDArray, int, float]) -> Union[mx.nd.NDArray, float]:
        """
        Calculate the length penalty for the given vector of lengths.

        :param lengths: A scalar or a matrix of sentence lengths of dimensionality (batch_size, 1).
        :return: The length penalty. A scalar or a matrix (batch_size, 1) depending on the input.
        """
        if self.alpha == 0.0:
            if isinstance(lengths, mx.nd.NDArray):
                # no length penalty:
                return mx.nd.ones_like(lengths)
            else:
                return 1.0
        else:
            # note: we avoid unnecessary addition or pow operations
            numerator = self.beta + lengths if self.beta != 0.0 else lengths
            numerator = numerator ** self.alpha if self.alpha != 1.0 else numerator
            return numerator / self.denominator


def _concat_translations(translations: List[Translation], start_id: int, stop_ids: Set[int],
                         length_penalty: LengthPenalty) -> Translation:
    """
    Combine translations through concatenation.

    :param translations: A list of translations (sequence starting with BOS symbol, attention_matrix), score and length.
    :param start_id: The EOS symbol.
    :param translations: The BOS symbols.
    :return: A concatenation if the translations with a score.
    """
    # Concatenation of all target ids without BOS and EOS
    target_ids = [start_id]
    attention_matrices = []
    beam_histories = []  # type: List[BeamHistory]
    for idx, translation in enumerate(translations):
        assert translation.target_ids[0] == start_id
        if idx == len(translations) - 1:
            target_ids.extend(translation.target_ids[1:])
            attention_matrices.append(translation.attention_matrix[1:, :])
        else:
            if translation.target_ids[-1] in stop_ids:
                target_ids.extend(translation.target_ids[1:-1])
                attention_matrices.append(translation.attention_matrix[1:-1, :])
            else:
                target_ids.extend(translation.target_ids[1:])
                attention_matrices.append(translation.attention_matrix[1:, :])
        if translation.beam_history:
            # Make a list of the individual beam histories
            beam_histories.append(translation.beam_history[0])

    # Combine attention matrices:
    attention_shapes = [attention_matrix.shape for attention_matrix in attention_matrices]
    # Adding another row for the empty BOS alignment vector
    bos_align_shape = np.asarray([1, 0])
    attention_matrix_combined = np.zeros(np.sum(np.asarray(attention_shapes), axis=0) + bos_align_shape)

    # We start at position 1 as position 0 is for the BOS, which is kept zero
    pos_t, pos_s = 1, 0
    for attention_matrix, (len_t, len_s) in zip(attention_matrices, attention_shapes):
        attention_matrix_combined[pos_t:pos_t + len_t, pos_s:pos_s + len_s] = attention_matrix
        pos_t += len_t
        pos_s += len_s

    # Unnormalize + sum and renormalize the score:
    score = sum(translation.score * length_penalty(len(translation.target_ids))
                for translation in translations)
    score = score / length_penalty(len(target_ids))
    return Translation(target_ids, attention_matrix_combined, score, beam_histories)


class Translator:
    """
    Translator uses one or several models to translate input.
    The translator holds a reference to vocabularies to convert between word ids and text tokens for input and
    translation strings.

    :param context: MXNet context to bind modules to.
    :param ensemble_mode: Ensemble mode: linear or log_linear combination.
    :param length_penalty: Length penalty instance.
    :param beam_prune: Beam pruning difference threshold.
    :param beam_search_stop: The stopping criterium.
    :param models: List of models.
    :param source_vocabs: Source vocabularies.
    :param target_vocab: Target vocabulary.
    :param restrict_lexicon: Top-k lexicon to use for target vocabulary restriction.
    :param store_beam: If True, store the beam search history and return it in the TranslatorOutput.
    :param strip_unknown_words: If True, removes any <unk> symbols from outputs.
    """

    def __init__(self,
                 context: mx.context.Context,
                 ensemble_mode: str,
                 bucket_source_width: int,
                 length_penalty: LengthPenalty,
<<<<<<< HEAD
                 coverage_penalty: CoveragePenalty,
                 beam_prune: float,
                 stop_criterium: str,
=======
                 beam_prune: float,
                 beam_search_stop: str,
>>>>>>> 3c1a8c5f
                 models: List[InferenceModel],
                 source_vocabs: List[vocab.Vocab],
                 target_vocab: vocab.Vocab,
                 restrict_lexicon: Optional[lexicon.TopKLexicon] = None,
                 store_beam: bool = False,
                 strip_unknown_words: bool = False) -> None:
        self.context = context
        self.length_penalty = length_penalty
<<<<<<< HEAD
        self.coverage_penalty = coverage_penalty
        self.beam_prune = beam_prune
        self.stop_criterium = stop_criterium
=======
        self.beam_prune = beam_prune
        self.beam_search_stop = beam_search_stop
>>>>>>> 3c1a8c5f
        self.source_vocabs = source_vocabs
        self.vocab_target = target_vocab
        self.vocab_target_inv = vocab.reverse_vocab(self.vocab_target)
        self.restrict_lexicon = restrict_lexicon
        self.store_beam = store_beam
        self.start_id = self.vocab_target[C.BOS_SYMBOL]
        assert C.PAD_ID == 0, "pad id should be 0"
        self.stop_ids = {self.vocab_target[C.EOS_SYMBOL], C.PAD_ID}  # type: Set[int]
        self.strip_ids = self.stop_ids.copy()  # ids to strip from the output
        if strip_unknown_words:
            self.strip_ids.add(self.vocab_target[C.UNK_SYMBOL])
        self.models = models
        self.interpolation_func = self._get_interpolation_func(ensemble_mode)
        self.beam_size = self.models[0].beam_size
        self.batch_size = self.models[0].batch_size
        # after models are loaded we ensured that they agree on max_input_length, max_output_length and batch size
        self.max_input_length = self.models[0].max_input_length
        if bucket_source_width > 0:
            self.buckets_source = data_io.define_buckets(self.max_input_length, step=bucket_source_width)
        else:
            self.buckets_source = [self.max_input_length]
        self.pad_dist = mx.nd.full((self.batch_size * self.beam_size, len(self.vocab_target)), val=np.inf,
                                   ctx=self.context)
        # These are constants used for manipulation of the beam and scores (particularly for pruning)
        self.zeros_array = mx.nd.zeros((self.beam_size,), ctx=self.context, dtype='int32')
        self.inf_array_long = mx.nd.full((self.batch_size * self.beam_size,), val=np.inf,
                                         ctx=self.context, dtype='float32')
        self.inf_array = mx.nd.slice(self.inf_array_long, begin=(0), end=(self.beam_size))

        # offset for hypothesis indices in batch decoding
        self.offset = np.repeat(np.arange(0, self.batch_size * self.beam_size, self.beam_size), self.beam_size)
        # topk function used in beam search
        self.topk = partial(utils.topk,
                            k=self.beam_size,
                            batch_size=self.batch_size,
                            offset=self.offset,
                            use_mxnet_topk=self.context != mx.cpu())  # MXNet implementation is faster on GPUs

        logger.info("Translator (%d model(s) beam_size=%d ensemble_mode=%s batch_size=%d "
                    "buckets_source=%s)",
                    len(self.models),
                    self.beam_size,
                    "None" if len(self.models) == 1 else ensemble_mode,
                    self.batch_size,
                    self.buckets_source)

    @property
    def num_source_factors(self) -> int:
        return self.models[0].num_source_factors

    @staticmethod
    def _get_interpolation_func(ensemble_mode):
        if ensemble_mode == 'linear':
            return Translator._linear_interpolation
        elif ensemble_mode == 'log_linear':
            return Translator._log_linear_interpolation
        else:
            raise ValueError("unknown interpolation type")

    @staticmethod
    def _linear_interpolation(predictions):
        # pylint: disable=invalid-unary-operand-type
        return -mx.nd.log(utils.average_arrays(predictions))

    @staticmethod
    def _log_linear_interpolation(predictions):
        """
        Returns averaged and re-normalized log probabilities
        """
        log_probs = utils.average_arrays([mx.nd.log(p) for p in predictions])
        # pylint: disable=invalid-unary-operand-type
        return -mx.nd.log(mx.nd.softmax(log_probs))

    def translate(self, trans_inputs: List[TranslatorInput]) -> List[TranslatorOutput]:
        """
        Batch-translates a list of TranslatorInputs, returns a list of TranslatorOutputs.
        Splits oversized sentences to sentence chunks of size less than max_input_length.

        :param trans_inputs: List of TranslatorInputs as returned by make_input().
        :return: List of translation results.
        """
        translated_chunks = []  # type: List[TranslatedChunk]

        # split into chunks
        input_chunks = []  # type: List[TranslatorInput]
        for input_idx, trans_input in enumerate(trans_inputs, 1):

            # bad input
            if isinstance(trans_input, BadTranslatorInput):
                translated_chunks.append(TranslatedChunk(id=input_idx, chunk_id=0, translation=empty_translation()))

            # empty input
            elif len(trans_input.tokens) == 0:
                translated_chunks.append(TranslatedChunk(id=input_idx, chunk_id=0, translation=empty_translation()))

            # oversized input
            elif len(trans_input.tokens) > self.max_input_length:
                logger.debug(
                    "Input %d has length (%d) that exceeds max input length (%d). Splitting into chunks of size %d.",
                    trans_input.sentence_id, len(trans_input.tokens), self.buckets_source[-1], self.max_input_length)
                input_chunks.extend(list(trans_input.chunks(self.max_input_length)))

            # regular input
            else:
                input_chunks.append(trans_input)

        # Sort longest to shortest (to rather fill batches of shorter than longer sequences)
        input_chunks = sorted(input_chunks, key=lambda chunk: len(chunk.tokens), reverse=True)

        # translate in batch-sized blocks over input chunks
        for batch_id, batch in enumerate(utils.grouper(input_chunks, self.batch_size)):
            logger.debug("Translating batch %d", batch_id)
            # underfilled batch will be filled to a full batch size with copies of the 1st input
            rest = self.batch_size - len(batch)
            if rest > 0:
                logger.debug("Extending the last batch to the full batch size (%d)", self.batch_size)
                batch = batch + [batch[0]] * rest
            batch_translations = self._translate_nd(*self._get_inference_input(batch))
            # truncate to remove filler translations
            if rest > 0:
                batch_translations = batch_translations[:-rest]
            for chunk, translation in zip(batch, batch_translations):
                translated_chunks.append(TranslatedChunk(chunk.sentence_id, chunk.chunk_id, translation))
        # Sort by input idx and then chunk id
        translated_chunks = sorted(translated_chunks)

        # Concatenate results
        results = []  # type: List[TranslatorOutput]
        chunks_by_input_idx = itertools.groupby(translated_chunks, key=lambda translation: translation.id)
        for trans_input, (input_idx, chunks) in zip(trans_inputs, chunks_by_input_idx):
            chunks = list(chunks)  # type: ignore
            if len(chunks) == 1:  # type: ignore
                translation = chunks[0].translation  # type: ignore
            else:
                translations_to_concat = [translated_chunk.translation for translated_chunk in chunks]
                translation = self._concat_translations(translations_to_concat)

            results.append(self._make_result(trans_input, translation))

        return results

#    def _get_inference_input(self, inputs: List[Tuple[List[str], List[str], str]]) -> Tuple[mx.nd.NDArray, int, List[lexconstr.ConstraintSet]]:
    def _get_inference_input(self, trans_inputs: List[TranslatorInput]) -> Tuple[mx.nd.NDArray, int, List[ConstraintSet]]:
        """
        Returns NDArray of source ids (shape=(batch_size, bucket_key, num_factors)) and corresponding bucket_key.
        Also checks correctness of translator inputs.

        :param trans_inputs: List of TranslatorInputs.
        :return NDArray of source ids and bucket key.
        """

        bucket_key = data_io.get_bucket(max(len(inp.tokens) for inp in trans_inputs), self.buckets_source)
        source = mx.nd.zeros((len(trans_inputs), bucket_key, self.num_source_factors), ctx=self.context)
        constraint_sets = []

        for j, trans_input in enumerate(trans_inputs):
            num_tokens = len(trans_input)
            source[j, :num_tokens, 0] = data_io.tokens2ids(trans_input.tokens, self.source_vocabs[0])

            factors = trans_input.factors if trans_input.factors is not None else []
            num_factors = 1 + len(factors)
            if num_factors != self.num_source_factors:
                logger.warning("Input %d factors, but model(s) expect %d", num_factors,
                               self.num_source_factors)
            for i, factor in enumerate(factors[:self.num_source_factors - 1], start=1):
                # fill in as many factors as there are tokens

                source[j, :num_tokens, i] = data_io.tokens2ids(factor, self.source_vocabs[i])[:num_tokens]

            constraints = trans_input.constraints if trans_input.constraints is not None else []
            tokens = []  # the concatenated list of constraints, as numbers
            markers = [] # markers that indicate whether each words is a non-final word of a multi-word constraint
            for phrase in constraints:
                for i, word in enumerate(phrase, 1):
                    tokens.append(self.vocab_target.get(word, self.vocab_target[C.UNK_SYMBOL]))
                    markers.append(0 if (i == len(phrase)) else 1)
            constraint_sets.append(ConstraintSet(tokens, markers))

        return source, bucket_key, constraint_sets

    def _make_result(self,
                     trans_input: TranslatorInput,
                     translation: Translation) -> TranslatorOutput:
        """
        Returns a translator result from generated target-side word ids, attention matrix, and score.
        Strips stop ids from translation string.

        :param trans_input: Translator input.
        :param translation: The translation + attention and score.
        :return: TranslatorOutput.
        """
        # remove special sentence start symbol (<s>) from the output:
        target_ids = translation.target_ids[1:]
        attention_matrix = translation.attention_matrix[1:, :]

        target_tokens = [self.vocab_target_inv[target_id] for target_id in target_ids]

        target_string = C.TOKEN_SEPARATOR.join(
            tok for target_id, tok in zip(target_ids, target_tokens) if target_id not in self.strip_ids)
        attention_matrix = attention_matrix[:, :len(trans_input.tokens)]

        if isinstance(translation.beam_history, list):
            beam_histories = translation.beam_history
        else:
            beam_histories = [translation.beam_history]

        return TranslatorOutput(id=trans_input.sentence_id,
                                translation=target_string,
                                tokens=target_tokens,
                                attention_matrix=attention_matrix,
                                score=translation.score,
                                beam_histories=beam_histories)

    def _concat_translations(self, translations: List[Translation]) -> Translation:
        """
        Combine translations through concatenation.

        :param translations: A list of translations (sequence, attention_matrix), score and length.
        :return: A concatenation if the translations with a score.
        """
        return _concat_translations(translations, self.start_id, self.stop_ids, self.length_penalty)

    def _translate_nd(self,
                      source: mx.nd.NDArray,
                      source_length: int,
                      constraint_list: List[ConstraintSet]) -> List[Translation]:
        """
        Translates source of source_length, given a bucket_key.

        :param source: Source ids. Shape: (batch_size, bucket_key, num_factors).
        :param source_length: Bucket key.
        :param constraint_list: A list of constraint sets (one or more constraints per sentence).

        :return: Sequence of translations.
        """

        return self._get_item_from_beam(*self._beam_search(source, source_length, constraint_list))

    def _encode(self, sources: mx.nd.NDArray, source_length: int) -> List[ModelState]:
        """
        Returns a ModelState for each model representing the state of the model after encoding the source.

        :param sources: Source ids. Shape: (batch_size, bucket_key, num_factors).
        :param source_length: Bucket key.
        :return: List of ModelStates.
        """
        return [model.run_encoder(sources, source_length) for model in self.models]

    def _decode_step(self,
                     sequences: mx.nd.NDArray,
                     step: int,
                     source_length: int,
                     states: List[ModelState],
                     models_output_layer_w: List[mx.nd.NDArray],
                     models_output_layer_b: List[mx.nd.NDArray]) \
            -> Tuple[mx.nd.NDArray, mx.nd.NDArray, List[ModelState]]:
        """
        Returns decoder predictions (combined from all models), attention scores, and updated states.

        :param sequences: Sequences of current hypotheses. Shape: (batch_size * beam_size, max_output_length).
        :param step: Beam search iteration.
        :param source_length: Length of the input sequence.
        :param states: List of model states.
        :param models_output_layer_w: Custom model weights for logit computation (empty for none).
        :param models_output_layer_b: Custom model biases for logit computation (empty for none).
        :return: (probs, attention scores, list of model states)
        """
        bucket_key = (source_length, step)
        prev_word = sequences[:, step - 1]

        model_probs, model_attention_probs, model_states = [], [], []
        # We use zip_longest here since we'll have empty lists when not using restrict_lexicon
        for model, out_w, out_b, state in itertools.zip_longest(
                self.models, models_output_layer_w, models_output_layer_b, states):
            decoder_outputs, attention_probs, state = model.run_decoder(prev_word, bucket_key, state)
            # Compute logits and softmax with restricted vocabulary
            if self.restrict_lexicon:
                logits = model.output_layer(decoder_outputs, out_w, out_b)
                probs = mx.nd.softmax(logits)
            else:
                # Otherwise decoder outputs are already target vocab probs
                probs = decoder_outputs
            model_probs.append(probs)
            model_attention_probs.append(attention_probs)
            model_states.append(state)
        neg_logprobs, attention_probs = self._combine_predictions(model_probs, model_attention_probs)
        return neg_logprobs, attention_probs, model_states

    def _combine_predictions(self,
                             probs: List[mx.nd.NDArray],
                             attention_probs: List[mx.nd.NDArray]) -> Tuple[mx.nd.NDArray, mx.nd.NDArray]:
        """
        Returns combined predictions of models as negative log probabilities and averaged attention prob scores.

        :param probs: List of Shape(beam_size, target_vocab_size).
        :param attention_probs: List of Shape(beam_size, bucket_key).
        :return: Combined negative log probabilities, averaged attention scores.
        """
        # average attention prob scores. TODO: is there a smarter way to do this?
        attention_prob_score = utils.average_arrays(attention_probs)

        # combine model predictions and convert to neg log probs
        if len(self.models) == 1:
            neg_logprobs = -mx.nd.log(probs[0])  # pylint: disable=invalid-unary-operand-type
        else:
            neg_logprobs = self.interpolation_func(probs)
        return neg_logprobs, attention_prob_score

    def _prune(self,
               accumulated_scores: mx.nd.NDArray,
               best_word_indices: mx.nd.NDArray,
               inactive: mx.nd.NDArray,
               finished: mx.nd.NDArray) -> None:
        """
        Prunes the beam. For each sentence, we find the best-scoring completed hypothesis (if any),
        and then remove all hypotheses for that sentence that are outside the beam relative to that
        item. Pruned items are marked by setting their entry in `inactive` to 1 and marking them as finished.
        The four arguments are updated in place.

        Note that after pruning, hypotheses are no longer necessarily sorted until the next call to topk().

        TODO: this could be rewritten with batch-level operations.

        :param accumulated_scores: The accumulated scores. Shape: (batch * beam, 1).
        :param best_word_indices: The row indices indicating the best hypotheses. Shape: (batch * beam).
        :param inactive: Marks inactive items in the beam. Shape: (batch * beam).
        :param finished: Marks completed items in the beam. Shape: (batch * beam).
        """
        for sentno in range(self.batch_size):
            rows = slice(sentno * self.beam_size, (sentno + 1) * self.beam_size)
            if mx.nd.sum(finished[rows]) > 0:
                best_finished_score = mx.nd.min(mx.nd.where(finished[rows], accumulated_scores[rows, 0], self.inf_array))

                # Find, mark (by setting the score to inf), and remove all hypotheses
                # whose score is not within self.beam_prune of the best score
                inactive[rows] = mx.nd.cast(accumulated_scores[rows, 0] - best_finished_score > self.beam_prune, dtype='int32')
                accumulated_scores[rows, 0] = mx.nd.where(inactive[rows], self.inf_array, accumulated_scores[rows, 0])
                best_word_indices[rows] = mx.nd.where(inactive[rows], self.zeros_array, best_word_indices[rows])

                # mark removed ones as finished so they won't block early exiting
                finished[rows] = mx.nd.clip(finished[rows] + inactive[rows], 0, 1)


    def _beam_search(self,
                     source: mx.nd.NDArray,
<<<<<<< HEAD
                     source_length: int,
                     constraint_list: List[ConstraintSet] = []) -> Tuple[mx.nd.NDArray, mx.nd.NDArray, mx.nd.NDArray, mx.nd.NDArray, Optional[List[BeamHistory]]]:
=======
                     source_length: int) -> Tuple[mx.nd.NDArray, mx.nd.NDArray,
                                                  mx.nd.NDArray, mx.nd.NDArray, Optional[List[BeamHistory]]]:
>>>>>>> 3c1a8c5f
        """
        Translates multiple sentences using beam search.

        :param source: Source ids. Shape: (batch_size, bucket_key).
        :param source_length: Max source length.
        :param constraint_list: A list of sets of words and phrases that must appear in the output.
        :return List of lists of word ids, list of attentions, array of accumulated length-normalized
                negative log-probs.
        """

        # Length of encoded sequence (may differ from initial input length)
        encoded_source_length = self.models[0].encoder.get_encoded_seq_len(source_length)
        utils.check_condition(all(encoded_source_length ==
                                  model.encoder.get_encoded_seq_len(source_length) for model in self.models),
                              "Models must agree on encoded sequence length")
        # Maximum output length
        max_output_length = self.models[0].get_max_output_length(source_length)

        # General data structure: each row has batch_size * beam blocks for the 1st sentence, with a full beam,
        # then the next block for the 2nd sentence and so on

        # sequences: (batch_size * beam_size, output_length), pre-filled with <s> symbols on index 0
        sequences = mx.nd.full((self.batch_size * self.beam_size, max_output_length), val=C.PAD_ID, ctx=self.context,
                               dtype='int32')
        sequences[:, 0] = self.start_id
        # ranks = mx.nd.array(np.full((self.beam_size, max_output_length), C.PAD_ID), dtype='int32', ctx=self.context)

        # Beam history
        if self.store_beam:
            beam_histories = [defaultdict(list) for _ in range(self.batch_size)] # type: Optional[List[BeamHistory]]
        else:
            beam_histories = None

        # Beam history
        if self.store_beam:
            beam_histories = [defaultdict(list) for _ in range(self.batch_size)]  # type: Optional[List[BeamHistory]]
        else:
            beam_histories = None

        lengths = mx.nd.ones((self.batch_size * self.beam_size, 1), ctx=self.context)
        finished = mx.nd.zeros((self.batch_size * self.beam_size,), ctx=self.context, dtype='int32')

        # attentions: (batch_size * beam_size, output_length, encoded_source_length)
        attentions = mx.nd.zeros((self.batch_size * self.beam_size, max_output_length, encoded_source_length),
                                 ctx=self.context)

        # best_hyp_indices: row indices of smallest scores (ascending).
        best_hyp_indices = mx.nd.zeros((self.batch_size * self.beam_size,), ctx=self.context, dtype='int32')
        # best_word_indices: column indices of smallest scores (ascending).
        best_word_indices = mx.nd.zeros((self.batch_size * self.beam_size,), ctx=self.context, dtype='int32')
        # scores_accumulated: chosen smallest scores in scores (ascending).
        scores_accumulated = mx.nd.zeros((self.batch_size * self.beam_size, 1), ctx=self.context)

        # for constrained decoding
        constraints = [None] * self.batch_size * self.beam_size

        # reset all padding distribution cells to np.inf
        self.pad_dist[:] = np.inf

        # If using a top-k lexicon, select param rows for logit computation that correspond to the
        # target vocab for this sentence.
        models_output_layer_w = list()
        models_output_layer_b = list()
        pad_dist = self.pad_dist
        vocab_slice_ids = None  # type: mx.nd.NDArray
        if self.restrict_lexicon:
            # TODO: See note in method about migrating to pure MXNet when set operations are supported.
            #       We currently convert source to NumPy and target ids back to NDArray.
            source_words = source.split(num_outputs=self.num_source_factors, axis=2, squeeze_axis=True)[0]
            vocab_slice_ids = mx.nd.array(self.restrict_lexicon.get_trg_ids(source_words.astype("int32").asnumpy()),
                                          ctx=self.context)

            if vocab_slice_ids.shape[0] < self.beam_size + 1:
                # This fixes an edge case for toy models, where the number of vocab ids from the lexicon is
                # smaller than the beam size.
                logger.warning("Padding vocab_slice_ids (%d) with EOS to have at least %d+1 elements to expand",
                               vocab_slice_ids.shape[0], self.beam_size)
                n = self.beam_size - vocab_slice_ids.shape[0] + 1
                vocab_slice_ids = mx.nd.concat(vocab_slice_ids,
                                               mx.nd.full((n,), val=self.vocab_target[C.EOS_SYMBOL], ctx=self.context),
                                               dim=0)

            pad_dist = mx.nd.full((self.batch_size * self.beam_size, vocab_slice_ids.shape[0]),
                                  val=np.inf, ctx=self.context)
            for m in self.models:
                models_output_layer_w.append(m.output_layer_w.take(vocab_slice_ids))
                models_output_layer_b.append(m.output_layer_b.take(vocab_slice_ids))

        # (0) encode source sentence, returns a list
        model_states = self._encode(source, source_length)
<<<<<<< HEAD
        # print('MODEL STATES 0')
        # print(model_states[0])

        # if watchstr is not None and len(watchstr) > 0:
        #     sentence = '<s> {} </s>'.format(watchstr)
        #     watchstr = [self.vocab_target.get(x) for x in sentence.split()]
        #     logger.info("Watching: ", sentence)

        num_constraints = [0] * self.batch_size
        if len(constraint_list) > 0 and constraint_list[0] is not None:
            for i in range(self.batch_size):
                this_set = constraint_list[i]
#                print(i, this_set)
                _count = len(this_set.word_ids)
                num_constraints[i] = _count

                idx = i * self.beam_size
                if _count > 0:
                    hyp = ConstrainedHypothesis(this_set, self.vocab_target[C.EOS_SYMBOL])
                    constraints[idx:idx+self.beam_size] = [hyp.advance(self.start_id) for x in range(self.beam_size)]
                else:
                    constraints[idx:idx+self.beam_size] = [None] * self.beam_size

        # more data structures
        zeros_array = mx.nd.zeros((self.beam_size,), ctx=self.context, dtype='int32')
        inf_array = mx.nd.full((self.beam_size,1), val=np.inf, ctx=self.context, dtype='float32')

        # print('\n'.join([str(x) for x in constraints]))
        active_beam_size = [1] * self.batch_size
=======

        # Records items in the beam that are inactive. At the beginning (t==1), there is only one valid or active
        # item on the beam for each sentence
        inactive = mx.nd.ones((self.batch_size * self.beam_size), dtype='int32', ctx=self.context)
        inactive[::self.beam_size] = 0
>>>>>>> 3c1a8c5f
        for t in range(1, max_output_length):
            # (1) obtain next predictions and advance models' state
            # scores: (batch_size * beam_size, target_vocab_size)
            # attention_scores: (batch_size * beam_size, bucket_key)
            scores, attention_scores, model_states = self._decode_step(sequences,
                                                                       t,
                                                                       source_length,
                                                                       model_states,
                                                                       models_output_layer_w,
                                                                       models_output_layer_b)

<<<<<<< HEAD
            # (2) compute length-normalized accumulated scores in place
            # this is the mechanism by which we ensure that finished hypotheses do not having anything added unto them.
            if t > 1:
                scores = scores + scores_accumulated

                # this is equivalent to doing this in numpy:
                #   pad_dist[finished, :] = np.inf
                #   pad_dist[finished, C.PAD_ID] = scores_accumulated[finished]
                pad_dist[:, C.PAD_ID] = scores_accumulated[:, 0]
                scores = mx.nd.where(finished, pad_dist, scores)

            # (3) get beam_size winning hypotheses for each sentence block separately
            # TODO(fhieber): once mx.nd.topk is sped-up no numpy conversion necessary anymore.
            if self.context == mx.cpu():
                scores = scores.asnumpy()  # convert to numpy once to minimize cross-device copying

            for sentno in range(self.batch_size):
                rows = slice(sentno * self.beam_size, (sentno + 1) * self.beam_size)
                active_rows = slice(sentno * self.beam_size, sentno * self.beam_size + active_beam_size[sentno])
                sliced_scores = scores[active_rows]
                # TODO we could save some tiny amount of time here by not running smallest_k for a finished sent
                (best_hyp_indices[rows], best_word_indices[rows]), \
                    scores_accumulated[rows, 0] = self.smallest_k_func(sliced_scores, self.beam_size)

                if num_constraints[sentno] > 0:
                    best_hyp_indices[rows], best_word_indices[rows], \
                        scores_accumulated[rows], constraints[rows], active_beam_size[sentno] = constrained_kbest(t, active_beam_size[sentno], self.beam_size, max_output_length, sliced_scores, constraints[rows], best_hyp_indices[rows], best_word_indices[rows], scores_accumulated[rows], self.context)

                # offsetting since the returned smallest_k() indices were slice-relative
                best_hyp_indices[rows] += rows.start
=======
            # (2) Special treatment for finished and inactive rows. Inactive rows are inf everywhere;
            # finished rows are inf everywhere except column zero, which holds the accumulated model score
            scores += scores_accumulated
            # Items that are finished (but not inactive) get the accumulated score in col 0, otherwise infinity for the whole row
            pad_dist[:, C.PAD_ID] = mx.nd.where(mx.nd.clip(finished - inactive, 0, 1), scores_accumulated[:, 0], self.inf_array_long)
            scores = mx.nd.where(finished + inactive, pad_dist, scores)

            # (3) Get beam_size winning hypotheses for each sentence block separately. Only look as
            # far as the active beam size for each sentence.
            best_hyp_indices[:], best_word_indices[:], scores_accumulated[:, 0] = self.topk(scores)
>>>>>>> 3c1a8c5f

            # Map from restricted to full vocab ids if needed
            if self.restrict_lexicon:
                best_word_indices[:] = vocab_slice_ids.take(best_word_indices)

<<<<<<< HEAD
            # now: normalize, prune, and re-sort
            newly_finished = (best_word_indices == self.vocab_target[C.EOS_SYMBOL]).expand_dims(axis=1)
            scores_accumulated = mx.nd.where(newly_finished, scores_accumulated / self.length_penalty(lengths), scores_accumulated)
            # scores_accumulated += self.coverage_penalty(attentions)

            # (x) Prune out low-probability hypotheses
            for sentno in range(self.batch_size):
                rows = slice(sentno * self.beam_size, (sentno + 1) * self.beam_size)
                if self.beam_prune > 0.0:
                    if mx.nd.sum(finished[rows]) > 0:
                        best_score = mx.nd.min(mx.nd.where(finished[rows].expand_dims(axis=1), scores_accumulated[rows], inf_array))

                        to_remove = mx.nd.cast(scores_accumulated[rows,0] - best_score > self.beam_prune, dtype='int32')
                        scores_accumulated[rows] = mx.nd.where(to_remove, inf_array, scores_accumulated[rows])
                        best_word_indices[rows] = mx.nd.where(to_remove, zeros_array, best_word_indices[rows])
                        # scores_accumulated[rows] = mx.nd.where(to_remove.expand_dims(axis=1), mx.nd.cast(inf_array.expand_dims(axis=1), dtype='float32'), scores_accumulated[rows])

                        num_removing = int(mx.nd.sum(to_remove).asscalar())
                        active_beam_size[sentno] = self.beam_size - num_removing

                        finished[rows] = finished[rows] + to_remove

                sorted_indices = mx.nd.argsort(scores_accumulated[rows,0])
                best_hyp_indices[rows] = mx.nd.take(best_hyp_indices[rows], sorted_indices)
                best_word_indices[rows] = mx.nd.take(best_word_indices[rows], sorted_indices)
                scores_accumulated[rows] = mx.nd.take(scores_accumulated[rows,0], sorted_indices.expand_dims(axis=1))
                if num_constraints[sentno] > 0:
                    constraints[rows] = [constraints[int(x.asscalar())] for x in sorted_indices]

            # (4) get hypotheses and their properties for beam_size winning hypotheses (ascending)
            sequences = mx.nd.take(sequences, best_hyp_indices)
            lengths = mx.nd.take(lengths, best_hyp_indices)
=======
            # (4) Normalize the scores of newly finished hypotheses. Note that after this until the
            # next call to topk(), hypotheses may not be in sorted order.
>>>>>>> 3c1a8c5f
            finished = mx.nd.take(finished, best_hyp_indices)
            lengths = mx.nd.take(lengths, best_hyp_indices)
            all_finished = ((best_word_indices == C.PAD_ID) + (best_word_indices == self.vocab_target[C.EOS_SYMBOL]))
            newly_finished = all_finished - finished
            scores_accumulated = mx.nd.where(newly_finished, scores_accumulated / self.length_penalty(lengths), scores_accumulated)
            finished = all_finished
            # All rows are now active (after special treatment of start state at t=1)
            inactive[:] = 0

            # (5) Prune out low-probability hypotheses. Pruning works by setting entries `inactive`.
            if self.beam_prune > 0.0:
                self._prune(scores_accumulated, best_word_indices, inactive, finished)

            # (6) Update the beam with the hypotheses and their properties for the beam_size winning hypotheses (ascending)
            sequences = mx.nd.take(sequences, best_hyp_indices)
            attention_scores = mx.nd.take(attention_scores, best_hyp_indices)
            attentions = mx.nd.take(attentions, best_hyp_indices)

            # (7) update best hypotheses, their attention lists and lengths (only for non-finished hyps)
            # pylint: disable=unsupported-assignment-operation
            sequences[:, t] = best_word_indices
            attentions[:, t, :] = attention_scores
            lengths += mx.nd.cast(1 - mx.nd.expand_dims(finished, axis=1), dtype='float32')

            # (6) optionally save beam history
            if self.store_beam:
                unnormalized_scores = mx.nd.where(finished, scores_accumulated * self.length_penalty(lengths - 1), scores_accumulated)
                normalized_scores = mx.nd.where(finished, scores_accumulated, scores_accumulated / self.length_penalty(lengths - 1))
                for sent in range(self.batch_size):
                    rows = slice(sent * self.beam_size, (sent + 1) * self.beam_size)

                    best_word_indices_sent = best_word_indices[rows].asnumpy().tolist()
                    # avoid adding columns for finished sentences
                    if any(x for x in best_word_indices_sent if x != C.PAD_ID):
                        beam_histories[sent]["predicted_ids"].append(best_word_indices_sent)
                        beam_histories[sent]["predicted_tokens"].append([self.vocab_target_inv[x] for x in
                                                                    best_word_indices_sent])
                        # for later sentences in the matrix, shift from e.g. [5, 6, 7, 8, 6] to [0, 1, 3, 4, 1]
                        shifted_parents = best_hyp_indices[rows] - (sent * self.beam_size)
                        beam_histories[sent]["parent_ids"].append(shifted_parents.asnumpy().tolist())

                        beam_histories[sent]["scores"].append(unnormalized_scores[rows].asnumpy().flatten().tolist())
                        beam_histories[sent]["normalized_scores"].append(normalized_scores[rows].asnumpy().flatten().tolist())

            # (7) determine which hypotheses in the beam are now finished
            finished = ((best_word_indices == C.PAD_ID) + (best_word_indices == self.vocab_target[C.EOS_SYMBOL]))

<<<<<<< HEAD
            #self.print_beam(sequences, scores_accumulated, finished, active_beam_size, t)

            if self.stop_criterium == 'first':
                if self.batch_size == 1 and finished[0].asscalar() > 0:
=======
            if self.beam_search_stop == C.BEAM_SEARCH_STOP_FIRST and self.batch_size == 1:
                # TODO: extend to work with batch_size > 1 (i.e., one stopped for each sentence)
                if mx.nd.sum(finished).asscalar() > 0:
>>>>>>> 3c1a8c5f
                    break
            else:
                if mx.nd.sum(finished).asscalar() == self.batch_size * self.beam_size:  # all finished
                    break

            # (8) update models' state with winning hypotheses (ascending)
            for ms in model_states:
                ms.sort_state(best_hyp_indices)

<<<<<<< HEAD
        logger.info("Finished after %d / %d steps.", t + 1, max_output_length)

        return sequences, attentions, scores_accumulated, lengths, constraints, beam_histories
=======
        # (9) Sort the hypotheses within each sentence (normalization for finished hyps may have unsorted them).
        folded_accumulated_scores = scores_accumulated.reshape((self.batch_size, self.beam_size * scores_accumulated.shape[-1]))
        indices = mx.nd.argsort(folded_accumulated_scores, axis=1)
        best_hyp_indices[:], _ = np.unravel_index(indices.astype(np.int32).asnumpy().ravel(), scores_accumulated.shape) + self.offset
        # Now reorder the arrays
        sequences = mx.nd.take(sequences, best_hyp_indices)
        lengths = mx.nd.take(lengths, best_hyp_indices)
        attentions = mx.nd.take(attentions, best_hyp_indices)
        scores_accumulated[:] = mx.nd.take(scores_accumulated, best_hyp_indices)
        finished = mx.nd.take(finished, best_hyp_indices)

        return sequences, attentions, scores_accumulated, lengths, beam_histories
>>>>>>> 3c1a8c5f

    def _get_item_from_beam(self,
                            sequences: mx.nd.NDArray,
                            attention_lists: mx.nd.NDArray,
                            accumulated_scores: mx.nd.NDArray,
                            lengths: mx.nd.NDArray,
                            constraints: List[ConstrainedHypothesis],
                            beam_histories: Optional[List[BeamHistory]],
                            desired_index: int = 0) -> List[Translation]:
        """
        Return the best (aka top) entry from the n-best list.

        :param sequences: Array of word ids. Shape: (batch_size * beam_size, bucket_key).
        :param attention_lists: Array of attentions over source words.
                                Shape: (batch_size * self.beam_size, max_output_length, encoded_source_length).
        :param accumulated_scores: Array of length-normalized negative log-probs.
        :param desired_index: which item you want (default: 0, the best)
        :return: Top sequence, top attention matrix, top accumulated score (length-normalized
                 negative log-probs) and length.
        """
        utils.check_condition(sequences.shape[0] == attention_lists.shape[0] \
                              == accumulated_scores.shape[0] == lengths.shape[0], "Shape mismatch")
        # sequences & accumulated scores are in latest 'k-best order', thus 0th element is best
        result = []
        for sent in range(self.batch_size):
            idx = sent * self.beam_size + desired_index

            # If lexical output constraints were used, there may be some incomplete hypotheses.
            # This code skips over them.
            if constraints is not None and constraints[idx] is not None:
                best = idx
                for best, hyp in enumerate(constraints[idx:idx+self.beam_size], idx):
                    if hyp.finished():
                        break

                if best > idx:
                    logger.info("Skipping incomplete hypotheses %d-%d", 1, best - idx + 1)

                idx = best

            length = int(lengths[idx].asscalar())
            sequence = sequences[idx][:length].asnumpy().tolist()
            # attention_matrix: (target_seq_len, source_seq_len)
            attention_matrix = np.stack(attention_lists[idx].asnumpy()[:length, :], axis=0)
            score = accumulated_scores[idx].asscalar()
            if beam_histories is not None:
                history = beam_histories[sent]
                result.append(Translation(sequence, attention_matrix, score, [history]))
            else:
                result.append(Translation(sequence, attention_matrix, score))
        return result

<<<<<<< HEAD
    def print_beam(self, sequences, scores, finished, active, timestep):
        print('BEAM AT TIME STEP', timestep)
        for sentno in range(self.batch_size):
            idx = sentno * self.beam_size
            for i in range(self.beam_size):
                word_ids = [int(x.asscalar()) for x in sequences[idx + i]]
                hypothesis = ' '.join([self.vocab_target_inv[x] for x in word_ids if x != 0])
                score = scores[idx + i].asscalar()
                if i < active[sentno]:
                    print(i, finished[idx + i].asscalar(), score, hypothesis)
                else:
                    print(i, finished[idx + i].asscalar(), score, '----------')
=======
    def _print_beam(self,
                    sequences: mx.nd.NDArray,
                    accumulated_scores: mx.nd.NDArray,
                    finished: mx.nd.NDArray,
                    inactive: mx.nd.NDArray,
                    timestep: int) -> None:
        """
        Prints the beam for debugging purposes.

        :param sequences: The beam histories (shape: batch_size * beam_size, max_output_len).
        :param accumulated_scores: The accumulated scores for each item in the beam (shape: batch_size * beam_size, target_vocab_size).
        :param finished: Indicates which items are finished (shape: batch_size * beam_size).
        :param inactive: Indicates any inactive items (shape: batch_size * beam_size).
        :param timestep: The current timestep.
        """
        logger.info('BEAM AT TIMESTEP %d', timestep)
        for i in range(self.batch_size * self.beam_size):
            # for each hypothesis, print its entire history
            score = accumulated_scores[i].asscalar()
            word_ids = [int(x.asscalar()) for x in sequences[i]]
            hypothesis = '----------' if inactive[i] else ' '.join([self.vocab_target_inv[x] for x in word_ids if x != 0])
            logger.info('%d %d %d %.2f %s', i, finished[i].asscalar(), inactive[i].asscalar(), score, hypothesis)
>>>>>>> 3c1a8c5f
<|MERGE_RESOLUTION|>--- conflicted
+++ resolved
@@ -37,7 +37,7 @@
 from . import model
 from . import utils
 from . import vocab
-from .lexical_constraints import ConstraintSet, ConstrainedHypothesis, kbest as constrained_kbest
+from .lexical_constraints import ConstraintSet, ConstrainedHypothesis, topk as constrained_topk
 from .log import is_python34
 
 logger = logging.getLogger(__name__)
@@ -943,14 +943,8 @@
                  ensemble_mode: str,
                  bucket_source_width: int,
                  length_penalty: LengthPenalty,
-<<<<<<< HEAD
-                 coverage_penalty: CoveragePenalty,
-                 beam_prune: float,
-                 stop_criterium: str,
-=======
                  beam_prune: float,
                  beam_search_stop: str,
->>>>>>> 3c1a8c5f
                  models: List[InferenceModel],
                  source_vocabs: List[vocab.Vocab],
                  target_vocab: vocab.Vocab,
@@ -959,14 +953,8 @@
                  strip_unknown_words: bool = False) -> None:
         self.context = context
         self.length_penalty = length_penalty
-<<<<<<< HEAD
-        self.coverage_penalty = coverage_penalty
-        self.beam_prune = beam_prune
-        self.stop_criterium = stop_criterium
-=======
         self.beam_prune = beam_prune
         self.beam_search_stop = beam_search_stop
->>>>>>> 3c1a8c5f
         self.source_vocabs = source_vocabs
         self.vocab_target = target_vocab
         self.vocab_target_inv = vocab.reverse_vocab(self.vocab_target)
@@ -1312,13 +1300,9 @@
 
     def _beam_search(self,
                      source: mx.nd.NDArray,
-<<<<<<< HEAD
                      source_length: int,
-                     constraint_list: List[ConstraintSet] = []) -> Tuple[mx.nd.NDArray, mx.nd.NDArray, mx.nd.NDArray, mx.nd.NDArray, Optional[List[BeamHistory]]]:
-=======
-                     source_length: int) -> Tuple[mx.nd.NDArray, mx.nd.NDArray,
-                                                  mx.nd.NDArray, mx.nd.NDArray, Optional[List[BeamHistory]]]:
->>>>>>> 3c1a8c5f
+                     constraint_list: List[ConstraintSet] = []) -> Tuple[mx.nd.NDArray, mx.nd.NDArray,
+                                                                         mx.nd.NDArray, mx.nd.NDArray, Optional[List[BeamHistory]]]:
         """
         Translates multiple sentences using beam search.
 
@@ -1409,7 +1393,6 @@
 
         # (0) encode source sentence, returns a list
         model_states = self._encode(source, source_length)
-<<<<<<< HEAD
         # print('MODEL STATES 0')
         # print(model_states[0])
 
@@ -1433,19 +1416,10 @@
                 else:
                     constraints[idx:idx+self.beam_size] = [None] * self.beam_size
 
-        # more data structures
-        zeros_array = mx.nd.zeros((self.beam_size,), ctx=self.context, dtype='int32')
-        inf_array = mx.nd.full((self.beam_size,1), val=np.inf, ctx=self.context, dtype='float32')
-
-        # print('\n'.join([str(x) for x in constraints]))
-        active_beam_size = [1] * self.batch_size
-=======
-
         # Records items in the beam that are inactive. At the beginning (t==1), there is only one valid or active
         # item on the beam for each sentence
         inactive = mx.nd.ones((self.batch_size * self.beam_size), dtype='int32', ctx=self.context)
         inactive[::self.beam_size] = 0
->>>>>>> 3c1a8c5f
         for t in range(1, max_output_length):
             # (1) obtain next predictions and advance models' state
             # scores: (batch_size * beam_size, target_vocab_size)
@@ -1457,38 +1431,6 @@
                                                                        models_output_layer_w,
                                                                        models_output_layer_b)
 
-<<<<<<< HEAD
-            # (2) compute length-normalized accumulated scores in place
-            # this is the mechanism by which we ensure that finished hypotheses do not having anything added unto them.
-            if t > 1:
-                scores = scores + scores_accumulated
-
-                # this is equivalent to doing this in numpy:
-                #   pad_dist[finished, :] = np.inf
-                #   pad_dist[finished, C.PAD_ID] = scores_accumulated[finished]
-                pad_dist[:, C.PAD_ID] = scores_accumulated[:, 0]
-                scores = mx.nd.where(finished, pad_dist, scores)
-
-            # (3) get beam_size winning hypotheses for each sentence block separately
-            # TODO(fhieber): once mx.nd.topk is sped-up no numpy conversion necessary anymore.
-            if self.context == mx.cpu():
-                scores = scores.asnumpy()  # convert to numpy once to minimize cross-device copying
-
-            for sentno in range(self.batch_size):
-                rows = slice(sentno * self.beam_size, (sentno + 1) * self.beam_size)
-                active_rows = slice(sentno * self.beam_size, sentno * self.beam_size + active_beam_size[sentno])
-                sliced_scores = scores[active_rows]
-                # TODO we could save some tiny amount of time here by not running smallest_k for a finished sent
-                (best_hyp_indices[rows], best_word_indices[rows]), \
-                    scores_accumulated[rows, 0] = self.smallest_k_func(sliced_scores, self.beam_size)
-
-                if num_constraints[sentno] > 0:
-                    best_hyp_indices[rows], best_word_indices[rows], \
-                        scores_accumulated[rows], constraints[rows], active_beam_size[sentno] = constrained_kbest(t, active_beam_size[sentno], self.beam_size, max_output_length, sliced_scores, constraints[rows], best_hyp_indices[rows], best_word_indices[rows], scores_accumulated[rows], self.context)
-
-                # offsetting since the returned smallest_k() indices were slice-relative
-                best_hyp_indices[rows] += rows.start
-=======
             # (2) Special treatment for finished and inactive rows. Inactive rows are inf everywhere;
             # finished rows are inf everywhere except column zero, which holds the accumulated model score
             scores += scores_accumulated
@@ -1499,49 +1441,33 @@
             # (3) Get beam_size winning hypotheses for each sentence block separately. Only look as
             # far as the active beam size for each sentence.
             best_hyp_indices[:], best_word_indices[:], scores_accumulated[:, 0] = self.topk(scores)
->>>>>>> 3c1a8c5f
+
+            # Constraints for constrained decoding are processed sentence by sentence
+            for sentno in range(self.batch_size):
+                if num_constraints[sentno] > 0:
+                    rows = slice(sentno * self.beam_size, (sentno + 1) * self.beam_size)
+                    active_rows = slice(sentno * self.beam_size, sentno * self.beam_size + active_beam_size[sentno])
+                    sliced_scores = scores[active_rows]
+                    best_hyp_indices[rows], best_word_indices[rows], \
+                        scores_accumulated[rows], constraints[rows], active_beam_size[sentno] = constrained_topk(t,
+                                                                                                                 active_beam_size[sentno],
+                                                                                                                 self.beam_size,
+                                                                                                                 sliced_scores,
+                                                                                                                 constraints[rows],
+                                                                                                                 best_hyp_indices[rows],
+                                                                                                                 best_word_indices[rows],
+                                                                                                                 scores_accumulated[rows],
+                                                                                                                 self.context)
+
+                    # offsetting since the returned smallest_k() indices were slice-relative
+                    best_hyp_indices[rows] += rows.start
 
             # Map from restricted to full vocab ids if needed
             if self.restrict_lexicon:
                 best_word_indices[:] = vocab_slice_ids.take(best_word_indices)
 
-<<<<<<< HEAD
-            # now: normalize, prune, and re-sort
-            newly_finished = (best_word_indices == self.vocab_target[C.EOS_SYMBOL]).expand_dims(axis=1)
-            scores_accumulated = mx.nd.where(newly_finished, scores_accumulated / self.length_penalty(lengths), scores_accumulated)
-            # scores_accumulated += self.coverage_penalty(attentions)
-
-            # (x) Prune out low-probability hypotheses
-            for sentno in range(self.batch_size):
-                rows = slice(sentno * self.beam_size, (sentno + 1) * self.beam_size)
-                if self.beam_prune > 0.0:
-                    if mx.nd.sum(finished[rows]) > 0:
-                        best_score = mx.nd.min(mx.nd.where(finished[rows].expand_dims(axis=1), scores_accumulated[rows], inf_array))
-
-                        to_remove = mx.nd.cast(scores_accumulated[rows,0] - best_score > self.beam_prune, dtype='int32')
-                        scores_accumulated[rows] = mx.nd.where(to_remove, inf_array, scores_accumulated[rows])
-                        best_word_indices[rows] = mx.nd.where(to_remove, zeros_array, best_word_indices[rows])
-                        # scores_accumulated[rows] = mx.nd.where(to_remove.expand_dims(axis=1), mx.nd.cast(inf_array.expand_dims(axis=1), dtype='float32'), scores_accumulated[rows])
-
-                        num_removing = int(mx.nd.sum(to_remove).asscalar())
-                        active_beam_size[sentno] = self.beam_size - num_removing
-
-                        finished[rows] = finished[rows] + to_remove
-
-                sorted_indices = mx.nd.argsort(scores_accumulated[rows,0])
-                best_hyp_indices[rows] = mx.nd.take(best_hyp_indices[rows], sorted_indices)
-                best_word_indices[rows] = mx.nd.take(best_word_indices[rows], sorted_indices)
-                scores_accumulated[rows] = mx.nd.take(scores_accumulated[rows,0], sorted_indices.expand_dims(axis=1))
-                if num_constraints[sentno] > 0:
-                    constraints[rows] = [constraints[int(x.asscalar())] for x in sorted_indices]
-
-            # (4) get hypotheses and their properties for beam_size winning hypotheses (ascending)
-            sequences = mx.nd.take(sequences, best_hyp_indices)
-            lengths = mx.nd.take(lengths, best_hyp_indices)
-=======
             # (4) Normalize the scores of newly finished hypotheses. Note that after this until the
             # next call to topk(), hypotheses may not be in sorted order.
->>>>>>> 3c1a8c5f
             finished = mx.nd.take(finished, best_hyp_indices)
             lengths = mx.nd.take(lengths, best_hyp_indices)
             all_finished = ((best_word_indices == C.PAD_ID) + (best_word_indices == self.vocab_target[C.EOS_SYMBOL]))
@@ -1554,6 +1480,12 @@
             # (5) Prune out low-probability hypotheses. Pruning works by setting entries `inactive`.
             if self.beam_prune > 0.0:
                 self._prune(scores_accumulated, best_word_indices, inactive, finished)
+
+            # TODO: update constraints
+            for sentno in range(self.batch_size):
+                rows = slice(sentno * self.beam_size, (sentno + 1) * self.beam_size)
+                if num_constraints[sentno] > 0:
+                    constraints[rows] = [constraints[int(x.asscalar())] for x in sorted_indices]
 
             # (6) Update the beam with the hypotheses and their properties for the beam_size winning hypotheses (ascending)
             sequences = mx.nd.take(sequences, best_hyp_indices)
@@ -1589,16 +1521,9 @@
             # (7) determine which hypotheses in the beam are now finished
             finished = ((best_word_indices == C.PAD_ID) + (best_word_indices == self.vocab_target[C.EOS_SYMBOL]))
 
-<<<<<<< HEAD
-            #self.print_beam(sequences, scores_accumulated, finished, active_beam_size, t)
-
-            if self.stop_criterium == 'first':
-                if self.batch_size == 1 and finished[0].asscalar() > 0:
-=======
             if self.beam_search_stop == C.BEAM_SEARCH_STOP_FIRST and self.batch_size == 1:
                 # TODO: extend to work with batch_size > 1 (i.e., one stopped for each sentence)
                 if mx.nd.sum(finished).asscalar() > 0:
->>>>>>> 3c1a8c5f
                     break
             else:
                 if mx.nd.sum(finished).asscalar() == self.batch_size * self.beam_size:  # all finished
@@ -1608,11 +1533,8 @@
             for ms in model_states:
                 ms.sort_state(best_hyp_indices)
 
-<<<<<<< HEAD
-        logger.info("Finished after %d / %d steps.", t + 1, max_output_length)
-
-        return sequences, attentions, scores_accumulated, lengths, constraints, beam_histories
-=======
+        logger.debug("Finished after %d / %d steps.", t + 1, max_output_length)
+
         # (9) Sort the hypotheses within each sentence (normalization for finished hyps may have unsorted them).
         folded_accumulated_scores = scores_accumulated.reshape((self.batch_size, self.beam_size * scores_accumulated.shape[-1]))
         indices = mx.nd.argsort(folded_accumulated_scores, axis=1)
@@ -1624,8 +1546,9 @@
         scores_accumulated[:] = mx.nd.take(scores_accumulated, best_hyp_indices)
         finished = mx.nd.take(finished, best_hyp_indices)
 
-        return sequences, attentions, scores_accumulated, lengths, beam_histories
->>>>>>> 3c1a8c5f
+        # TODO: update constraints
+
+        return sequences, attentions, scores_accumulated, lengths, constraints, beam_histories
 
     def _get_item_from_beam(self,
                             sequences: mx.nd.NDArray,
@@ -1678,20 +1601,6 @@
                 result.append(Translation(sequence, attention_matrix, score))
         return result
 
-<<<<<<< HEAD
-    def print_beam(self, sequences, scores, finished, active, timestep):
-        print('BEAM AT TIME STEP', timestep)
-        for sentno in range(self.batch_size):
-            idx = sentno * self.beam_size
-            for i in range(self.beam_size):
-                word_ids = [int(x.asscalar()) for x in sequences[idx + i]]
-                hypothesis = ' '.join([self.vocab_target_inv[x] for x in word_ids if x != 0])
-                score = scores[idx + i].asscalar()
-                if i < active[sentno]:
-                    print(i, finished[idx + i].asscalar(), score, hypothesis)
-                else:
-                    print(i, finished[idx + i].asscalar(), score, '----------')
-=======
     def _print_beam(self,
                     sequences: mx.nd.NDArray,
                     accumulated_scores: mx.nd.NDArray,
@@ -1713,5 +1622,4 @@
             score = accumulated_scores[i].asscalar()
             word_ids = [int(x.asscalar()) for x in sequences[i]]
             hypothesis = '----------' if inactive[i] else ' '.join([self.vocab_target_inv[x] for x in word_ids if x != 0])
-            logger.info('%d %d %d %.2f %s', i, finished[i].asscalar(), inactive[i].asscalar(), score, hypothesis)
->>>>>>> 3c1a8c5f
+            logger.info('%d %d %d %.2f %s', i, finished[i].asscalar(), inactive[i].asscalar(), score, hypothesis)