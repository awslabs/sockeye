# Copyright 2017, 2018 Amazon.com, Inc. or its affiliates. All Rights Reserved.
#
# Licensed under the Apache License, Version 2.0 (the "License"). You may not
# use this file except in compliance with the License. A copy of the License
# is located at
#
#     http://aws.amazon.com/apache2.0/
#
# or in the "license" file accompanying this file. This file is distributed on
# an "AS IS" BASIS, WITHOUT WARRANTIES OR CONDITIONS OF ANY KIND, either
# express or implied. See the License for the specific language governing
# permissions and limitations under the License.

"""
Code for inference/translation
"""
import itertools
import json
import logging
import os
import time
from collections import defaultdict
from functools import lru_cache, partial
from typing import Callable, Dict, Generator, List, NamedTuple, Optional, Tuple, Union, Set

import mxnet as mx
import numpy as np

from . import constants as C
from . import data_io
from . import lexical_constraints as constrained
from . import lexicon
from . import model
from . import utils
from . import vocab
from .log import is_python34

logger = logging.getLogger(__name__)


class InferenceModel(model.SockeyeModel):
    """
    InferenceModel is a SockeyeModel that supports three operations used for inference/decoding:

    (1) Encoder forward call: encode source sentence and return initial decoder states.
    (2) Decoder forward call: single decoder step: predict next word.

    :param config: Configuration object holding details about the model.
    :param params_fname: File with model parameters.
    :param context: MXNet context to bind modules to.
    :param beam_size: Beam size.
    :param batch_size: Batch size.
    :param softmax_temperature: Optional parameter to control steepness of softmax distribution.
    :param max_output_length_num_stds: Number of standard deviations as safety margin for maximum output length.
    :param decoder_return_logit_inputs: Decoder returns inputs to logit computation instead of softmax over target
                                        vocabulary.  Used when logits/softmax are handled separately.
    :param cache_output_layer_w_b: Cache weights and biases for logit computation.
    :param skip_softmax: If True, does not compute softmax for greedy decoding.
    """

    def __init__(self,
                 config: model.ModelConfig,
                 params_fname: str,
                 context: mx.context.Context,
                 beam_size: int,
                 batch_size: int,
                 softmax_temperature: Optional[float] = None,
                 max_output_length_num_stds: int = C.DEFAULT_NUM_STD_MAX_OUTPUT_LENGTH,
                 decoder_return_logit_inputs: bool = False,
                 cache_output_layer_w_b: bool = False,
                 forced_max_output_len: Optional[int] = None,
                 skip_softmax: bool = False) -> None:
        super().__init__(config)
        self.params_fname = params_fname
        self.context = context
        self.beam_size = beam_size
        utils.check_condition(beam_size < self.config.vocab_target_size,
                              'The beam size must be smaller than the target vocabulary size.')
        if skip_softmax:
            assert beam_size == 1, 'Skipping softmax does not have any effect for beam size > 1'
        self.skip_softmax = skip_softmax

        self.batch_size = batch_size
        self.softmax_temperature = softmax_temperature
        self.max_input_length, self.get_max_output_length = models_max_input_output_length([self],
                                                                                           max_output_length_num_stds,
                                                                                           forced_max_output_len=forced_max_output_len)

        self.encoder_module = None  # type: Optional[mx.mod.BucketingModule]
        self.encoder_default_bucket_key = None  # type: Optional[int]
        self.decoder_module = None  # type: Optional[mx.mod.BucketingModule]
        self.decoder_default_bucket_key = None  # type: Optional[Tuple[int, int]]
        self.decoder_return_logit_inputs = decoder_return_logit_inputs

        self.cache_output_layer_w_b = cache_output_layer_w_b
        self.output_layer_w = None  # type: Optional[mx.nd.NDArray]
        self.output_layer_b = None  # type: Optional[mx.nd.NDArray]

    @property
    def num_source_factors(self) -> int:
        """
        Returns the number of source factors of this InferenceModel (at least 1).
        """
        return self.config.config_data.num_source_factors

    def initialize(self, max_input_length: int, get_max_output_length_function: Callable):
        """
        Delayed construction of modules to ensure multiple Inference models can agree on computing a common
        maximum output length.

        :param max_input_length: Maximum input length.
        :param get_max_output_length_function: Callable to compute maximum output length.
        """
        self.max_input_length = max_input_length
        if self.max_input_length > self.training_max_seq_len_source:
            logger.warning("Model was only trained with sentences up to a length of %d, "
                           "but a max_input_len of %d is used.",
                           self.training_max_seq_len_source, self.max_input_length)
        self.get_max_output_length = get_max_output_length_function

        # check the maximum supported length of the encoder & decoder:
        if self.max_supported_seq_len_source is not None:
            utils.check_condition(self.max_input_length <= self.max_supported_seq_len_source,
                                  "Encoder only supports a maximum length of %d" % self.max_supported_seq_len_source)
        if self.max_supported_seq_len_target is not None:
            decoder_max_len = self.get_max_output_length(max_input_length)
            utils.check_condition(decoder_max_len <= self.max_supported_seq_len_target,
                                  "Decoder only supports a maximum length of %d, but %d was requested. Note that the "
                                  "maximum output length depends on the input length and the source/target length "
                                  "ratio observed during training." % (self.max_supported_seq_len_target,
                                                                       decoder_max_len))

        self.encoder_module, self.encoder_default_bucket_key = self._get_encoder_module()
        self.decoder_module, self.decoder_default_bucket_key = self._get_decoder_module()

        max_encoder_data_shapes = self._get_encoder_data_shapes(self.encoder_default_bucket_key)
        max_decoder_data_shapes = self._get_decoder_data_shapes(self.decoder_default_bucket_key)
        self.encoder_module.bind(data_shapes=max_encoder_data_shapes, for_training=False, grad_req="null")
        self.decoder_module.bind(data_shapes=max_decoder_data_shapes, for_training=False, grad_req="null")

        self.load_params_from_file(self.params_fname)
        self.encoder_module.init_params(arg_params=self.params, aux_params=self.aux_params, allow_missing=False)
        self.decoder_module.init_params(arg_params=self.params, aux_params=self.aux_params, allow_missing=False)

        if self.cache_output_layer_w_b:
            if self.output_layer.weight_normalization:
                # precompute normalized output layer weight imperatively
                assert self.output_layer.weight_norm is not None
                weight = self.params[self.output_layer.weight_norm.weight.name].as_in_context(self.context)
                scale = self.params[self.output_layer.weight_norm.scale.name].as_in_context(self.context)
                self.output_layer_w = self.output_layer.weight_norm(weight, scale)
            else:
                self.output_layer_w = self.params[self.output_layer.w.name].as_in_context(self.context)
            self.output_layer_b = self.params[self.output_layer.b.name].as_in_context(self.context)

    def _get_encoder_module(self) -> Tuple[mx.mod.BucketingModule, int]:
        """
        Returns a BucketingModule for the encoder. Given a source sequence, it returns
        the initial decoder states of the model.
        The bucket key for this module is the length of the source sequence.

        :return: Tuple of encoder module and default bucket key.
        """

        def sym_gen(source_seq_len: int):
            source = mx.sym.Variable(C.SOURCE_NAME)
            source_words = source.split(num_outputs=self.num_source_factors, axis=2, squeeze_axis=True)[0]
            source_length = utils.compute_lengths(source_words)

            # source embedding
            (source_embed,
             source_embed_length,
             source_embed_seq_len) = self.embedding_source.encode(source, source_length, source_seq_len)

            # encoder
            # source_encoded: (source_encoded_length, batch_size, encoder_depth)
            (source_encoded,
             source_encoded_length,
             source_encoded_seq_len) = self.encoder.encode(source_embed,
                                                           source_embed_length,
                                                           source_embed_seq_len)

            # initial decoder states
            decoder_init_states = self.decoder.init_states(source_encoded,
                                                           source_encoded_length,
                                                           source_encoded_seq_len)

            data_names = [C.SOURCE_NAME]
            label_names = []  # type: List[str]
            return mx.sym.Group(decoder_init_states), data_names, label_names

        default_bucket_key = self.max_input_length
        module = mx.mod.BucketingModule(sym_gen=sym_gen,
                                        default_bucket_key=default_bucket_key,
                                        context=self.context)
        return module, default_bucket_key

    def _get_decoder_module(self) -> Tuple[mx.mod.BucketingModule, Tuple[int, int]]:
        """
        Returns a BucketingModule for a single decoder step.
        Given previously predicted word and previous decoder states, it returns
        a distribution over the next predicted word and the next decoder states.
        The bucket key for this module is the length of the source sequence
        and the current time-step in the inference procedure (e.g. beam search).
        The latter corresponds to the current length of the target sequences.

        :return: Tuple of decoder module and default bucket key.
        """

        def sym_gen(bucket_key: Tuple[int, int]):
            """
            Returns either softmax output (probs over target vocabulary) or inputs to logit
            computation, controlled by decoder_return_logit_inputs
            """
            source_seq_len, decode_step = bucket_key
            source_embed_seq_len = self.embedding_source.get_encoded_seq_len(source_seq_len)
            source_encoded_seq_len = self.encoder.get_encoded_seq_len(source_embed_seq_len)

            self.decoder.reset()
            target_prev = mx.sym.Variable(C.TARGET_NAME)
            states = self.decoder.state_variables(decode_step)
            state_names = [state.name for state in states]

            # embedding for previous word
            # (batch_size, num_embed)
            target_embed_prev, _, _ = self.embedding_target.encode(data=target_prev, data_length=None, seq_len=1)

            # decoder
            # target_decoded: (batch_size, decoder_depth)
            (target_decoded,
             attention_probs,
             states) = self.decoder.decode_step(decode_step,
                                                target_embed_prev,
                                                source_encoded_seq_len,
                                                *states)

            if self.decoder_return_logit_inputs:
                # skip output layer in graph
                outputs = mx.sym.identity(target_decoded, name=C.LOGIT_INPUTS_NAME)
            else:
                # logits: (batch_size, target_vocab_size)
                logits = self.output_layer(target_decoded)
                if self.softmax_temperature is not None:
                    logits = logits / self.softmax_temperature
                if self.skip_softmax:
                    # skip softmax for greedy decoding
                    outputs = logits
                else:
                    outputs = mx.sym.softmax(data=logits, name=C.SOFTMAX_NAME)

            data_names = [C.TARGET_NAME] + state_names
            label_names = []  # type: List[str]
            return mx.sym.Group([outputs, attention_probs] + states), data_names, label_names

        # pylint: disable=not-callable
        default_bucket_key = (self.max_input_length, self.get_max_output_length(self.max_input_length))
        module = mx.mod.BucketingModule(sym_gen=sym_gen,
                                        default_bucket_key=default_bucket_key,
                                        context=self.context)
        return module, default_bucket_key

    def _get_encoder_data_shapes(self, bucket_key: int) -> List[mx.io.DataDesc]:
        """
        Returns data shapes of the encoder module.

        :param bucket_key: Maximum input length.
        :return: List of data descriptions.
        """
        return [mx.io.DataDesc(name=C.SOURCE_NAME,
                               shape=(self.batch_size, bucket_key, self.num_source_factors),
                               layout=C.BATCH_MAJOR)]

    @lru_cache(maxsize=None)
    def _get_decoder_data_shapes(self, bucket_key: Tuple[int, int]) -> List[mx.io.DataDesc]:
        """
        Returns data shapes of the decoder module.

        :param bucket_key: Tuple of (maximum input length, maximum target length).
        :return: List of data descriptions.
        """
        source_max_length, target_max_length = bucket_key
        return [mx.io.DataDesc(name=C.TARGET_NAME, shape=(self.batch_size * self.beam_size,),
                               layout="NT")] + self.decoder.state_shapes(self.batch_size * self.beam_size,
                                                                         target_max_length,
                                                                         self.encoder.get_encoded_seq_len(
                                                                             source_max_length),
                                                                         self.encoder.get_num_hidden())

    def run_encoder(self,
                    source: mx.nd.NDArray,
                    source_max_length: int) -> 'ModelState':
        """
        Runs forward pass of the encoder.
        Encodes source given source length and bucket key.
        Returns encoder representation of the source, source_length, initial hidden state of decoder RNN,
        and initial decoder states tiled to beam size.

        :param source: Integer-coded input tokens. Shape (batch_size, source length, num_source_factors).
        :param source_max_length: Bucket key.
        :return: Initial model state.
        """
        batch = mx.io.DataBatch(data=[source],
                                label=None,
                                bucket_key=source_max_length,
                                provide_data=self._get_encoder_data_shapes(source_max_length))

        self.encoder_module.forward(data_batch=batch, is_train=False)
        decoder_states = self.encoder_module.get_outputs()

        # replicate encoder/init module results beam size times
        decoder_states = [mx.nd.repeat(s, repeats=self.beam_size, axis=0) for s in decoder_states]
        return ModelState(decoder_states)

    def run_decoder(self,
                    prev_word: mx.nd.NDArray,
                    bucket_key: Tuple[int, int],
                    model_state: 'ModelState') -> Tuple[mx.nd.NDArray, mx.nd.NDArray, 'ModelState']:
        """
        Runs forward pass of the single-step decoder.

        :return: Decoder stack output (logit inputs or probability distribution), attention scores, updated model state.
        """
        batch = mx.io.DataBatch(
            data=[prev_word.as_in_context(self.context)] + model_state.states,
            label=None,
            bucket_key=bucket_key,
            provide_data=self._get_decoder_data_shapes(bucket_key))
        self.decoder_module.forward(data_batch=batch, is_train=False)
        out, attention_probs, *model_state.states = self.decoder_module.get_outputs()
        return out, attention_probs, model_state

    @property
    def training_max_seq_len_source(self) -> int:
        """ The maximum sequence length on the source side during training. """
        return self.config.config_data.data_statistics.max_observed_len_source

    @property
    def training_max_seq_len_target(self) -> int:
        """ The maximum sequence length on the target side during training. """
        return self.config.config_data.data_statistics.max_observed_len_target

    @property
    def max_supported_seq_len_source(self) -> Optional[int]:
        """ If not None this is the maximally supported source length during inference (hard constraint). """
        return self.encoder.get_max_seq_len()

    @property
    def max_supported_seq_len_target(self) -> Optional[int]:
        """ If not None this is the maximally supported target length during inference (hard constraint). """
        return self.decoder.get_max_seq_len()

    @property
    def length_ratio_mean(self) -> float:
        return self.config.config_data.data_statistics.length_ratio_mean

    @property
    def length_ratio_std(self) -> float:
        return self.config.config_data.data_statistics.length_ratio_std

    @property
    def source_with_eos(self) -> bool:
        return self.config.config_data.source_with_eos


def load_models(context: mx.context.Context,
                max_input_len: Optional[int],
                beam_size: int,
                batch_size: int,
                model_folders: List[str],
                checkpoints: Optional[List[int]] = None,
                softmax_temperature: Optional[float] = None,
                max_output_length_num_stds: int = C.DEFAULT_NUM_STD_MAX_OUTPUT_LENGTH,
                decoder_return_logit_inputs: bool = False,
                cache_output_layer_w_b: bool = False,
                forced_max_output_len: Optional[int] = None,
<<<<<<< HEAD
                skip_softmax: Optional[bool] = False,
                override_dtype: Optional[str] = None) -> Tuple[List[InferenceModel],
                                                               List[vocab.Vocab],
                                                               vocab.Vocab]:
=======
                override_dtype: Optional[str] = None,
                output_scores: bool = False) -> Tuple[List[InferenceModel],
                                                      List[vocab.Vocab],
                                                      vocab.Vocab]:
>>>>>>> ea6b1482
    """
    Loads a list of models for inference.

    :param context: MXNet context to bind modules to.
    :param max_input_len: Maximum input length.
    :param beam_size: Beam size.
    :param batch_size: Batch size.
    :param model_folders: List of model folders to load models from.
    :param checkpoints: List of checkpoints to use for each model in model_folders. Use None to load best checkpoint.
    :param softmax_temperature: Optional parameter to control steepness of softmax distribution.
    :param max_output_length_num_stds: Number of standard deviations to add to mean target-source length ratio
           to compute maximum output length.
    :param decoder_return_logit_inputs: Model decoders return inputs to logit computation instead of softmax over target
                                        vocabulary.  Used when logits/softmax are handled separately.
    :param cache_output_layer_w_b: Models cache weights and biases for logit computation as NumPy arrays (used with
                                   restrict lexicon).
    :param forced_max_output_len: An optional overwrite of the maximum output length.
    :param override_dtype: Overrides dtype of encoder and decoder defined at training time to a different one.
    :param output_scores: Whether the scores will be needed as outputs. If True, scores will be normalized, negative
           log probabilities. If False, scores will be negative, raw logit activations if decoding with beam size 1
           and a single model.
    :return: List of models, source vocabulary, target vocabulary, source factor vocabularies.
    """
    logger.info("Loading %d model(s) from %s ...", len(model_folders), model_folders)
    load_time_start = time.time()
    models = []  # type: List[InferenceModel]
    source_vocabs = []  # type: List[List[vocab.Vocab]]
    target_vocabs = []  # type: List[vocab.Vocab]

    if checkpoints is None:
        checkpoints = [None] * len(model_folders)

<<<<<<< HEAD
=======
    skip_softmax = False
    # performance tweak: skip softmax for a single model, decoding with beam size 1, and no scores required in output.
    if len(model_folders) == 1 and beam_size == 1 and not output_scores:
        skip_softmax = True
        logger.info("Enabled skipping softmax for a single model and greedy decoding.")

>>>>>>> ea6b1482
    for model_folder, checkpoint in zip(model_folders, checkpoints):
        model_source_vocabs = vocab.load_source_vocabs(model_folder)
        model_target_vocab = vocab.load_target_vocab(model_folder)
        source_vocabs.append(model_source_vocabs)
        target_vocabs.append(model_target_vocab)

        model_version = utils.load_version(os.path.join(model_folder, C.VERSION_NAME))
        logger.info("Model version: %s", model_version)
        utils.check_version(model_version)
        model_config = model.SockeyeModel.load_config(os.path.join(model_folder, C.CONFIG_NAME))
        if override_dtype is not None:
            model_config.config_encoder.dtype = override_dtype
            model_config.config_decoder.dtype = override_dtype

        if checkpoint is None:
            params_fname = os.path.join(model_folder, C.PARAMS_BEST_NAME)
        else:
            params_fname = os.path.join(model_folder, C.PARAMS_NAME % checkpoint)

        inference_model = InferenceModel(config=model_config,
                                         params_fname=params_fname,
                                         context=context,
                                         beam_size=beam_size,
                                         batch_size=batch_size,
                                         softmax_temperature=softmax_temperature,
                                         decoder_return_logit_inputs=decoder_return_logit_inputs,
                                         cache_output_layer_w_b=cache_output_layer_w_b,
                                         skip_softmax=skip_softmax)
        utils.check_condition(inference_model.num_source_factors == len(model_source_vocabs),
                              "Number of loaded source vocabularies (%d) does not match "
                              "number of source factors for model '%s' (%d)" % (len(model_source_vocabs), model_folder,
                                                                                inference_model.num_source_factors))
        models.append(inference_model)

    utils.check_condition(vocab.are_identical(*target_vocabs), "Target vocabulary ids do not match")
    first_model_vocabs = source_vocabs[0]
    for fi in range(len(first_model_vocabs)):
        utils.check_condition(vocab.are_identical(*[source_vocabs[i][fi] for i in range(len(source_vocabs))]),
                              "Source vocabulary ids do not match. Factor %d" % fi)

    source_with_eos = models[0].source_with_eos
    utils.check_condition(all(source_with_eos == m.source_with_eos for m in models),
                          "All models must agree on using source-side EOS symbols or not. "
                          "Did you try combining models trained with different versions?")

    # set a common max_output length for all models.
    max_input_len, get_max_output_length = models_max_input_output_length(models,
                                                                          max_output_length_num_stds,
                                                                          max_input_len,
                                                                          forced_max_output_len=forced_max_output_len)

    for inference_model in models:
        inference_model.initialize(max_input_len, get_max_output_length)

    load_time = time.time() - load_time_start
    logger.info("%d model(s) loaded in %.4fs", len(models), load_time)
    return models, source_vocabs[0], target_vocabs[0]


def models_max_input_output_length(models: List[InferenceModel],
                                   num_stds: int,
                                   forced_max_input_len: Optional[int] = None,
                                   forced_max_output_len: Optional[int] = None) -> Tuple[int, Callable]:
    """
    Returns a function to compute maximum output length given a fixed number of standard deviations as a
    safety margin, and the current input length.
    Mean and std are taken from the model with the largest values to allow proper ensembling of models
    trained on different data sets.

    :param models: List of models.
    :param num_stds: Number of standard deviations to add as a safety margin. If -1, returned maximum output lengths
                     will always be 2 * input_length.
    :param forced_max_input_len: An optional overwrite of the maximum input length.
    :param forced_max_output_len: An optional overwrite of the maximum output length.
    :return: The maximum input length and a function to get the output length given the input length.
    """
    max_mean = max(model.length_ratio_mean for model in models)
    max_std = max(model.length_ratio_std for model in models)

    supported_max_seq_len_source = min((model.max_supported_seq_len_source for model in models
                                        if model.max_supported_seq_len_source is not None),
                                       default=None)
    supported_max_seq_len_target = min((model.max_supported_seq_len_target for model in models
                                        if model.max_supported_seq_len_target is not None),
                                       default=None)
    training_max_seq_len_source = min(model.training_max_seq_len_source for model in models)

    return get_max_input_output_length(supported_max_seq_len_source,
                                       supported_max_seq_len_target,
                                       training_max_seq_len_source,
                                       length_ratio_mean=max_mean,
                                       length_ratio_std=max_std,
                                       num_stds=num_stds,
                                       forced_max_input_len=forced_max_input_len,
                                       forced_max_output_len=forced_max_output_len)


def get_max_input_output_length(supported_max_seq_len_source: Optional[int],
                                supported_max_seq_len_target: Optional[int],
                                training_max_seq_len_source: Optional[int],
                                length_ratio_mean: float,
                                length_ratio_std: float,
                                num_stds: int,
                                forced_max_input_len: Optional[int] = None,
                                forced_max_output_len: Optional[int] = None) -> Tuple[int, Callable]:
    """
    Returns a function to compute maximum output length given a fixed number of standard deviations as a
    safety margin, and the current input length. It takes into account optional maximum source and target lengths.

    :param supported_max_seq_len_source: The maximum source length supported by the models.
    :param supported_max_seq_len_target: The maximum target length supported by the models.
    :param training_max_seq_len_source: The maximum source length observed during training.
    :param length_ratio_mean: The mean of the length ratio that was calculated on the raw sequences with special
           symbols such as EOS or BOS.
    :param length_ratio_std: The standard deviation of the length ratio.
    :param num_stds: The number of standard deviations the target length may exceed the mean target length (as long as
           the supported maximum length allows for this).
    :param forced_max_input_len: An optional overwrite of the maximum input length.
    :param forced_max_output_len: An optional overwrite of the maximum out length.
    :return: The maximum input length and a function to get the output length given the input length.
    """
    space_for_bos = 1
    space_for_eos = 1

    if num_stds < 0:
        factor = C.TARGET_MAX_LENGTH_FACTOR  # type: float
    else:
        factor = length_ratio_mean + (length_ratio_std * num_stds)

    if forced_max_input_len is None:
        # Make sure that if there is a hard constraint on the maximum source or target length we never exceed this
        # constraint. This is for example the case for learned positional embeddings, which are only defined for the
        # maximum source and target sequence length observed during training.
        if supported_max_seq_len_source is not None and supported_max_seq_len_target is None:
            max_input_len = supported_max_seq_len_source
        elif supported_max_seq_len_source is None and supported_max_seq_len_target is not None:
            max_output_len = supported_max_seq_len_target - space_for_bos - space_for_eos
            if np.ceil(factor * training_max_seq_len_source) > max_output_len:
                max_input_len = int(np.floor(max_output_len / factor))
            else:
                max_input_len = training_max_seq_len_source
        elif supported_max_seq_len_source is not None or supported_max_seq_len_target is not None:
            max_output_len = supported_max_seq_len_target - space_for_bos - space_for_eos
            if np.ceil(factor * supported_max_seq_len_source) > max_output_len:
                max_input_len = int(np.floor(max_output_len / factor))
            else:
                max_input_len = supported_max_seq_len_source
        else:
            # Any source/target length is supported and max_input_len was not manually set, therefore we use the
            # maximum length from training.
            max_input_len = training_max_seq_len_source
    else:
        max_input_len = forced_max_input_len

    def get_max_output_length(input_length: int):
        """
        Returns the maximum output length for inference given the input length.
        Explicitly includes space for BOS and EOS sentence symbols in the target sequence, because we assume
        that the mean length ratio computed on the training data do not include these special symbols.
        (see data_io.analyze_sequence_lengths)
        """
        if forced_max_output_len is not None:
            return forced_max_output_len
        else:
            return int(np.ceil(factor * input_length)) + space_for_bos + space_for_eos

    return max_input_len, get_max_output_length


BeamHistory = Dict[str, List]
Tokens = List[str]
SentenceId = Union[int, str]


class TranslatorInput:
    """
    Object required by Translator.translate().

    :param sentence_id: Sentence id.
    :param tokens: List of input tokens.
    :param factors: Optional list of additional factor sequences.
    :param constraints: Optional list of target-side constraints.
    """

    __slots__ = ('sentence_id', 'tokens', 'factors', 'constraints', 'avoid_list')

    def __init__(self,
                 sentence_id: SentenceId,
                 tokens: Tokens,
                 factors: Optional[List[Tokens]] = None,
                 constraints: Optional[List[Tokens]] = None,
                 avoid_list: Optional[List[Tokens]] = None) -> None:
        self.sentence_id = sentence_id
        self.tokens = tokens
        self.factors = factors
        self.constraints = constraints
        self.avoid_list = avoid_list

    def __str__(self):
        return 'TranslatorInput(%s, %s, factors=%s, constraints=%s, avoid=%s)' \
            % (self.sentence_id, self.tokens, self.factors, self.constraints, self.avoid_list)

    def __len__(self):
        return len(self.tokens)

    @property
    def num_factors(self) -> int:
        """
        Returns the number of factors of this instance.
        """
        return 1 + (0 if not self.factors else len(self.factors))

    def chunks(self, chunk_size: int) -> Generator['TranslatorInput', None, None]:
        """
        Takes a TranslatorInput (itself) and yields TranslatorInputs for chunks of size chunk_size.

        :param chunk_size: The maximum size of a chunk.
        :return: A generator of TranslatorInputs, one for each chunk created.
        """

        if len(self.tokens) > chunk_size and self.constraints is not None:
            logger.warning(
                'Input %s has length (%d) that exceeds max input length (%d), '
                'triggering internal splitting. Placing all target-side constraints '
                'with the first chunk, which is probably wrong.',
                self.sentence_id, len(self.tokens), chunk_size)

        for chunk_id, i in enumerate(range(0, len(self), chunk_size)):
            factors = [factor[i:i + chunk_size] for factor in self.factors] if self.factors is not None else None
            # Constrained decoding is not supported for chunked TranslatorInputs. As a fall-back, constraints are
            # assigned to the first chunk
            constraints = self.constraints if chunk_id == 0 else None
            yield TranslatorInput(sentence_id=self.sentence_id,
                                  tokens=self.tokens[i:i + chunk_size],
                                  factors=factors,
                                  constraints=constraints,
                                  avoid_list=self.avoid_list)

    def with_eos(self) -> 'TranslatorInput':
        """
        :return: A new translator input with EOS appended to the tokens and factors.
        """
        return TranslatorInput(sentence_id=self.sentence_id,
                               tokens=self.tokens + [C.EOS_SYMBOL],
                               factors=[factor + [C.EOS_SYMBOL] for factor in
                                        self.factors] if self.factors is not None else None,
                               constraints=self.constraints,
                               avoid_list=self.avoid_list)


class BadTranslatorInput(TranslatorInput):

    def __init__(self, sentence_id: SentenceId, tokens: Tokens) -> None:
        super().__init__(sentence_id=sentence_id, tokens=tokens, factors=None)


def _bad_input(sentence_id: SentenceId, reason: str = '') -> BadTranslatorInput:
    logger.warning("Bad input (%s): '%s'. Will return empty output.", sentence_id, reason.strip())
    return BadTranslatorInput(sentence_id=sentence_id, tokens=[])


def make_input_from_plain_string(sentence_id: SentenceId, string: str) -> TranslatorInput:
    """
    Returns a TranslatorInput object from a plain string.

    :param sentence_id: Sentence id.
    :param string: An input string.
    :return: A TranslatorInput.
    """
    return TranslatorInput(sentence_id, tokens=list(data_io.get_tokens(string)), factors=None)


def make_input_from_json_string(sentence_id: SentenceId, json_string: str) -> TranslatorInput:
    """
    Returns a TranslatorInput object from a JSON object, serialized as a string.

    :param sentence_id: Sentence id.
    :param json_string: A JSON object serialized as a string that must contain a key "text", mapping to the input text,
           and optionally a key "factors" that maps to a list of strings, each of which representing a factor sequence
           for the input text.
    :return: A TranslatorInput.
    """
    try:
        jobj = json.loads(json_string, encoding=C.JSON_ENCODING)
        tokens = jobj[C.JSON_TEXT_KEY]
        tokens = list(data_io.get_tokens(tokens))
        factors = jobj.get(C.JSON_FACTORS_KEY)
        if isinstance(factors, list):
            factors = [list(data_io.get_tokens(factor)) for factor in factors]
            lengths = [len(f) for f in factors]
            if not all(length == len(tokens) for length in lengths):
                logger.error("Factors have different length than input text: %d vs. %s", len(tokens), str(lengths))
                return _bad_input(sentence_id, reason=json_string)

        # List of phrases to prevent from occuring in the output
        avoid_list = jobj.get(C.JSON_AVOID_KEY)

        # List of phrases that must appear in the output
        constraints = jobj.get(C.JSON_CONSTRAINTS_KEY)

        # If there is overlap between positive and negative constraints, assume the user wanted
        # the words, and so remove them from the avoid_list (negative constraints)
        if constraints is not None and avoid_list is not None:
            avoid_set = set(avoid_list)
            overlap = set(constraints).intersection(avoid_set)
            if len(overlap) > 0:
                avoid_list = list(avoid_set.difference(overlap))

        # Convert to a list of tokens
        if isinstance(avoid_list, list):
            avoid_list = [list(data_io.get_tokens(phrase)) for phrase in avoid_list]
        if isinstance(constraints, list):
            constraints = [list(data_io.get_tokens(constraint)) for constraint in constraints]

        return TranslatorInput(sentence_id=sentence_id, tokens=tokens, factors=factors, constraints=constraints, avoid_list=avoid_list)

    except Exception as e:
        logger.exception(e, exc_info=True) if not is_python34() else logger.error(e)  # type: ignore
        return _bad_input(sentence_id, reason=json_string)


def make_input_from_factored_string(sentence_id: SentenceId,
                                    factored_string: str,
                                    translator: 'Translator',
                                    delimiter: str = C.DEFAULT_FACTOR_DELIMITER) -> TranslatorInput:
    """
    Returns a TranslatorInput object from a string with factor annotations on a token level, separated by delimiter.
    If translator does not require any source factors, the string is parsed as a plain token string.

    :param sentence_id: Sentence id.
    :param factored_string: An input string with additional factors per token, separated by delimiter.
    :param translator: A translator object.
    :param delimiter: A factor delimiter. Default: '|'.
    :return: A TranslatorInput.
    """
    utils.check_condition(bool(delimiter) and not delimiter.isspace(),
                          "Factor delimiter can not be whitespace or empty.")

    model_num_source_factors = translator.num_source_factors

    if model_num_source_factors == 1:
        return make_input_from_plain_string(sentence_id=sentence_id, string=factored_string)

    tokens = []  # type: Tokens
    factors = [[] for _ in range(model_num_source_factors - 1)]  # type: List[Tokens]
    for token_id, token in enumerate(data_io.get_tokens(factored_string)):
        pieces = token.split(delimiter)

        if not all(pieces) or len(pieces) != model_num_source_factors:
            logger.error("Failed to parse %d factors at position %d ('%s') in '%s'" % (model_num_source_factors,
                                                                                       token_id, token,
                                                                                       factored_string.strip()))
            return _bad_input(sentence_id, reason=factored_string)

        tokens.append(pieces[0])
        for i, factor in enumerate(factors):
            factors[i].append(pieces[i + 1])

    return TranslatorInput(sentence_id=sentence_id, tokens=tokens, factors=factors)


def make_input_from_multiple_strings(sentence_id: SentenceId, strings: List[str]) -> TranslatorInput:
    """
    Returns a TranslatorInput object from multiple strings, where the first element corresponds to the surface tokens
    and the remaining elements to additional factors. All strings must parse into token sequences of the same length.

    :param sentence_id: Sentence id.
    :param strings: A list of strings representing a factored input sequence.
    :return: A TranslatorInput.
    """
    if not bool(strings):
        return TranslatorInput(sentence_id=sentence_id, tokens=[], factors=None)

    tokens = list(data_io.get_tokens(strings[0]))
    factors = [list(data_io.get_tokens(factor)) for factor in strings[1:]]
    if not all(len(factor) == len(tokens) for factor in factors):
        logger.error("Length of string sequences do not match: '%s'", strings)
        return _bad_input(sentence_id, reason=str(strings))
    return TranslatorInput(sentence_id=sentence_id, tokens=tokens, factors=factors)


class TranslatorOutput:
    """
    Output structure from Translator.

    :param sentence_id: Sentence id.
    :param translation: Translation string without sentence boundary tokens.
    :param tokens: List of translated tokens.
    :param attention_matrix: Attention matrix. Shape: (target_length, source_length).
    :param score: Negative log probability of generated translation.
    :param beam_histories: List of beam histories. The list will contain more than one
           history if it was split due to exceeding max_length.
    :param nbest_translations: List of nbest translations as strings.
    :param nbest_tokens: List of nbest translations as lists of tokens.
    :param nbest_attention_matrices: List of attention matrices, one for each nbest translation.
    :param nbest_scores: List of nbest scores, one for each nbest translation.
    """
    __slots__ = ('sentence_id',
                 'translation',
                 'tokens',
                 'attention_matrix',
                 'score',
                 'beam_histories',
                 'nbest_translations',
                 'nbest_tokens',
                 'nbest_attention_matrices',
                 'nbest_scores')

    def __init__(self,
                 sentence_id: SentenceId,
                 translation: str,
                 tokens: Tokens,
                 attention_matrix: np.ndarray,
                 score: float,
                 beam_histories: Optional[List[BeamHistory]] = None,
                 nbest_translations: Optional[List[str]] = None,
                 nbest_tokens: Optional[List[Tokens]] = None,
                 nbest_attention_matrices: Optional[List[np.ndarray]] = None,
                 nbest_scores: Optional[List[float]] = None) -> None:
        self.sentence_id = sentence_id
        self.translation = translation
        self.tokens = tokens
        self.attention_matrix = attention_matrix
        self.score = score
        self.beam_histories = beam_histories
        self.nbest_translations = nbest_translations
        self.nbest_tokens = nbest_tokens
        self.nbest_attention_matrices = nbest_attention_matrices
        self.nbest_scores = nbest_scores


TokenIds = List[int]


class NBestTranslations:
    __slots__ = ('target_ids_list',
                 'attention_matrices',
                 'scores')
    def __init__(self,
                 target_ids_list: List[TokenIds],
                 attention_matrices: List[np.ndarray],
                 scores: List[float]) -> None:

        self.target_ids_list = target_ids_list
        self.attention_matrices = attention_matrices
        self.scores = scores


class Translation:
    __slots__ = ('target_ids',
                 'attention_matrix',
                 'score',
                 'beam_histories',
                 'nbest_translations')

    def __init__(self,
                 target_ids: TokenIds,
                 attention_matrix: np.ndarray,
                 score: float,
                 beam_histories: List[BeamHistory] = None,
                 nbest_translations: NBestTranslations = None) -> None:
        self.target_ids = target_ids
        self.attention_matrix = attention_matrix
        self.score = score
        self.beam_histories = beam_histories if beam_histories is not None else []
        self.nbest_translations = nbest_translations


def empty_translation(add_nbest: bool = False) -> Translation:
    """
    Return an empty translation.

    :param add_nbest: Include (empty) nbest_translations in the translation object.
    """
    return Translation(target_ids=[],
                       attention_matrix=np.asarray([[0]]),
                       score=-np.inf,
                       nbest_translations=NBestTranslations([], [], []) if add_nbest else None
                       )


IndexedTranslatorInput = NamedTuple('IndexedTranslatorInput', [
    ('input_idx', int),
    ('chunk_idx', int),
    ('translator_input', TranslatorInput)
])
"""
Translation of a chunk of a sentence.

:param input_idx: Internal index of translation requests to keep track of the correct order of translations.
:param chunk_idx: The index of the chunk. Used when TranslatorInputs get split across multiple chunks.
:param input: The translator input.
"""


IndexedTranslation = NamedTuple('IndexedTranslation', [
    ('input_idx', int),
    ('chunk_idx', int),
    ('translation', Translation)
])
"""
Translation of a chunk of a sentence.

:param input_idx: Internal index of translation requests to keep track of the correct order of translations.
:param chunk_idx: The index of the chunk. Used when TranslatorInputs get split across multiple chunks.
:param translation: The translation of the input chunk.
"""


class ModelState:
    """
    A ModelState encapsulates information about the decoder states of an InferenceModel.
    """

    def __init__(self, states: List[mx.nd.NDArray]) -> None:
        self.states = states

    def sort_state(self, best_hyp_indices: mx.nd.NDArray):
        """
        Sorts states according to k-best order from last step in beam search.
        """
        self.states = [mx.nd.take(ds, best_hyp_indices) for ds in self.states]


class LengthPenalty(mx.gluon.HybridBlock):
    """
    Calculates the length penalty as:
    (beta + len(Y))**alpha / (beta + 1)**alpha

    See Wu et al. 2016 (note that in the paper beta has a different meaning,
    and a fixed value 5 was used for this parameter)

    :param alpha: The alpha factor for the length penalty (see above).
    :param beta: The beta factor for the length penalty (see above).
    """

    def __init__(self, alpha: float = 1.0, beta: float = 0.0, **kwargs) -> None:
        super().__init__(**kwargs)
        self.alpha = alpha
        self.beta = beta
        self.denominator = (self.beta + 1.) ** self.alpha

    def hybrid_forward(self, F, lengths):
        if self.alpha == 0.0:
            if F is None:
                return 1.0
            else:
                return F.ones_like(lengths)
        else:
            numerator = self.beta + lengths if self.beta != 0.0 else lengths
            numerator = numerator ** self.alpha if self.alpha != 1.0 else numerator
            return numerator / self.denominator

    def get(self, lengths: Union[mx.nd.NDArray, int, float]) -> Union[mx.nd.NDArray, float]:
        """
        Calculate the length penalty for the given vector of lengths.

        :param lengths: A scalar or a matrix of sentence lengths of dimensionality (batch_size, 1).
        :return: The length penalty. A scalar or a matrix (batch_size, 1) depending on the input.
        """
        return self.hybrid_forward(None, lengths)


def _concat_nbest_translations(translations: List[Translation], stop_ids: Set[int],
                               length_penalty: LengthPenalty) -> Translation:
    """
    Combines nbest translations through concatenation.

    :param translations: A list of translations (sequence starting with BOS symbol,
        attention_matrix), score and length.
    :param stop_ids: The EOS symbols.
    :return: A concatenation of the translations with a score.
    """
    expanded_translations = (_expand_nbest_translation(translation) for translation in translations)

    concatenated_translations = []  # type: List[Translation]

    for translations_to_concat in zip(*expanded_translations):
        concatenated_translations.append(_concat_translations(translations=list(translations_to_concat),
                                                              stop_ids=stop_ids,
                                                              length_penalty=length_penalty))

    return _reduce_nbest_translations(concatenated_translations)


def _reduce_nbest_translations(nbest_translations_list: List[Translation]) -> Translation:
    """
    Combines Translation objects that are nbest translations of the same sentence.

    :param nbest_translations_list: A list of Translation objects, all of them translations of
        the same source sentence.
    :return: A single Translation object where nbest lists are collapsed.
    """
    best_translation = nbest_translations_list[0]

    sequences = [translation.target_ids for translation in nbest_translations_list]
    attention_matrices = [translation.attention_matrix for translation in nbest_translations_list]
    scores = [translation.score for translation in nbest_translations_list]

    nbest_translations = NBestTranslations(sequences, attention_matrices, scores)

    return Translation(best_translation.target_ids,
                       best_translation.attention_matrix,
                       best_translation.score,
                       best_translation.beam_histories,
                       nbest_translations)


def _expand_nbest_translation(translation: Translation) -> List[Translation]:
    """
    Expand nbest translations in a single Translation object to one Translation
        object per nbest translation.

    :param translation: A Translation object.
    :return: A list of Translation objects.
    """
    nbest_list = []  # type = List[Translation]
    for target_ids, attention_matrix, score in zip(translation.nbest_translations.target_ids_list,
                                                   translation.nbest_translations.attention_matrices,
                                                   translation.nbest_translations.scores):
        nbest_list.append(Translation(target_ids, attention_matrix, score, translation.beam_histories))

    return nbest_list


def _concat_translations(translations: List[Translation], stop_ids: Set[int],
                         length_penalty: LengthPenalty) -> Translation:
    """
    Combines translations through concatenation.

    :param translations: A list of translations (sequence starting with BOS symbol, attention_matrix), score and length.
    :param stop_ids: The EOS symbols.
    :return: A concatenation of the translations with a score.
    """
    # Concatenation of all target ids without BOS and EOS
    target_ids = []
    attention_matrices = []
    beam_histories = []  # type: List[BeamHistory]

    for idx, translation in enumerate(translations):
        if idx == len(translations) - 1:
            target_ids.extend(translation.target_ids)
            attention_matrices.append(translation.attention_matrix)
        else:
            if translation.target_ids[-1] in stop_ids:
                target_ids.extend(translation.target_ids[:-1])
                attention_matrices.append(translation.attention_matrix[:-1, :])
            else:
                target_ids.extend(translation.target_ids)
                attention_matrices.append(translation.attention_matrix)
        beam_histories.extend(translation.beam_histories)

    # Combine attention matrices:
    attention_shapes = [attention_matrix.shape for attention_matrix in attention_matrices]
    attention_matrix_combined = np.zeros(np.sum(np.asarray(attention_shapes), axis=0))
    pos_t, pos_s = 0, 0
    for attention_matrix, (len_t, len_s) in zip(attention_matrices, attention_shapes):
        attention_matrix_combined[pos_t:pos_t + len_t, pos_s:pos_s + len_s] = attention_matrix
        pos_t += len_t
        pos_s += len_s

    # Unnormalize + sum and renormalize the score:
    score = sum(translation.score * length_penalty.get(len(translation.target_ids))
                for translation in translations)
    score = score / length_penalty.get(len(target_ids))
    return Translation(target_ids, attention_matrix_combined, score, beam_histories)


class Translator:
    """
    Translator uses one or several models to translate input.
    The translator holds a reference to vocabularies to convert between word ids and text tokens for input and
    translation strings.

    :param context: MXNet context to bind modules to.
    :param ensemble_mode: Ensemble mode: linear or log_linear combination.
    :param length_penalty: Length penalty instance.
    :param beam_prune: Beam pruning difference threshold.
    :param beam_search_stop: The stopping criterion.
    :param nbest_size: Size of nbest list of translations.
    :param models: List of models.
    :param source_vocabs: Source vocabularies.
    :param target_vocab: Target vocabulary.
    :param restrict_lexicon: Top-k lexicon to use for target vocabulary restriction.
    :param avoid_list: Global list of phrases to exclude from the output.
    :param store_beam: If True, store the beam search history and return it in the TranslatorOutput.
    :param strip_unknown_words: If True, removes any <unk> symbols from outputs.
    :param skip_topk: If True, uses argmax instead of topk for greedy decoding.
    :param sample: If True, sample from softmax multinomial instead of using topk.
    """

    def __init__(self,
                 context: mx.context.Context,
                 ensemble_mode: str,
                 bucket_source_width: int,
                 length_penalty: LengthPenalty,
                 beam_prune: float,
                 beam_search_stop: str,
                 nbest_size: int,
                 models: List[InferenceModel],
                 source_vocabs: List[vocab.Vocab],
                 target_vocab: vocab.Vocab,
                 restrict_lexicon: Optional[lexicon.TopKLexicon] = None,
                 avoid_list: Optional[str] = None,
                 store_beam: bool = False,
                 strip_unknown_words: bool = False,
                 skip_topk: bool = False,
                 sample: int = None) -> None:
        self.context = context
        self.length_penalty = length_penalty
        self.beam_prune = beam_prune
        self.beam_search_stop = beam_search_stop
        self.source_vocabs = source_vocabs
        self.vocab_target = target_vocab
        self.vocab_target_inv = vocab.reverse_vocab(self.vocab_target)
        self.restrict_lexicon = restrict_lexicon
        self.store_beam = store_beam
        self.start_id = self.vocab_target[C.BOS_SYMBOL]
        assert C.PAD_ID == 0, "pad id should be 0"
        self.stop_ids = {self.vocab_target[C.EOS_SYMBOL], C.PAD_ID}  # type: Set[int]
        self.strip_ids = self.stop_ids.copy()  # ids to strip from the output
        self.unk_id = self.vocab_target[C.UNK_SYMBOL]
        if strip_unknown_words:
            self.strip_ids.add(self.unk_id)
        self.models = models
        utils.check_condition(all(models[0].source_with_eos == m.source_with_eos for m in models),
                              "The source_with_eos property must match across models.")
        self.source_with_eos = models[0].source_with_eos
        self.interpolation_func = self._get_interpolation_func(ensemble_mode)
        self.beam_size = self.models[0].beam_size
        self.nbest_size = nbest_size
        utils.check_condition(self.beam_size >= nbest_size,
                              'Nbest size must be smaller or equal to beam size.')
        self.batch_size = self.models[0].batch_size

        if any(m.skip_softmax for m in self.models):
            utils.check_condition(len(self.models) == 1 and self.beam_size == 1,
                                  "Skipping softmax cannot be enabled for ensembles or beam sizes > 1.")

        self.skip_topk = skip_topk
        self.sample = sample

        # after models are loaded we ensured that they agree on max_input_length, max_output_length and batch size
        self._max_input_length = self.models[0].max_input_length
        if bucket_source_width > 0:
            self.buckets_source = data_io.define_buckets(self._max_input_length, step=bucket_source_width)
        else:
            self.buckets_source = [self._max_input_length]
        self.pad_dist = mx.nd.full((self.batch_size * self.beam_size, len(self.vocab_target) - 1), val=np.inf,
                                   ctx=self.context)
        # These are constants used for manipulation of the beam and scores (particularly for pruning)
        self.zeros_array = mx.nd.zeros((self.batch_size * self.beam_size,), ctx=self.context, dtype='int32')
        self.inf_array = mx.nd.full((self.batch_size * self.beam_size, 1), val=np.inf,
                                    ctx=self.context, dtype='float32')

        # offset for hypothesis indices in batch decoding
        self.offset = mx.nd.array(np.repeat(np.arange(0, self.batch_size * self.beam_size, self.beam_size), self.beam_size),
                                  dtype='int32', ctx=self.context)
        # locations of each batch item when first dimension is (batch * beam)
        self.batch_indices = mx.nd.array(np.arange(0, self.batch_size * self.beam_size, self.beam_size), dtype='int32', ctx=self.context)

        self._update_scores = UpdateScores()
        self._update_scores.initialize(ctx=self.context)
        self._update_scores.hybridize(static_alloc=True, static_shape=True)

        # Vocabulary selection leads to different vocabulary sizes across requests. Hence, we cannot use a
        # statically-shaped HybridBlock for the topk operation in this case; resorting to imperative topk
        # function in this case.
        if not self.restrict_lexicon:
            if self.skip_topk:
                self._top = Top1(k=self.beam_size,
                                 batch_size=self.batch_size)  # type: mx.gluon.HybridBlock
            elif self.sample is not None:
                self._top = SampleK(k=self.beam_size,
                                    n=self.sample,
                                    batch_size=self.batch_size,
                                    context=self.context)  # type: mx.gluon.HybridBlock
            else:
                self._top = TopK(k=self.beam_size,
                                 batch_size=self.batch_size,
                                 vocab_size=len(self.vocab_target))  # type: mx.gluon.HybridBlock


            self._top.initialize(ctx=self.context)
            self._top.hybridize(static_alloc=True, static_shape=True)
        else:
            if self.skip_topk:
                self._top = partial(utils.top1, offset=self.offset)  # type: Callable
            else:
                self._top = partial(utils.topk,
                                    k=self.beam_size,
                                    offset=self.offset,
                                    use_mxnet_topk=True)  # type: Callable

        self._sort_by_index = SortByIndex()
        self._sort_by_index.initialize(ctx=self.context)
        self._sort_by_index.hybridize(static_alloc=True, static_shape=True)

        self._update_finished = NormalizeAndUpdateFinished(pad_id=C.PAD_ID,
                                                           eos_id=self.vocab_target[C.EOS_SYMBOL],
                                                           length_penalty_alpha=self.length_penalty.alpha,
                                                           length_penalty_beta=self.length_penalty.beta)
        self._update_finished.initialize(ctx=self.context)
        self._update_finished.hybridize(static_alloc=True, static_shape=True)

        self._prune_hyps = PruneHypotheses(threshold=self.beam_prune, beam_size=self.beam_size)
        self._prune_hyps.initialize(ctx=self.context)
        self._prune_hyps.hybridize(static_alloc=True, static_shape=True)

        self.global_avoid_trie = None
        if avoid_list is not None:
            self.global_avoid_trie = constrained.AvoidTrie()
            for phrase in data_io.read_content(avoid_list):
                phrase_ids = data_io.tokens2ids(phrase, self.vocab_target)
                if self.unk_id in phrase_ids:
                    logger.warning("Global avoid phrase '%s' contains an %s; this may indicate improper preprocessing.", ' '.join(phrase), C.UNK_SYMBOL)
                self.global_avoid_trie.add_phrase(phrase_ids)

        self._concat_translations = partial(_concat_nbest_translations if self.nbest_size > 1 else _concat_translations,
                                            stop_ids=self.stop_ids,
                                            length_penalty=self.length_penalty)

        logger.info("Translator (%d model(s) beam_size=%d beam_prune=%s beam_search_stop=%s "
                    "nbest_size=%s ensemble_mode=%s batch_size=%d buckets_source=%s avoiding=%d)",
                    len(self.models),
                    self.beam_size,
                    'off' if not self.beam_prune else "%.2f" % self.beam_prune,
                    self.beam_search_stop,
                    self.nbest_size,
                    "None" if len(self.models) == 1 else ensemble_mode,
                    self.batch_size,
                    self.buckets_source,
                    0 if self.global_avoid_trie is None else len(self.global_avoid_trie))

    @property
    def max_input_length(self) -> int:
        """
        Returns maximum input length for TranslatorInput objects passed to translate()
        """
        if self.source_with_eos:
            return self._max_input_length - C.SPACE_FOR_XOS
        else:
            return self._max_input_length

    @property
    def num_source_factors(self) -> int:
        return self.models[0].num_source_factors

    @staticmethod
    def _get_interpolation_func(ensemble_mode):
        if ensemble_mode == 'linear':
            return Translator._linear_interpolation
        elif ensemble_mode == 'log_linear':
            return Translator._log_linear_interpolation
        else:
            raise ValueError("unknown interpolation type")

    @staticmethod
    def _linear_interpolation(predictions):
        # pylint: disable=invalid-unary-operand-type
        return -mx.nd.log(utils.average_arrays(predictions))

    @staticmethod
    def _log_linear_interpolation(predictions):
        """
        Returns averaged and re-normalized log probabilities
        """
        log_probs = utils.average_arrays([p.log() for p in predictions])
        # pylint: disable=invalid-unary-operand-type
        return -log_probs.log_softmax()

    def translate(self, trans_inputs: List[TranslatorInput]) -> List[TranslatorOutput]:
        """
        Batch-translates a list of TranslatorInputs, returns a list of TranslatorOutputs.
        Splits oversized sentences to sentence chunks of size less than max_input_length.

        :param trans_inputs: List of TranslatorInputs as returned by make_input().
        :return: List of translation results.
        """
        translated_chunks = []  # type: List[IndexedTranslation]

        # split into chunks
        input_chunks = []  # type: List[IndexedTranslatorInput]
        for trans_input_idx, trans_input in enumerate(trans_inputs):
            # bad input
            if isinstance(trans_input, BadTranslatorInput):
                translated_chunks.append(IndexedTranslation(input_idx=trans_input_idx, chunk_idx=0,
                                                            translation=empty_translation(add_nbest=(self.nbest_size > 1))))
            # empty input
            elif len(trans_input.tokens) == 0:
                translated_chunks.append(IndexedTranslation(input_idx=trans_input_idx, chunk_idx=0,
                                                            translation=empty_translation(add_nbest=(self.nbest_size > 1))))
            else:
                # TODO(tdomhan): Remove branch without EOS with next major version bump, as future models will always be trained with source side EOS symbols
                if self.source_with_eos:
                    max_input_length_without_eos = self.max_input_length
                    # oversized input
                    if len(trans_input.tokens) > max_input_length_without_eos:
                        logger.debug(
                            "Input %s has length (%d) that exceeds max input length (%d). "
                            "Splitting into chunks of size %d.",
                            trans_input.sentence_id, len(trans_input.tokens),
                            self.buckets_source[-1], max_input_length_without_eos)
                        chunks = [trans_input_chunk.with_eos()
                                  for trans_input_chunk in trans_input.chunks(max_input_length_without_eos)]
                        input_chunks.extend([IndexedTranslatorInput(trans_input_idx, chunk_idx, chunk_input)
                                             for chunk_idx, chunk_input in enumerate(chunks)])
                    # regular input
                    else:
                        input_chunks.append(IndexedTranslatorInput(trans_input_idx,
                                                                   chunk_idx=0,
                                                                   translator_input=trans_input.with_eos()))
                else:
                    if len(trans_input.tokens) > self.max_input_length:
                        # oversized input
                        logger.debug(
                            "Input %s has length (%d) that exceeds max input length (%d). "
                            "Splitting into chunks of size %d.",
                            trans_input.sentence_id, len(trans_input.tokens),
                            self.buckets_source[-1], self.max_input_length)
                        chunks = [trans_input_chunk
                                  for trans_input_chunk in
                                  trans_input.chunks(self.max_input_length)]
                        input_chunks.extend([IndexedTranslatorInput(trans_input_idx, chunk_idx, chunk_input)
                                             for chunk_idx, chunk_input in enumerate(chunks)])
                    else:
                        # regular input
                        input_chunks.append(IndexedTranslatorInput(trans_input_idx,
                                                                   chunk_idx=0,
                                                                   translator_input=trans_input))

            if trans_input.constraints is not None:
                logger.info("Input %s has %d %s: %s", trans_input.sentence_id,
                            len(trans_input.constraints),
                            "constraint" if len(trans_input.constraints) == 1 else "constraints",
                            ", ".join(" ".join(x) for x in trans_input.constraints))

        # Sort longest to shortest (to rather fill batches of shorter than longer sequences)
        input_chunks = sorted(input_chunks, key=lambda chunk: len(chunk.translator_input.tokens), reverse=True)

        # translate in batch-sized blocks over input chunks
        for batch_id, batch in enumerate(utils.grouper(input_chunks, self.batch_size)):
            logger.debug("Translating batch %d", batch_id)
            # underfilled batch will be filled to a full batch size with copies of the 1st input
            rest = self.batch_size - len(batch)
            if rest > 0:
                logger.debug("Extending the last batch to the full batch size (%d)", self.batch_size)
                batch = batch + [batch[0]] * rest
            translator_inputs = [indexed_translator_input.translator_input for indexed_translator_input in batch]
            batch_translations = self._translate_nd(*self._get_inference_input(translator_inputs))
            # truncate to remove filler translations
            if rest > 0:
                batch_translations = batch_translations[:-rest]
            for chunk, translation in zip(batch, batch_translations):
                translated_chunks.append(IndexedTranslation(chunk.input_idx, chunk.chunk_idx, translation))
        # Sort by input idx and then chunk id
        translated_chunks = sorted(translated_chunks)

        # Concatenate results
        results = []  # type: List[TranslatorOutput]
        chunks_by_input_idx = itertools.groupby(translated_chunks, key=lambda translation: translation.input_idx)
        for trans_input, (input_idx, translations_for_input_idx) in zip(trans_inputs, chunks_by_input_idx):
            translations_for_input_idx = list(translations_for_input_idx)  # type: ignore
            if len(translations_for_input_idx) == 1:  # type: ignore
                translation = translations_for_input_idx[0].translation  # type: ignore
            else:
                translations_to_concat = [translated_chunk.translation
                                          for translated_chunk in translations_for_input_idx]
                translation = self._concat_translations(translations_to_concat)

            results.append(self._make_result(trans_input, translation))

        return results

    def _get_inference_input(self,
                             trans_inputs: List[TranslatorInput]) -> Tuple[mx.nd.NDArray,
                                                                           int,
                                                                           List[Optional[constrained.RawConstraintList]],
                                                                           List[Optional[constrained.RawConstraintList]],
                                                                           mx.nd.NDArray]:
        """
        Assembles the numerical data for the batch.
        This comprises an NDArray for the source sentences, the bucket key (padded source length), and a list of
        raw constraint lists, one for each sentence in the batch, an NDArray of maximum output lengths for each sentence in the batch.
        Each raw constraint list contains phrases in the form of lists of integers in the target language vocabulary.

        :param trans_inputs: List of TranslatorInputs.
        :return NDArray of source ids (shape=(batch_size, bucket_key, num_factors)),
                bucket key, list of raw constraint lists, and list of phrases to avoid,
                and an NDArray of maximum output lengths.
        """

        bucket_key = data_io.get_bucket(max(len(inp.tokens) for inp in trans_inputs), self.buckets_source)
        source = mx.nd.zeros((len(trans_inputs), bucket_key, self.num_source_factors), ctx=self.context)
        raw_constraints = [None for x in range(self.batch_size)]  # type: List[Optional[constrained.RawConstraintList]]
        raw_avoid_list = [None for x in range(self.batch_size)]  # type: List[Optional[constrained.RawConstraintList]]

        max_output_lengths = []  # type: List[int]
        for j, trans_input in enumerate(trans_inputs):
            num_tokens = len(trans_input)
            max_output_lengths.append(self.models[0].get_max_output_length(data_io.get_bucket(num_tokens, self.buckets_source)))
            source[j, :num_tokens, 0] = data_io.tokens2ids(trans_input.tokens, self.source_vocabs[0])

            factors = trans_input.factors if trans_input.factors is not None else []
            num_factors = 1 + len(factors)
            if num_factors != self.num_source_factors:
                logger.warning("Input %d factors, but model(s) expect %d", num_factors,
                               self.num_source_factors)
            for i, factor in enumerate(factors[:self.num_source_factors - 1], start=1):
                # fill in as many factors as there are tokens

                source[j, :num_tokens, i] = data_io.tokens2ids(factor, self.source_vocabs[i])[:num_tokens]

            if trans_input.constraints is not None:
                raw_constraints[j] = [data_io.tokens2ids(phrase, self.vocab_target) for phrase in
                                      trans_input.constraints]

            if trans_input.avoid_list is not None:
                raw_avoid_list[j] = [data_io.tokens2ids(phrase, self.vocab_target) for phrase in
                                     trans_input.avoid_list]
                if any(self.unk_id in phrase for phrase in raw_avoid_list[j]):
                    logger.warning("Sentence %s: %s was found in the list of phrases to avoid; "
                                   "this may indicate improper preprocessing.", trans_input.sentence_id, C.UNK_SYMBOL)

        return source, bucket_key, raw_constraints, raw_avoid_list, mx.nd.array(max_output_lengths, ctx=self.context, dtype='int32')

    def _make_result(self,
                     trans_input: TranslatorInput,
                     translation: Translation) -> TranslatorOutput:
        """
        Returns a translator result from generated target-side word ids, attention matrices and scores.
        Strips stop ids from translation string.

        :param trans_input: Translator input.
        :param translation: The translation + attention and score.
        :return: TranslatorOutput.
        """
        target_ids = translation.target_ids
        target_tokens = [self.vocab_target_inv[target_id] for target_id in target_ids]
        target_string = C.TOKEN_SEPARATOR.join(data_io.ids2tokens(target_ids, self.vocab_target_inv, self.strip_ids))

        attention_matrix = translation.attention_matrix
        attention_matrix = attention_matrix[:, :len(trans_input.tokens)]

        if translation.nbest_translations is None:
            return TranslatorOutput(sentence_id=trans_input.sentence_id,
                                    translation=target_string,
                                    tokens=target_tokens,
                                    attention_matrix=attention_matrix,
                                    score=translation.score,
                                    beam_histories=translation.beam_histories)
        else:

            nbest_target_ids = translation.nbest_translations.target_ids_list
            target_tokens_list = [[self.vocab_target_inv[id] for id in ids] for ids in nbest_target_ids]
            target_strings = [C.TOKEN_SEPARATOR.join(
                                data_io.ids2tokens(target_ids,
                                                   self.vocab_target_inv,
                                                   self.strip_ids)) for target_ids in nbest_target_ids]

            attention_matrices = [matrix[:, :len(trans_input.tokens)] for matrix in
                                  translation.nbest_translations.attention_matrices]

            scores = translation.nbest_translations.scores

            return TranslatorOutput(sentence_id=trans_input.sentence_id,
                                    translation=target_string,
                                    tokens=target_tokens,
                                    attention_matrix=attention_matrix,
                                    score=translation.score,
                                    beam_histories=translation.beam_histories,
                                    nbest_translations=target_strings,
                                    nbest_tokens=target_tokens_list,
                                    nbest_attention_matrices=attention_matrices,
                                    nbest_scores=scores)

    def _translate_nd(self,
                      source: mx.nd.NDArray,
                      source_length: int,
                      raw_constraints: List[Optional[constrained.RawConstraintList]],
                      raw_avoid_list: List[Optional[constrained.RawConstraintList]],
                      max_output_lengths: mx.nd.NDArray) -> List[Translation]:
        """
        Translates source of source_length, given a bucket_key.

        :param source: Source ids. Shape: (batch_size, bucket_key, num_factors).
        :param source_length: Bucket key.
        :param raw_constraints: A list of optional constraint lists.

        :return: Sequence of translations.
        """

        return self._get_best_from_beam(*self._beam_search(source,
                                                           source_length,
                                                           raw_constraints,
                                                           raw_avoid_list,
                                                           max_output_lengths))

    def _encode(self, sources: mx.nd.NDArray, source_length: int) -> List[ModelState]:
        """
        Returns a ModelState for each model representing the state of the model after encoding the source.

        :param sources: Source ids. Shape: (batch_size, bucket_key, num_factors).
        :param source_length: Bucket key.
        :return: List of ModelStates.
        """
        return [model.run_encoder(sources, source_length) for model in self.models]

    def _decode_step(self,
                     prev_word: mx.nd.NDArray,
                     step: int,
                     source_length: int,
                     states: List[ModelState],
                     models_output_layer_w: List[mx.nd.NDArray],
                     models_output_layer_b: List[mx.nd.NDArray]) \
            -> Tuple[mx.nd.NDArray, mx.nd.NDArray, List[ModelState]]:
        """
        Returns decoder predictions (combined from all models), attention scores, and updated states.

        :param prev_word: Previous words of hypotheses. Shape: (batch_size * beam_size,).
        :param step: Beam search iteration.
        :param source_length: Length of the input sequence.
        :param states: List of model states.
        :param models_output_layer_w: Custom model weights for logit computation (empty for none).
        :param models_output_layer_b: Custom model biases for logit computation (empty for none).
        :return: (scores, attention scores, list of model states)
        """
        bucket_key = (source_length, step)

        model_outs, model_attention_probs, model_states = [], [], []
        # We use zip_longest here since we'll have empty lists when not using restrict_lexicon
        for model, out_w, out_b, state in itertools.zip_longest(
                self.models, models_output_layer_w, models_output_layer_b, states):
            decoder_out, attention_probs, state = model.run_decoder(prev_word, bucket_key, state)
            # Compute logits and softmax with restricted vocabulary
            if self.restrict_lexicon:
                # Apply output layer outside decoder module.
                logits = model.output_layer(decoder_out, out_w, out_b)
                if model.skip_softmax:
                    model_out = logits  # raw logits
                else:
                    model_out = mx.nd.softmax(logits)  # normalized probabilities
            else:
                # Output layer is applied inside decoder module.
                # if model.skip_softmax decoder_out represents logits, normalized probabilities else.
                model_out = decoder_out
            model_outs.append(model_out)
            model_attention_probs.append(attention_probs)
            model_states.append(state)
        scores, attention_probs = self._combine_predictions(model_outs, model_attention_probs)
        return scores, attention_probs, model_states

    def _combine_predictions(self,
                             model_outputs: List[mx.nd.NDArray],
                             attention_probs: List[mx.nd.NDArray]) -> Tuple[mx.nd.NDArray, mx.nd.NDArray]:
        """
        Returns combined predictions of models and averaged attention prob scores.
        If model_outputs are probabilities, they are converted to negative log probabilities before combination.
        If model_outputs are logits (and no ensembling is used),
        no combination is applied and logits are converted to negative logits.

        :param model_outputs: List of Shape(beam_size, target_vocab_size).
        :param attention_probs: List of Shape(beam_size, bucket_key).
        :return: Combined scores, averaged attention scores.
        """
        # average attention prob scores. TODO: is there a smarter way to do this?
        attention_prob_score = utils.average_arrays(attention_probs)

        # combine model predictions and convert to neg log probs
        if len(self.models) == 1:
            if self.models[0].skip_softmax:
                scores = -model_outputs[0]
            else:
                scores = -mx.nd.log(model_outputs[0])  # pylint: disable=invalid-unary-operand-type
        else:
            scores = self.interpolation_func(model_outputs)
        return scores, attention_prob_score

    def _beam_search(self,
                     source: mx.nd.NDArray,
                     source_length: int,
                     raw_constraint_list: List[Optional[constrained.RawConstraintList]],
                     raw_avoid_list: List[Optional[constrained.RawConstraintList]],
                     max_output_lengths: mx.nd.NDArray) -> Tuple[np.ndarray,
                                                                 np.ndarray,
                                                                 np.ndarray,
                                                                 np.ndarray,
                                                                 np.ndarray,
                                                                 List[Optional[constrained.ConstrainedHypothesis]],
                                                                 Optional[List[BeamHistory]]]:
        """
        Translates multiple sentences using beam search.

        :param source: Source ids. Shape: (batch_size, bucket_key, num_factors).
        :param source_length: Max source length.
        :param raw_constraint_list: A list of optional lists containing phrases (as lists of target word IDs)
               that must appear in each output.
        :param raw_avoid_list: A list of optional lists containing phrases (as lists of target word IDs)
               that must NOT appear in each output.
        :return List of best hypotheses indices, list of best word indices, list of attentions,
                array of accumulated length-normalized negative log-probs, hypotheses lengths, constraints (if any),
                beam histories (if any).
        """

        # Length of encoded sequence (may differ from initial input length)
        encoded_source_length = self.models[0].encoder.get_encoded_seq_len(source_length)
        utils.check_condition(all(encoded_source_length ==
                                  model.encoder.get_encoded_seq_len(source_length) for model in self.models),
                              "Models must agree on encoded sequence length")
        # Maximum output length
        max_output_length = self.models[0].get_max_output_length(source_length)

        # General data structure: each row has batch_size * beam blocks for the 1st sentence, with a full beam,
        # then the next block for the 2nd sentence and so on

        best_word_indices = mx.nd.full((self.batch_size * self.beam_size,), val=self.start_id, ctx=self.context,
                                       dtype='int32')

        # Best word and hypotheses indices across beam search steps from topk operation.
        best_hyp_indices_list = []  # type: List[mx.nd.NDArray]
        best_word_indices_list = []  # type: List[mx.nd.NDArray]

        # Beam history
        beam_histories = None  # type: Optional[List[BeamHistory]]
        if self.store_beam:
            beam_histories = [defaultdict(list) for _ in range(self.batch_size)]

        lengths = mx.nd.zeros((self.batch_size * self.beam_size, 1), ctx=self.context)
        finished = mx.nd.zeros((self.batch_size * self.beam_size,), ctx=self.context, dtype='int32')

        # Extending max_output_lengths to shape (batch_size * beam_size,)
        max_output_lengths = mx.nd.repeat(max_output_lengths, self.beam_size)

        # Attention distributions across beam search steps
        attentions = []  # type: List[mx.nd.NDArray]

        # scores_accumulated: chosen smallest scores in scores (ascending).
        scores_accumulated = mx.nd.zeros((self.batch_size * self.beam_size, 1), ctx=self.context)

        # reset all padding distribution cells to np.inf
        self.pad_dist[:] = np.inf

        # If using a top-k lexicon, select param rows for logit computation that correspond to the
        # target vocab for this sentence.
        models_output_layer_w = list()
        models_output_layer_b = list()
        pad_dist = self.pad_dist
        vocab_slice_ids = None  # type: mx.nd.NDArray
        if self.restrict_lexicon:
            source_words = utils.split(source, num_outputs=self.num_source_factors, axis=2, squeeze_axis=True)[0]
            # TODO: See note in method about migrating to pure MXNet when set operations are supported.
            #       We currently convert source to NumPy and target ids back to NDArray.
            vocab_slice_ids = self.restrict_lexicon.get_trg_ids(source_words.astype("int32").asnumpy())
            if any(raw_constraint_list):
                # Add the constraint IDs to the list of permissibled IDs, and then project them into the reduced space
                constraint_ids = np.array([word_id for sent in raw_constraint_list for phr in sent for word_id in phr])
                vocab_slice_ids = np.lib.arraysetops.union1d(vocab_slice_ids, constraint_ids)
                full_to_reduced = dict((val, i) for i, val in enumerate(vocab_slice_ids))
                raw_constraint_list = [[[full_to_reduced[x] for x in phr] for phr in sent] for sent in
                                       raw_constraint_list]

            vocab_slice_ids = mx.nd.array(vocab_slice_ids, ctx=self.context, dtype='int32')

            if vocab_slice_ids.shape[0] < self.beam_size + 1:
                # This fixes an edge case for toy models, where the number of vocab ids from the lexicon is
                # smaller than the beam size.
                logger.warning("Padding vocab_slice_ids (%d) with EOS to have at least %d+1 elements to expand",
                               vocab_slice_ids.shape[0], self.beam_size)
                n = self.beam_size - vocab_slice_ids.shape[0] + 1
                vocab_slice_ids = mx.nd.concat(vocab_slice_ids,
                                               mx.nd.full((n,), val=self.vocab_target[C.EOS_SYMBOL],
                                                          ctx=self.context, dtype='int32'),
                                               dim=0)

            pad_dist = mx.nd.full((self.batch_size * self.beam_size, vocab_slice_ids.shape[0] - 1),
                                  val=np.inf, ctx=self.context)
            for m in self.models:
                models_output_layer_w.append(m.output_layer_w.take(vocab_slice_ids))
                models_output_layer_b.append(m.output_layer_b.take(vocab_slice_ids))

        # (0) encode source sentence, returns a list
        model_states = self._encode(source, source_length)

        # Initialize the beam to track constraint sets, where target-side lexical constraints are present
        constraints = constrained.init_batch(raw_constraint_list, self.beam_size, self.start_id,
                                             self.vocab_target[C.EOS_SYMBOL])

        if self.global_avoid_trie or any(raw_avoid_list):
            avoid_states = constrained.AvoidBatch(self.batch_size, self.beam_size,
                                                  avoid_list=raw_avoid_list,
                                                  global_avoid_trie=self.global_avoid_trie)
            avoid_states.consume(best_word_indices)

        # Records items in the beam that are inactive. At the beginning (t==1), there is only one valid or active
        # item on the beam for each sentence
        inactive = mx.nd.zeros((self.batch_size * self.beam_size), dtype='int32', ctx=self.context)
        t = 1
        for t in range(1, max_output_length):
            # (1) obtain next predictions and advance models' state
            # target_dists: (batch_size * beam_size, target_vocab_size)
            # attention_scores: (batch_size * beam_size, bucket_key)
            target_dists, attention_scores, model_states = self._decode_step(prev_word=best_word_indices,
                                                                             step=t,
                                                                             source_length=source_length,
                                                                             states=model_states,
                                                                             models_output_layer_w=models_output_layer_w,
                                                                             models_output_layer_b=models_output_layer_b)

            # (2) Produces the accumulated cost of target words in each row.
            # There is special treatment for finished and inactive rows: inactive rows are inf everywhere;
            # finished rows are inf everywhere except column zero, which holds the accumulated model score
            scores = self._update_scores.forward(target_dists, finished, inactive, scores_accumulated, pad_dist)

            # Mark entries that should be blocked as having a score of np.inf
            if self.global_avoid_trie or any(raw_avoid_list):
                block_indices = avoid_states.avoid()
                if len(block_indices) > 0:
                    scores[block_indices] = np.inf
                    if self.sample is not None:
                        target_dists[block_indices] = np.inf

            # finished_on_prev_step = (best_word_indices == self.vocab_target[C.EOS_SYMBOL]) + (best_word_indices == C.PAD_ID)

            # (3) Get beam_size winning hypotheses for each sentence block separately. Only look as
            # far as the active beam size for each sentence.

            # When sampling, manually set the chosen word to C.PAD_ID for finished hypotheses
            if self.sample is not None:
                best_hyp_indices, best_word_indices, scores_accumulated = self._top(scores, target_dists, finished)
            else:
                # On the first timestep, all hypotheses have identical histories, so force topk() to choose extensions
                # of the first row only
                if t == 1 and not self.skip_topk:
                    best_hyp_indices, best_word_indices, scores_accumulated = self._top(scores[self.batch_indices, :])
                else:
                    best_hyp_indices, best_word_indices, scores_accumulated = self._top(scores)

            # Constraints for constrained decoding are processed sentence by sentence
            if any(raw_constraint_list):
                best_hyp_indices, best_word_indices, scores_accumulated, constraints, inactive = constrained.topk(
                    t,
                    self.batch_size,
                    self.beam_size,
                    inactive,
                    scores,
                    constraints,
                    best_hyp_indices,
                    best_word_indices,
                    scores_accumulated,
                    self.context)

            # Map from restricted to full vocab ids if needed
            if self.restrict_lexicon:
                best_word_indices = vocab_slice_ids.take(best_word_indices)

            # (4) Reorder fixed-size beam data according to best_hyp_indices (ascending)
            finished, lengths, attention_scores = self._sort_by_index.forward(best_hyp_indices,
                                                                              finished,
                                                                              lengths,
                                                                              attention_scores)

            # (5) Normalize the scores of newly finished hypotheses. Note that after this until the
            # next call to topk(), hypotheses may not be in sorted order.
            finished, scores_accumulated, lengths = self._update_finished.forward(best_word_indices,
                                                                                  max_output_lengths,
                                                                                  finished,
                                                                                  scores_accumulated,
                                                                                  lengths)

            # (6) Prune out low-probability hypotheses. Pruning works by setting entries `inactive`.
            if self.beam_prune > 0.0:
                inactive, best_word_indices, scores_accumulated = self._prune_hyps.forward(best_word_indices,
                                                                                           scores_accumulated,
                                                                                           finished,
                                                                                           self.inf_array,
                                                                                           self.zeros_array)

            # (7) update negative constraints
            if self.global_avoid_trie or any(raw_avoid_list):
                avoid_states.reorder(best_hyp_indices)
                avoid_states.consume(best_word_indices)

            # (8) optionally save beam history
            if self.store_beam:
                finished_or_inactive = mx.nd.clip(data=finished + inactive, a_min=0, a_max=1)
                unnormalized_scores = mx.nd.where(finished_or_inactive,
                                                  scores_accumulated * self.length_penalty(lengths),
                                                  scores_accumulated)
                normalized_scores = mx.nd.where(finished_or_inactive,
                                                scores_accumulated,
                                                scores_accumulated / self.length_penalty(lengths))
                for sent in range(self.batch_size):
                    rows = slice(sent * self.beam_size, (sent + 1) * self.beam_size)

                    best_word_indices_sent = best_word_indices[rows].asnumpy().tolist()
                    # avoid adding columns for finished sentences
                    if any(x for x in best_word_indices_sent if x != C.PAD_ID):
                        beam_histories[sent]["predicted_ids"].append(best_word_indices_sent)
                        beam_histories[sent]["predicted_tokens"].append([self.vocab_target_inv[x] for x in
                                                                         best_word_indices_sent])
                        # for later sentences in the matrix, shift from e.g. [5, 6, 7, 8, 6] to [0, 1, 3, 4, 1]
                        shifted_parents = best_hyp_indices[rows] - (sent * self.beam_size)
                        beam_histories[sent]["parent_ids"].append(shifted_parents.asnumpy().tolist())

                        beam_histories[sent]["scores"].append(unnormalized_scores[rows].asnumpy().flatten().tolist())
                        beam_histories[sent]["normalized_scores"].append(
                            normalized_scores[rows].asnumpy().flatten().tolist())

            # Collect best hypotheses, best word indices, and attention scores
            best_hyp_indices_list.append(best_hyp_indices)
            best_word_indices_list.append(best_word_indices)
            attentions.append(attention_scores)

            if self.beam_search_stop == C.BEAM_SEARCH_STOP_FIRST:
                at_least_one_finished = finished.reshape((self.batch_size, self.beam_size)).sum(axis=1) > 0
                if at_least_one_finished.sum().asscalar() == self.batch_size:
                    break
            else:
                if finished.sum().asscalar() == self.batch_size * self.beam_size:  # all finished
                    break

            # (9) update models' state with winning hypotheses (ascending)
            for ms in model_states:
                ms.sort_state(best_hyp_indices)

        logger.debug("Finished after %d / %d steps.", t + 1, max_output_length)

        # (9) Sort the hypotheses within each sentence (normalization for finished hyps may have unsorted them).
        folded_accumulated_scores = scores_accumulated.reshape((self.batch_size,
                                                                self.beam_size * scores_accumulated.shape[-1]))
        indices = mx.nd.cast(mx.nd.argsort(folded_accumulated_scores, axis=1), dtype='int32').reshape((-1,))
        best_hyp_indices, _ = mx.nd.unravel_index(indices, scores_accumulated.shape) + self.offset
        best_hyp_indices_list.append(best_hyp_indices)
        lengths = lengths.take(best_hyp_indices)
        scores_accumulated = scores_accumulated.take(best_hyp_indices)
        constraints = [constraints[x] for x in best_hyp_indices.asnumpy()]

        all_best_hyp_indices = mx.nd.stack(*best_hyp_indices_list, axis=1)
        all_best_word_indices = mx.nd.stack(*best_word_indices_list, axis=1)
        all_attentions = mx.nd.stack(*attentions, axis=1)

        return all_best_hyp_indices.asnumpy(), \
               all_best_word_indices.asnumpy(), \
               all_attentions.asnumpy(), \
               scores_accumulated.asnumpy(), \
               lengths.asnumpy().astype('int32'), \
               constraints, \
               beam_histories

    def _get_best_from_beam(self,
                            best_hyp_indices: np.ndarray,
                            best_word_indices: np.ndarray,
                            attentions: np.ndarray,
                            seq_scores: np.ndarray,
                            lengths: np.ndarray,
                            constraints: List[Optional[constrained.ConstrainedHypothesis]],
                            beam_histories: Optional[List[BeamHistory]] = None) -> List[Translation]:
        """
        Return the nbest (aka n top) entries from the n-best list.

        :param best_hyp_indices: Array of best hypotheses indices ids. Shape: (batch * beam, num_beam_search_steps + 1).
        :param best_word_indices: Array of best hypotheses indices ids. Shape: (batch * beam, num_beam_search_steps).
        :param attentions: Array of attentions over source words.
                           Shape: (batch * beam, num_beam_search_steps, encoded_source_length).
        :param seq_scores: Array of length-normalized negative log-probs. Shape: (batch * beam, 1)
        :param lengths: The lengths of all items in the beam. Shape: (batch * beam). Dtype: int32.
        :param constraints: The constraints for all items in the beam. Shape: (batch * beam).
        :param beam_histories: The beam histories for each sentence in the batch.
        :return: List of Translation objects containing all relevant information.
        """
        nbest_translations = []  # type: List[List[Translation]]
        histories = beam_histories if beam_histories is not None else [None] * self.batch_size  # type: List

        for n in range(0, self.nbest_size):

            # Initialize the best_ids to the first item in each batch, plus current nbest index
            best_ids = np.arange(n, self.batch_size * self.beam_size, self.beam_size, dtype='int32')

            # only check for constraints for 1-best translation for each sequence in batch
            if n == 0 and any(constraints):
                # For constrained decoding, select from items that have met all constraints (might not be finished)
                unmet = np.array([c.num_needed() if c is not None else 0 for c in constraints])
                filtered = np.where(unmet == 0, seq_scores.flatten(), np.inf)
                filtered = filtered.reshape((self.batch_size, self.beam_size))
                best_ids += np.argmin(filtered, axis=1).astype('int32')

            # Obtain sequences for all best hypotheses in the batch
            indices = self._get_best_word_indices_for_kth_hypotheses(best_ids, best_hyp_indices)

            nbest_translations.append([self._assemble_translation(*x) for x in zip(best_word_indices[indices, np.arange(indices.shape[1])],
                                                                                   lengths[best_ids],
                                                                                   attentions[best_ids],
                                                                                   seq_scores[best_ids],
                                                                                   histories)])
        # reorder and regroup lists
        reduced_translations = [_reduce_nbest_translations(grouped_nbest) for grouped_nbest in zip(*nbest_translations)]
        return reduced_translations

    @staticmethod
    def _get_best_word_indices_for_kth_hypotheses(ks: np.ndarray, all_hyp_indices: np.ndarray) -> np.ndarray:
        """
        Traverses the matrix of best hypotheses indices collected during beam search in reversed order by
        using the kth hypotheses index as a backpointer.
        Returns an array containing the indices into the best_word_indices collected during beam search to extract
        the kth hypotheses.

        :param ks: The kth-best hypotheses to extract. Supports multiple for batch_size > 1. Shape: (batch,).
        :param all_hyp_indices: All best hypotheses indices list collected in beam search. Shape: (batch * beam, steps).
        :return: Array of indices into the best_word_indices collected in beam search
            that extract the kth-best hypothesis. Shape: (batch,).
        """
        batch_size = ks.shape[0]
        num_steps = all_hyp_indices.shape[1]
        result = np.zeros((batch_size, num_steps - 1), dtype=all_hyp_indices.dtype)
        # first index into the history of the desired hypotheses.
        pointer = all_hyp_indices[ks, -1]
        # for each column/step follow the pointer, starting from the penultimate column/step
        num_steps = all_hyp_indices.shape[1]
        for step in range(num_steps - 2, -1, -1):
            result[:, step] = pointer
            pointer = all_hyp_indices[pointer, step]
        return result

    @staticmethod
    def _assemble_translation(sequence: np.ndarray,
                              length: np.ndarray,
                              attention_lists: np.ndarray,
                              seq_score: np.ndarray,
                              beam_history: Optional[BeamHistory]) -> Translation:
        """
        Takes a set of data pertaining to a single translated item, performs slightly different
        processing on each, and merges it into a Translation object.
        :param sequence: Array of word ids. Shape: (batch_size, bucket_key).
        :param length: The length of the translated segment.
        :param attention_lists: Array of attentions over source words.
                                Shape: (batch_size * self.beam_size, max_output_length, encoded_source_length).
        :param seq_score: Array of length-normalized negative log-probs.
        :param beam_history: The optional beam histories for each sentence in the batch.
        :return: A Translation object.
        """
        length = int(length)
        sequence = sequence[:length].tolist()
        attention_matrix = attention_lists[:length, :]
        score = float(seq_score)
        beam_history_list = [beam_history] if beam_history is not None else []
        return Translation(sequence, attention_matrix, score, beam_history_list)

    def _print_beam(self,
                    sequences: mx.nd.NDArray,
                    accumulated_scores: mx.nd.NDArray,
                    finished: mx.nd.NDArray,
                    inactive: mx.nd.NDArray,
                    constraints: List[Optional[constrained.ConstrainedHypothesis]],
                    timestep: int) -> None:
        """
        Prints the beam for debugging purposes.

        :param sequences: The beam histories (shape: batch_size * beam_size, max_output_len).
        :param accumulated_scores: The accumulated scores for each item in the beam.
               Shape: (batch_size * beam_size, target_vocab_size).
        :param finished: Indicates which items are finished (shape: batch_size * beam_size).
        :param inactive: Indicates any inactive items (shape: batch_size * beam_size).
        :param timestep: The current timestep.
        """
        logger.info('BEAM AT TIMESTEP %d', timestep)
        for i in range(self.batch_size * self.beam_size):
            # for each hypothesis, print its entire history
            score = accumulated_scores[i].asscalar()
            word_ids = [int(x.asscalar()) for x in sequences[i]]
            unmet = constraints[i].num_needed() if constraints[i] is not None else -1
            hypothesis = '----------' if inactive[i] else ' '.join(
                [self.vocab_target_inv[x] for x in word_ids if x != 0])
            logger.info('%d %d %d %d %.2f %s', i + 1, finished[i].asscalar(), inactive[i].asscalar(), unmet, score,
                        hypothesis)


class PruneHypotheses(mx.gluon.HybridBlock):
    """
    A HybridBlock that returns an array of shape (batch*beam,) indicating which hypotheses are inactive due to pruning.

    :param threshold: Pruning threshold.
    :param beam_size: Beam size.
    """

    def __init__(self, threshold: float, beam_size: int) -> None:
        super().__init__()
        self.threshold = threshold
        self.beam_size = beam_size

    def hybrid_forward(self, F, best_word_indices, scores, finished, inf_array, zeros_array):
        scores_2d = F.reshape(scores, shape=(-1, self.beam_size))
        finished_2d = F.reshape(finished, shape=(-1, self.beam_size))
        inf_array_2d = F.reshape(inf_array, shape=(-1, self.beam_size))

        # best finished scores. Shape: (batch, 1)
        best_finished_scores = F.min(F.where(finished_2d, scores_2d, inf_array_2d), axis=1, keepdims=True)
        difference = F.broadcast_minus(scores_2d, best_finished_scores)
        inactive = F.cast(difference > self.threshold, dtype='int32')
        inactive = F.reshape(inactive, shape=(-1))

        best_word_indices = F.where(inactive, zeros_array, best_word_indices)
        scores = F.where(inactive, inf_array, scores)

        return inactive, best_word_indices, scores


class SortByIndex(mx.gluon.HybridBlock):
    """
    A HybridBlock that sorts args by the given indices.
    """

    def hybrid_forward(self, F, indices, *args):
        return [F.take(arg, indices) for arg in args]


class TopK(mx.gluon.HybridBlock):
    """
    A HybridBlock for a statically-shaped batch-wise topk operation.
    """

    def __init__(self, k: int, batch_size: int, vocab_size: int) -> None:
        """
        :param k: The number of smallest scores to return.
        :param batch_size: Number of sentences being decoded at once.
        :param vocab_size: Vocabulary size.
        """
        super().__init__()
        self.k = k
        self.batch_size = batch_size
        self.vocab_size = vocab_size
        with self.name_scope():
            offset = mx.nd.repeat(mx.nd.arange(0, batch_size * k, k, dtype='int32'), k)
            self.offset = self.params.get_constant(name='offset', value=offset)

    def hybrid_forward(self, F, scores, offset):
        """
        Get the lowest k elements per sentence from a `scores` matrix.

        :param scores: Vocabulary scores for the next beam step. (batch_size * beam_size, target_vocabulary_size)
        :param offset: Array to add to the hypothesis indices for offsetting in batch decoding.
        :return: The row indices, column indices and values of the k smallest items in matrix.
        """
        folded_scores = F.reshape(scores, shape=(self.batch_size, -1))

        values, indices = F.topk(folded_scores, axis=1, k=self.k, ret_typ='both', is_ascend=True)

        indices = F.reshape(F.cast(indices, 'int32'), shape=(-1,))
        unraveled = F.unravel_index(indices, shape=(-1, self.vocab_size))

        best_hyp_indices, best_word_indices = F.split(unraveled, axis=0, num_outputs=2, squeeze_axis=True)
        best_hyp_indices = best_hyp_indices + offset
        values = F.reshape(values, shape=(-1, 1))
        return best_hyp_indices, best_word_indices, values


class SampleK(mx.gluon.HybridBlock):
    """
    A HybridBlock for selecting a random word from each hypothesis according to its distribution.
    """

    def __init__(self, k: int, n: int, batch_size: int, context: mx.context.Context) -> None:
        """
        :param k: The size of the beam.
        :param n: Sample from the top-N words in the vocab at each timestep.
        :param batch_size: Number of sentences being decoded at once.
        :param vocab_size: Vocabulary size.
        """
        super().__init__()
        self.beam_size = k
        self.n = n
        self.batch_size = batch_size
        self.context = context

        with self.name_scope():
            self.best_hyp_indices = self.params.get_constant(name='best_hyp_indices',
                                                             value=mx.nd.arange(0, batch_size * k, dtype='int32'))
            self.zeros_array = self.params.get_constant(name="zeros_array",
                                                        value=mx.nd.zeros((self.batch_size * self.beam_size,), ctx=self.context, dtype='int32'))

    def hybrid_forward(self, F, scores, target_dists, finished, best_hyp_indices, zeros_array):
        """
        Choose an extension of each hypothesis from its softmax distribution.

        :param scores: Vocabulary scores for the next beam step. (batch_size * beam_size, target_vocabulary_size)
        :param target_dists: The non-cumulative target distributions (ignored).
        :param finished: The list of finished hypotheses.
        :param offset: Array to add to the hypothesis indices for offsetting in batch decoding.
        :return: The row indices, column indices, and values of the sampled words.
        """
        # Map the negative logprobs to probabilities so as to have a distribution
        target_dists = F.exp(-target_dists)

        # n == 0 means sample from the full vocabulary. Otherwise, we sample from the top n.
        if self.n != 0:
            # select the top n in each row, via a mask
            masked_items = F.topk(target_dists, k=self.n, ret_typ='mask', axis=1, is_ascend=False)
            # set unmasked items to 0
            masked_items = F.where(masked_items, target_dists, masked_items)
            # renormalize
            target_dists = F.broadcast_div(masked_items, F.sum(masked_items, axis=1, keepdims=True))

        # Sample from the target distributions over words, then get the corresponding values from the cumulative scores
        best_word_indices = F.where(finished, zeros_array, F.random.multinomial(target_dists, get_prob=False))
        values = F.pick(scores, best_word_indices, axis=1, keepdims=True)

        return best_hyp_indices, best_word_indices, values


class Top1(mx.gluon.HybridBlock):
    """
    A HybridBlock for a statically-shaped batch-wise first-best operation.

    Get the single lowest element per sentence from a `scores` matrix. Expects that
    beam size is 1, for greedy decoding.

    NOTE(mathmu): The current implementation of argmin in MXNet much slower than topk with k=1.
    """
    def __init__(self, k: int, batch_size: int) -> None:
        """
        :param k: The number of smallest scores to return.
        :param batch_size: Number of sentences being decoded at once.
        """
        super().__init__()
        with self.name_scope():
            offset = mx.nd.repeat(mx.nd.arange(0, batch_size * k, k, dtype='int32'), k)
            self.offset = self.params.get_constant(name='offset', value=offset)

    def hybrid_forward(self, F, scores, offset):
        """
        Get the single lowest element per sentence from a `scores` matrix. Expects that
        beam size is 1, for greedy decoding.

        :param scores: Vocabulary scores for the next beam step. (batch_size * beam_size, target_vocabulary_size)
        :param offset: Array to add to the hypothesis indices for offsetting in batch decoding.
        :return: The row indices, column indices and values of the smallest items in matrix.
        """
        best_word_indices = F.cast(F.argmin(scores, axis=1), dtype='int32')
        values = F.pick(scores, best_word_indices, axis=1)
        values = F.reshape(values, shape=(-1, 1))

        # for top1, the best hyp indices are equal to the plain offset
        best_hyp_indices = offset

        return best_hyp_indices, best_word_indices, values


class NormalizeAndUpdateFinished(mx.gluon.HybridBlock):
    """
    A HybridBlock for normalizing newly finished hypotheses scores with LengthPenalty.
    """

    def __init__(self, pad_id: int,
                 eos_id: int,
                 length_penalty_alpha: float = 1.0,
                 length_penalty_beta: float = 0.0) -> None:
        super().__init__()
        self.pad_id = pad_id
        self.eos_id = eos_id
        with self.name_scope():
            self.length_penalty = LengthPenalty(alpha=length_penalty_alpha, beta=length_penalty_beta)

    def hybrid_forward(self, F, best_word_indices, max_output_lengths, finished, scores_accumulated, lengths):
        all_finished = F.broadcast_logical_or(best_word_indices == self.pad_id, best_word_indices == self.eos_id)
        newly_finished = F.broadcast_logical_xor(all_finished, finished)
        scores_accumulated = F.where(newly_finished,
                                     scores_accumulated / self.length_penalty(lengths),
                                     scores_accumulated)

        # Update lengths of all items, except those that were already finished. This updates
        # the lengths for inactive items, too, but that doesn't matter since they are ignored anyway.
        lengths = lengths + F.cast(1 - F.expand_dims(finished, axis=1), dtype='float32')

        # Now, recompute finished. Hypotheses are finished if they are
        # - extended with <pad>, or
        # - extended with <eos>, or
        # - at their maximum length.
        finished = F.broadcast_logical_or(F.broadcast_logical_or(best_word_indices == self.pad_id,
                                                                 best_word_indices == self.eos_id),
                                          (F.cast(F.reshape(lengths, shape=(-1,)), 'int32') >= max_output_lengths))

        return finished, scores_accumulated, lengths


class UpdateScores(mx.gluon.HybridBlock):
    """
    A HybridBlock that updates the scores from the decoder step with accumulated scores.
    Inactive hypotheses receive score inf. Finished hypotheses receive their accumulated score for C.PAD_ID.
    All other options are set to infinity.
    """

    def __init__(self):
        super().__init__()
        assert C.PAD_ID == 0, "This block only works with PAD_ID == 0"

    def hybrid_forward(self, F, target_dists, finished, inactive, scores_accumulated, pad_dist):
        # Special treatment for finished and inactive rows. Inactive rows are inf everywhere;
        # finished rows are inf everywhere except column zero (pad_id), which holds the accumulated model score.
        # Items that are finished (but not inactive) get their previous accumulated score for the <pad> symbol,
        # infinity otherwise.
        scores = F.broadcast_add(target_dists, scores_accumulated)
        # pad_dist. Shape: (batch*beam, vocab_size)
        scores = F.where(F.broadcast_logical_or(finished, inactive), F.concat(scores_accumulated, pad_dist), scores)
        return scores<|MERGE_RESOLUTION|>--- conflicted
+++ resolved
@@ -373,17 +373,10 @@
                 decoder_return_logit_inputs: bool = False,
                 cache_output_layer_w_b: bool = False,
                 forced_max_output_len: Optional[int] = None,
-<<<<<<< HEAD
-                skip_softmax: Optional[bool] = False,
-                override_dtype: Optional[str] = None) -> Tuple[List[InferenceModel],
-                                                               List[vocab.Vocab],
-                                                               vocab.Vocab]:
-=======
                 override_dtype: Optional[str] = None,
-                output_scores: bool = False) -> Tuple[List[InferenceModel],
-                                                      List[vocab.Vocab],
-                                                      vocab.Vocab]:
->>>>>>> ea6b1482
+                skip_softmax: bool = False) -> Tuple[List[InferenceModel],
+                                                     List[vocab.Vocab],
+                                                     vocab.Vocab]:
     """
     Loads a list of models for inference.
 
@@ -402,9 +395,8 @@
                                    restrict lexicon).
     :param forced_max_output_len: An optional overwrite of the maximum output length.
     :param override_dtype: Overrides dtype of encoder and decoder defined at training time to a different one.
-    :param output_scores: Whether the scores will be needed as outputs. If True, scores will be normalized, negative
-           log probabilities. If False, scores will be negative, raw logit activations if decoding with beam size 1
-           and a single model.
+    :param skip_softmax: If False, scores will be returned by the decoder step as normalized negative log probabilities.
+           If True, scores will be negative, raw logit activations.
     :return: List of models, source vocabulary, target vocabulary, source factor vocabularies.
     """
     logger.info("Loading %d model(s) from %s ...", len(model_folders), model_folders)
@@ -416,15 +408,6 @@
     if checkpoints is None:
         checkpoints = [None] * len(model_folders)
 
-<<<<<<< HEAD
-=======
-    skip_softmax = False
-    # performance tweak: skip softmax for a single model, decoding with beam size 1, and no scores required in output.
-    if len(model_folders) == 1 and beam_size == 1 and not output_scores:
-        skip_softmax = True
-        logger.info("Enabled skipping softmax for a single model and greedy decoding.")
-
->>>>>>> ea6b1482
     for model_folder, checkpoint in zip(model_folders, checkpoints):
         model_source_vocabs = vocab.load_source_vocabs(model_folder)
         model_target_vocab = vocab.load_target_vocab(model_folder)
