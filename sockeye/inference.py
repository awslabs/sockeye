# Copyright 2017, 2018 Amazon.com, Inc. or its affiliates. All Rights Reserved.
#
# Licensed under the Apache License, Version 2.0 (the "License"). You may not
# use this file except in compliance with the License. A copy of the License
# is located at
#
#     http://aws.amazon.com/apache2.0/
#
# or in the "license" file accompanying this file. This file is distributed on
# an "AS IS" BASIS, WITHOUT WARRANTIES OR CONDITIONS OF ANY KIND, either
# express or implied. See the License for the specific language governing
# permissions and limitations under the License.

"""
Code for inference/translation
"""
import itertools
import json
import logging
import os
import time
from collections import defaultdict
from functools import lru_cache, partial
from typing import Callable, Dict, Generator, List, NamedTuple, Optional, Tuple, Union, Set

import mxnet as mx
import numpy as np

from . import constants as C
from . import data_io
from . import lexical_constraints as constrained
from . import lexicon
from . import model
from . import utils
from . import vocab
from .log import is_python34

logger = logging.getLogger(__name__)


class InferenceModel(model.SockeyeModel):
    """
    InferenceModel is a SockeyeModel that supports three operations used for inference/decoding:

    (1) Encoder forward call: encode source sentence and return initial decoder states.
    (2) Decoder forward call: single decoder step: predict next word.

    :param config: Configuration object holding details about the model.
    :param params_fname: File with model parameters.
    :param context: MXNet context to bind modules to.
    :param beam_size: Beam size.
    :param batch_size: Batch size.
    :param softmax_temperature: Optional parameter to control steepness of softmax distribution.
    :param max_output_length_num_stds: Number of standard deviations as safety margin for maximum output length.
    :param decoder_return_logit_inputs: Decoder returns inputs to logit computation instead of softmax over target
                                        vocabulary.  Used when logits/softmax are handled separately.
    :param cache_output_layer_w_b: Cache weights and biases for logit computation.
    :param skip_softmax: If True, does not compute softmax for greedy decoding.
    """

    def __init__(self,
                 config: model.ModelConfig,
                 params_fname: str,
                 context: mx.context.Context,
                 beam_size: int,
                 batch_size: int,
                 softmax_temperature: Optional[float] = None,
                 max_output_length_num_stds: int = C.DEFAULT_NUM_STD_MAX_OUTPUT_LENGTH,
                 decoder_return_logit_inputs: bool = False,
                 cache_output_layer_w_b: bool = False,
                 forced_max_output_len: Optional[int] = None,
                 skip_softmax: bool = False) -> None:
        super().__init__(config)
        self.params_fname = params_fname
        self.context = context
        self.beam_size = beam_size
        utils.check_condition(beam_size < self.config.vocab_target_size,
                              'The beam size must be smaller than the target vocabulary size.')
        if skip_softmax:
            assert beam_size == 1, 'Skipping softmax does not have any effect for beam size > 1'
        self.skip_softmax = skip_softmax

        self.batch_size = batch_size
        self.softmax_temperature = softmax_temperature
        self.max_input_length, self.get_max_output_length = models_max_input_output_length([self],
                                                                                           max_output_length_num_stds,
                                                                                           forced_max_output_len=forced_max_output_len)

        self.encoder_module = None  # type: Optional[mx.mod.BucketingModule]
        self.encoder_default_bucket_key = None  # type: Optional[int]
        self.decoder_module = None  # type: Optional[mx.mod.BucketingModule]
        self.decoder_default_bucket_key = None  # type: Optional[Tuple[int, int]]
        self.decoder_return_logit_inputs = decoder_return_logit_inputs

        self.cache_output_layer_w_b = cache_output_layer_w_b
        self.output_layer_w = None  # type: Optional[mx.nd.NDArray]
        self.output_layer_b = None  # type: Optional[mx.nd.NDArray]

    @property
    def num_source_factors(self) -> int:
        """
        Returns the number of source factors of this InferenceModel (at least 1).
        """
        return self.config.config_data.num_source_factors

    def initialize(self, max_input_length: int, get_max_output_length_function: Callable):
        """
        Delayed construction of modules to ensure multiple Inference models can agree on computing a common
        maximum output length.

        :param max_input_length: Maximum input length.
        :param get_max_output_length_function: Callable to compute maximum output length.
        """
        self.max_input_length = max_input_length
        if self.max_input_length > self.training_max_seq_len_source:
            logger.warning("Model was only trained with sentences up to a length of %d, "
                           "but a max_input_len of %d is used.",
                           self.training_max_seq_len_source, self.max_input_length)
        self.get_max_output_length = get_max_output_length_function

        # check the maximum supported length of the encoder & decoder:
        if self.max_supported_seq_len_source is not None:
            utils.check_condition(self.max_input_length <= self.max_supported_seq_len_source,
                                  "Encoder only supports a maximum length of %d" % self.max_supported_seq_len_source)
        if self.max_supported_seq_len_target is not None:
            decoder_max_len = self.get_max_output_length(max_input_length)
            utils.check_condition(decoder_max_len <= self.max_supported_seq_len_target,
                                  "Decoder only supports a maximum length of %d, but %d was requested. Note that the "
                                  "maximum output length depends on the input length and the source/target length "
                                  "ratio observed during training." % (self.max_supported_seq_len_target,
                                                                       decoder_max_len))

        self.encoder_module, self.encoder_default_bucket_key = self._get_encoder_module()
        self.decoder_module, self.decoder_default_bucket_key = self._get_decoder_module()

        max_encoder_data_shapes = self._get_encoder_data_shapes(self.encoder_default_bucket_key)
        max_decoder_data_shapes = self._get_decoder_data_shapes(self.decoder_default_bucket_key)
        self.encoder_module.bind(data_shapes=max_encoder_data_shapes, for_training=False, grad_req="null")
        self.decoder_module.bind(data_shapes=max_decoder_data_shapes, for_training=False, grad_req="null")

        self.load_params_from_file(self.params_fname)
        self.encoder_module.init_params(arg_params=self.params, aux_params=self.aux_params, allow_missing=False)
        self.decoder_module.init_params(arg_params=self.params, aux_params=self.aux_params, allow_missing=False)

        if self.cache_output_layer_w_b:
            if self.output_layer.weight_normalization:
                # precompute normalized output layer weight imperatively
                assert self.output_layer.weight_norm is not None
                weight = self.params[self.output_layer.weight_norm.weight.name].as_in_context(self.context)
                scale = self.params[self.output_layer.weight_norm.scale.name].as_in_context(self.context)
                self.output_layer_w = self.output_layer.weight_norm(weight, scale)
            else:
                self.output_layer_w = self.params[self.output_layer.w.name].as_in_context(self.context)
            self.output_layer_b = self.params[self.output_layer.b.name].as_in_context(self.context)

    def _get_encoder_module(self) -> Tuple[mx.mod.BucketingModule, int]:
        """
        Returns a BucketingModule for the encoder. Given a source sequence, it returns
        the initial decoder states of the model.
        The bucket key for this module is the length of the source sequence.

        :return: Tuple of encoder module and default bucket key.
        """

        def sym_gen(source_seq_len: int):
            source = mx.sym.Variable(C.SOURCE_NAME)
            source_words = source.split(num_outputs=self.num_source_factors, axis=2, squeeze_axis=True)[0]
            source_length = utils.compute_lengths(source_words)

            # source embedding
            (source_embed,
             source_embed_length,
             source_embed_seq_len) = self.embedding_source.encode(source, source_length, source_seq_len)

            # encoder
            # source_encoded: (source_encoded_length, batch_size, encoder_depth)
            (source_encoded,
             source_encoded_length,
             source_encoded_seq_len) = self.encoder.encode(source_embed,
                                                           source_embed_length,
                                                           source_embed_seq_len)

            # initial decoder states
            decoder_init_states = self.decoder.init_states(source_encoded,
                                                           source_encoded_length,
                                                           source_encoded_seq_len)

            data_names = [C.SOURCE_NAME]
            label_names = []  # type: List[str]
            return mx.sym.Group(decoder_init_states), data_names, label_names

        default_bucket_key = self.max_input_length
        module = mx.mod.BucketingModule(sym_gen=sym_gen,
                                        default_bucket_key=default_bucket_key,
                                        context=self.context)
        return module, default_bucket_key

    def _get_decoder_module(self) -> Tuple[mx.mod.BucketingModule, Tuple[int, int]]:
        """
        Returns a BucketingModule for a single decoder step.
        Given previously predicted word and previous decoder states, it returns
        a distribution over the next predicted word and the next decoder states.
        The bucket key for this module is the length of the source sequence
        and the current time-step in the inference procedure (e.g. beam search).
        The latter corresponds to the current length of the target sequences.

        :return: Tuple of decoder module and default bucket key.
        """

        def sym_gen(bucket_key: Tuple[int, int]):
            """
            Returns either softmax output (probs over target vocabulary) or inputs to logit
            computation, controlled by decoder_return_logit_inputs
            """
            source_seq_len, decode_step = bucket_key
            source_embed_seq_len = self.embedding_source.get_encoded_seq_len(source_seq_len)
            source_encoded_seq_len = self.encoder.get_encoded_seq_len(source_embed_seq_len)

            self.decoder.reset()
            target_prev = mx.sym.Variable(C.TARGET_NAME)
            states = self.decoder.state_variables(decode_step)
            state_names = [state.name for state in states]

            # embedding for previous word
            # (batch_size, num_embed)
            target_embed_prev, _, _ = self.embedding_target.encode(data=target_prev, data_length=None, seq_len=1)

            # decoder
            # target_decoded: (batch_size, decoder_depth)
            (target_decoded,
             attention_probs,
             states) = self.decoder.decode_step(decode_step,
                                                target_embed_prev,
                                                source_encoded_seq_len,
                                                *states)

            if self.decoder_return_logit_inputs:
                # skip output layer in graph
                outputs = mx.sym.identity(target_decoded, name=C.LOGIT_INPUTS_NAME)
            else:
                # logits: (batch_size, target_vocab_size)
                logits = self.output_layer(target_decoded)
                if self.softmax_temperature is not None:
                    logits = logits / self.softmax_temperature
                if self.skip_softmax:
                    # skip softmax for greedy decoding
                    outputs = logits
                else:
                    outputs = mx.sym.softmax(data=logits, name=C.SOFTMAX_NAME)

            data_names = [C.TARGET_NAME] + state_names
            label_names = []  # type: List[str]
            return mx.sym.Group([outputs, attention_probs] + states), data_names, label_names

        # pylint: disable=not-callable
        default_bucket_key = (self.max_input_length, self.get_max_output_length(self.max_input_length))
        module = mx.mod.BucketingModule(sym_gen=sym_gen,
                                        default_bucket_key=default_bucket_key,
                                        context=self.context)
        return module, default_bucket_key

    def _get_encoder_data_shapes(self, bucket_key: int) -> List[mx.io.DataDesc]:
        """
        Returns data shapes of the encoder module.

        :param bucket_key: Maximum input length.
        :return: List of data descriptions.
        """
        return [mx.io.DataDesc(name=C.SOURCE_NAME,
                               shape=(self.batch_size, bucket_key, self.num_source_factors),
                               layout=C.BATCH_MAJOR)]

    @lru_cache(maxsize=None)
    def _get_decoder_data_shapes(self, bucket_key: Tuple[int, int]) -> List[mx.io.DataDesc]:
        """
        Returns data shapes of the decoder module.

        :param bucket_key: Tuple of (maximum input length, maximum target length).
        :return: List of data descriptions.
        """
        source_max_length, target_max_length = bucket_key
        return [mx.io.DataDesc(name=C.TARGET_NAME, shape=(self.batch_size * self.beam_size,),
                               layout="NT")] + self.decoder.state_shapes(self.batch_size * self.beam_size,
                                                                         target_max_length,
                                                                         self.encoder.get_encoded_seq_len(
                                                                             source_max_length),
                                                                         self.encoder.get_num_hidden())

    def run_encoder(self,
                    source: mx.nd.NDArray,
                    source_max_length: int) -> 'ModelState':
        """
        Runs forward pass of the encoder.
        Encodes source given source length and bucket key.
        Returns encoder representation of the source, source_length, initial hidden state of decoder RNN,
        and initial decoder states tiled to beam size.

        :param source: Integer-coded input tokens. Shape (batch_size, source length, num_source_factors).
        :param source_max_length: Bucket key.
        :return: Initial model state.
        """
        batch = mx.io.DataBatch(data=[source],
                                label=None,
                                bucket_key=source_max_length,
                                provide_data=self._get_encoder_data_shapes(source_max_length))

        self.encoder_module.forward(data_batch=batch, is_train=False)
        decoder_states = self.encoder_module.get_outputs()

        # replicate encoder/init module results beam size times
        decoder_states = [mx.nd.repeat(s, repeats=self.beam_size, axis=0) for s in decoder_states]
        return ModelState(decoder_states)

    def run_decoder(self,
                    prev_word: mx.nd.NDArray,
                    bucket_key: Tuple[int, int],
                    model_state: 'ModelState') -> Tuple[mx.nd.NDArray, mx.nd.NDArray, 'ModelState']:
        """
        Runs forward pass of the single-step decoder.

        :return: Decoder stack output (logit inputs or probability distribution), attention scores, updated model state.
        """
        batch = mx.io.DataBatch(
            data=[prev_word.as_in_context(self.context)] + model_state.states,
            label=None,
            bucket_key=bucket_key,
            provide_data=self._get_decoder_data_shapes(bucket_key))
        self.decoder_module.forward(data_batch=batch, is_train=False)
        out, attention_probs, *model_state.states = self.decoder_module.get_outputs()
        return out, attention_probs, model_state

    @property
    def training_max_seq_len_source(self) -> int:
        """ The maximum sequence length on the source side during training. """
        return self.config.config_data.data_statistics.max_observed_len_source

    @property
    def training_max_seq_len_target(self) -> int:
        """ The maximum sequence length on the target side during training. """
        return self.config.config_data.data_statistics.max_observed_len_target

    @property
    def max_supported_seq_len_source(self) -> Optional[int]:
        """ If not None this is the maximally supported source length during inference (hard constraint). """
        return self.encoder.get_max_seq_len()

    @property
    def max_supported_seq_len_target(self) -> Optional[int]:
        """ If not None this is the maximally supported target length during inference (hard constraint). """
        return self.decoder.get_max_seq_len()

    @property
    def length_ratio_mean(self) -> float:
        return self.config.config_data.data_statistics.length_ratio_mean

    @property
    def length_ratio_std(self) -> float:
        return self.config.config_data.data_statistics.length_ratio_std

    @property
    def source_with_eos(self) -> bool:
        return self.config.config_data.source_with_eos


def load_models(context: mx.context.Context,
                max_input_len: Optional[int],
                beam_size: int,
                batch_size: int,
                model_folders: List[str],
                checkpoints: Optional[List[int]] = None,
                softmax_temperature: Optional[float] = None,
                max_output_length_num_stds: int = C.DEFAULT_NUM_STD_MAX_OUTPUT_LENGTH,
                decoder_return_logit_inputs: bool = False,
                cache_output_layer_w_b: bool = False,
                forced_max_output_len: Optional[int] = None,
                override_dtype: Optional[str] = None,
                output_scores: bool = False,
                sampling: bool = False) -> Tuple[List[InferenceModel],
                                                 List[vocab.Vocab],
                                                 vocab.Vocab]:
    """
    Loads a list of models for inference.

    :param context: MXNet context to bind modules to.
    :param max_input_len: Maximum input length.
    :param beam_size: Beam size.
    :param batch_size: Batch size.
    :param model_folders: List of model folders to load models from.
    :param checkpoints: List of checkpoints to use for each model in model_folders. Use None to load best checkpoint.
    :param softmax_temperature: Optional parameter to control steepness of softmax distribution.
    :param max_output_length_num_stds: Number of standard deviations to add to mean target-source length ratio
           to compute maximum output length.
    :param decoder_return_logit_inputs: Model decoders return inputs to logit computation instead of softmax over target
                                        vocabulary.  Used when logits/softmax are handled separately.
    :param cache_output_layer_w_b: Models cache weights and biases for logit computation as NumPy arrays (used with
                                   restrict lexicon).
    :param forced_max_output_len: An optional overwrite of the maximum output length.
    :param override_dtype: Overrides dtype of encoder and decoder defined at training time to a different one.
    :param output_scores: Whether the scores will be needed as outputs. If True, scores will be normalized, negative
           log probabilities. If False, scores will be negative, raw logit activations if decoding with beam size 1
           and a single model.
    :param sampling: True if the model is sampling instead of doing normal topk().
    :return: List of models, source vocabulary, target vocabulary, source factor vocabularies.
    """
    logger.info("Loading %d model(s) from %s ...", len(model_folders), model_folders)
    load_time_start = time.time()
    models = []  # type: List[InferenceModel]
    source_vocabs = []  # type: List[List[vocab.Vocab]]
    target_vocabs = []  # type: List[vocab.Vocab]

    if checkpoints is None:
        checkpoints = [None] * len(model_folders)
    else:
        utils.check_condition(len(checkpoints) == len(model_folders), "Must provide checkpoints for each model")

    skip_softmax = False
    # performance tweak: skip softmax for a single model, decoding with beam size 1, when not sampling and no scores are required in output.
    if len(model_folders) == 1 and beam_size == 1 and not output_scores and not sampling:
        skip_softmax = True
        logger.info("Enabled skipping softmax for a single model and greedy decoding.")

    for model_folder, checkpoint in zip(model_folders, checkpoints):
        model_source_vocabs = vocab.load_source_vocabs(model_folder)
        model_target_vocab = vocab.load_target_vocab(model_folder)
        source_vocabs.append(model_source_vocabs)
        target_vocabs.append(model_target_vocab)

        model_version = utils.load_version(os.path.join(model_folder, C.VERSION_NAME))
        logger.info("Model version: %s", model_version)
        utils.check_version(model_version)
        model_config = model.SockeyeModel.load_config(os.path.join(model_folder, C.CONFIG_NAME))
        if override_dtype is not None:
            model_config.config_encoder.dtype = override_dtype
            model_config.config_decoder.dtype = override_dtype
            if override_dtype == C.DTYPE_FP16:
                logger.warning('Experimental feature \'override_dtype=float16\' has been used. '
                               'This feature may be removed or change its behaviour in future. '
                               'DO NOT USE IT IN PRODUCTION!')

        if checkpoint is None:
            params_fname = os.path.join(model_folder, C.PARAMS_BEST_NAME)
        else:
            params_fname = os.path.join(model_folder, C.PARAMS_NAME % checkpoint)

        inference_model = InferenceModel(config=model_config,
                                         params_fname=params_fname,
                                         context=context,
                                         beam_size=beam_size,
                                         batch_size=batch_size,
                                         softmax_temperature=softmax_temperature,
                                         decoder_return_logit_inputs=decoder_return_logit_inputs,
                                         cache_output_layer_w_b=cache_output_layer_w_b,
                                         skip_softmax=skip_softmax)
        utils.check_condition(inference_model.num_source_factors == len(model_source_vocabs),
                              "Number of loaded source vocabularies (%d) does not match "
                              "number of source factors for model '%s' (%d)" % (len(model_source_vocabs), model_folder,
                                                                                inference_model.num_source_factors))
        models.append(inference_model)

    utils.check_condition(vocab.are_identical(*target_vocabs), "Target vocabulary ids do not match")
    first_model_vocabs = source_vocabs[0]
    for fi in range(len(first_model_vocabs)):
        utils.check_condition(vocab.are_identical(*[source_vocabs[i][fi] for i in range(len(source_vocabs))]),
                              "Source vocabulary ids do not match. Factor %d" % fi)

    source_with_eos = models[0].source_with_eos
    utils.check_condition(all(source_with_eos == m.source_with_eos for m in models),
                          "All models must agree on using source-side EOS symbols or not. "
                          "Did you try combining models trained with different versions?")

    # set a common max_output length for all models.
    max_input_len, get_max_output_length = models_max_input_output_length(models,
                                                                          max_output_length_num_stds,
                                                                          max_input_len,
                                                                          forced_max_output_len=forced_max_output_len)

    for inference_model in models:
        inference_model.initialize(max_input_len, get_max_output_length)

    load_time = time.time() - load_time_start
    logger.info("%d model(s) loaded in %.4fs", len(models), load_time)
    return models, source_vocabs[0], target_vocabs[0]


def models_max_input_output_length(models: List[InferenceModel],
                                   num_stds: int,
                                   forced_max_input_len: Optional[int] = None,
                                   forced_max_output_len: Optional[int] = None) -> Tuple[int, Callable]:
    """
    Returns a function to compute maximum output length given a fixed number of standard deviations as a
    safety margin, and the current input length.
    Mean and std are taken from the model with the largest values to allow proper ensembling of models
    trained on different data sets.

    :param models: List of models.
    :param num_stds: Number of standard deviations to add as a safety margin. If -1, returned maximum output lengths
                     will always be 2 * input_length.
    :param forced_max_input_len: An optional overwrite of the maximum input length.
    :param forced_max_output_len: An optional overwrite of the maximum output length.
    :return: The maximum input length and a function to get the output length given the input length.
    """
    max_mean = max(model.length_ratio_mean for model in models)
    max_std = max(model.length_ratio_std for model in models)

    supported_max_seq_len_source = min((model.max_supported_seq_len_source for model in models
                                        if model.max_supported_seq_len_source is not None),
                                       default=None)
    supported_max_seq_len_target = min((model.max_supported_seq_len_target for model in models
                                        if model.max_supported_seq_len_target is not None),
                                       default=None)
    training_max_seq_len_source = min(model.training_max_seq_len_source for model in models)

    return get_max_input_output_length(supported_max_seq_len_source,
                                       supported_max_seq_len_target,
                                       training_max_seq_len_source,
                                       length_ratio_mean=max_mean,
                                       length_ratio_std=max_std,
                                       num_stds=num_stds,
                                       forced_max_input_len=forced_max_input_len,
                                       forced_max_output_len=forced_max_output_len)


def get_max_input_output_length(supported_max_seq_len_source: Optional[int],
                                supported_max_seq_len_target: Optional[int],
                                training_max_seq_len_source: Optional[int],
                                length_ratio_mean: float,
                                length_ratio_std: float,
                                num_stds: int,
                                forced_max_input_len: Optional[int] = None,
                                forced_max_output_len: Optional[int] = None) -> Tuple[int, Callable]:
    """
    Returns a function to compute maximum output length given a fixed number of standard deviations as a
    safety margin, and the current input length. It takes into account optional maximum source and target lengths.

    :param supported_max_seq_len_source: The maximum source length supported by the models.
    :param supported_max_seq_len_target: The maximum target length supported by the models.
    :param training_max_seq_len_source: The maximum source length observed during training.
    :param length_ratio_mean: The mean of the length ratio that was calculated on the raw sequences with special
           symbols such as EOS or BOS.
    :param length_ratio_std: The standard deviation of the length ratio.
    :param num_stds: The number of standard deviations the target length may exceed the mean target length (as long as
           the supported maximum length allows for this).
    :param forced_max_input_len: An optional overwrite of the maximum input length.
    :param forced_max_output_len: An optional overwrite of the maximum out length.
    :return: The maximum input length and a function to get the output length given the input length.
    """
    space_for_bos = 1
    space_for_eos = 1

    if num_stds < 0:
        factor = C.TARGET_MAX_LENGTH_FACTOR  # type: float
    else:
        factor = length_ratio_mean + (length_ratio_std * num_stds)

    if forced_max_input_len is None:
        # Make sure that if there is a hard constraint on the maximum source or target length we never exceed this
        # constraint. This is for example the case for learned positional embeddings, which are only defined for the
        # maximum source and target sequence length observed during training.
        if supported_max_seq_len_source is not None and supported_max_seq_len_target is None:
            max_input_len = supported_max_seq_len_source
        elif supported_max_seq_len_source is None and supported_max_seq_len_target is not None:
            max_output_len = supported_max_seq_len_target - space_for_bos - space_for_eos
            if np.ceil(factor * training_max_seq_len_source) > max_output_len:
                max_input_len = int(np.floor(max_output_len / factor))
            else:
                max_input_len = training_max_seq_len_source
        elif supported_max_seq_len_source is not None or supported_max_seq_len_target is not None:
            max_output_len = supported_max_seq_len_target - space_for_bos - space_for_eos
            if np.ceil(factor * supported_max_seq_len_source) > max_output_len:
                max_input_len = int(np.floor(max_output_len / factor))
            else:
                max_input_len = supported_max_seq_len_source
        else:
            # Any source/target length is supported and max_input_len was not manually set, therefore we use the
            # maximum length from training.
            max_input_len = training_max_seq_len_source
    else:
        max_input_len = forced_max_input_len

    def get_max_output_length(input_length: int):
        """
        Returns the maximum output length for inference given the input length.
        Explicitly includes space for BOS and EOS sentence symbols in the target sequence, because we assume
        that the mean length ratio computed on the training data do not include these special symbols.
        (see data_io.analyze_sequence_lengths)
        """
        if forced_max_output_len is not None:
            return forced_max_output_len
        else:
            return int(np.ceil(factor * input_length)) + space_for_bos + space_for_eos

    return max_input_len, get_max_output_length


BeamHistory = Dict[str, List]
Tokens = List[str]
SentenceId = Union[int, str]


class TranslatorInput:
    """
    Object required by Translator.translate().

    :param sentence_id: Sentence id.
    :param tokens: List of input tokens.
    :param factors: Optional list of additional factor sequences.
    :param constraints: Optional list of target-side constraints.
    """

    __slots__ = ('sentence_id', 'tokens', 'factors', 'constraints', 'avoid_list')

    def __init__(self,
                 sentence_id: SentenceId,
                 tokens: Tokens,
                 factors: Optional[List[Tokens]] = None,
                 constraints: Optional[List[Tokens]] = None,
                 avoid_list: Optional[List[Tokens]] = None) -> None:
        self.sentence_id = sentence_id
        self.tokens = tokens
        self.factors = factors
        self.constraints = constraints
        self.avoid_list = avoid_list

    def __str__(self):
        return 'TranslatorInput(%s, %s, factors=%s, constraints=%s, avoid=%s)' \
            % (self.sentence_id, self.tokens, self.factors, self.constraints, self.avoid_list)

    def __len__(self):
        return len(self.tokens)

    @property
    def num_factors(self) -> int:
        """
        Returns the number of factors of this instance.
        """
        return 1 + (0 if not self.factors else len(self.factors))

    def chunks(self, chunk_size: int) -> Generator['TranslatorInput', None, None]:
        """
        Takes a TranslatorInput (itself) and yields TranslatorInputs for chunks of size chunk_size.

        :param chunk_size: The maximum size of a chunk.
        :return: A generator of TranslatorInputs, one for each chunk created.
        """

        if len(self.tokens) > chunk_size and self.constraints is not None:
            logger.warning(
                'Input %s has length (%d) that exceeds max input length (%d), '
                'triggering internal splitting. Placing all target-side constraints '
                'with the first chunk, which is probably wrong.',
                self.sentence_id, len(self.tokens), chunk_size)

        for chunk_id, i in enumerate(range(0, len(self), chunk_size)):
            factors = [factor[i:i + chunk_size] for factor in self.factors] if self.factors is not None else None
            # Constrained decoding is not supported for chunked TranslatorInputs. As a fall-back, constraints are
            # assigned to the first chunk
            constraints = self.constraints if chunk_id == 0 else None
            yield TranslatorInput(sentence_id=self.sentence_id,
                                  tokens=self.tokens[i:i + chunk_size],
                                  factors=factors,
                                  constraints=constraints,
                                  avoid_list=self.avoid_list)

    def with_eos(self) -> 'TranslatorInput':
        """
        :return: A new translator input with EOS appended to the tokens and factors.
        """
        return TranslatorInput(sentence_id=self.sentence_id,
                               tokens=self.tokens + [C.EOS_SYMBOL],
                               factors=[factor + [C.EOS_SYMBOL] for factor in
                                        self.factors] if self.factors is not None else None,
                               constraints=self.constraints,
                               avoid_list=self.avoid_list)


class BadTranslatorInput(TranslatorInput):

    def __init__(self, sentence_id: SentenceId, tokens: Tokens) -> None:
        super().__init__(sentence_id=sentence_id, tokens=tokens, factors=None)


def _bad_input(sentence_id: SentenceId, reason: str = '') -> BadTranslatorInput:
    logger.warning("Bad input (%s): '%s'. Will return empty output.", sentence_id, reason.strip())
    return BadTranslatorInput(sentence_id=sentence_id, tokens=[])


def make_input_from_plain_string(sentence_id: SentenceId, string: str) -> TranslatorInput:
    """
    Returns a TranslatorInput object from a plain string.

    :param sentence_id: Sentence id.
    :param string: An input string.
    :return: A TranslatorInput.
    """
    return TranslatorInput(sentence_id, tokens=list(data_io.get_tokens(string)), factors=None)


def make_input_from_json_string(sentence_id: SentenceId, json_string: str) -> TranslatorInput:
    """
    Returns a TranslatorInput object from a JSON object, serialized as a string.

    :param sentence_id: Sentence id.
    :param json_string: A JSON object serialized as a string that must contain a key "text", mapping to the input text,
           and optionally a key "factors" that maps to a list of strings, each of which representing a factor sequence
           for the input text. Constraints and an avoid list can also be added through the "constraints" and "avoid"
           keys.
    :return: A TranslatorInput.
    """
    try:
        jobj = json.loads(json_string, encoding=C.JSON_ENCODING)
        return make_input_from_dict(sentence_id, jobj)

    except Exception as e:
        logger.exception(e, exc_info=True) if not is_python34() else logger.error(e)  # type: ignore
        return _bad_input(sentence_id, reason=json_string)


def make_input_from_dict(sentence_id: SentenceId, input_dict: Dict) -> TranslatorInput:
    """
    Returns a TranslatorInput object from a JSON object, serialized as a string.

    :param sentence_id: Sentence id.
    :param input_dict: A dict that must contain a key "text", mapping to the input text, and optionally a key "factors"
           that maps to a list of strings, each of which representing a factor sequence for the input text.
           Constraints and an avoid list can also be added through the "constraints" and "avoid" keys.
    :return: A TranslatorInput.
    """
    try:
        tokens = input_dict[C.JSON_TEXT_KEY]
        tokens = list(data_io.get_tokens(tokens))
        factors = input_dict.get(C.JSON_FACTORS_KEY)
        if isinstance(factors, list):
            factors = [list(data_io.get_tokens(factor)) for factor in factors]
            lengths = [len(f) for f in factors]
            if not all(length == len(tokens) for length in lengths):
                logger.error("Factors have different length than input text: %d vs. %s", len(tokens), str(lengths))
                return _bad_input(sentence_id, reason=str(input_dict))

        # List of phrases to prevent from occuring in the output
        avoid_list = input_dict.get(C.JSON_AVOID_KEY)

        # List of phrases that must appear in the output
        constraints = input_dict.get(C.JSON_CONSTRAINTS_KEY)

        # If there is overlap between positive and negative constraints, assume the user wanted
        # the words, and so remove them from the avoid_list (negative constraints)
        if constraints is not None and avoid_list is not None:
            avoid_set = set(avoid_list)
            overlap = set(constraints).intersection(avoid_set)
            if len(overlap) > 0:
                logger.warning("Overlap between constraints and avoid set, dropping the overlapping avoids")
                avoid_list = list(avoid_set.difference(overlap))

        # Convert to a list of tokens
        if isinstance(avoid_list, list):
            avoid_list = [list(data_io.get_tokens(phrase)) for phrase in avoid_list]
        if isinstance(constraints, list):
            constraints = [list(data_io.get_tokens(constraint)) for constraint in constraints]

        return TranslatorInput(sentence_id=sentence_id, tokens=tokens, factors=factors,
                               constraints=constraints, avoid_list=avoid_list)

    except Exception as e:
        logger.exception(e, exc_info=True) if not is_python34() else logger.error(e)  # type: ignore
        return _bad_input(sentence_id, reason=str(input_dict))


def make_input_from_factored_string(sentence_id: SentenceId,
                                    factored_string: str,
                                    translator: 'Translator',
                                    delimiter: str = C.DEFAULT_FACTOR_DELIMITER) -> TranslatorInput:
    """
    Returns a TranslatorInput object from a string with factor annotations on a token level, separated by delimiter.
    If translator does not require any source factors, the string is parsed as a plain token string.

    :param sentence_id: Sentence id.
    :param factored_string: An input string with additional factors per token, separated by delimiter.
    :param translator: A translator object.
    :param delimiter: A factor delimiter. Default: '|'.
    :return: A TranslatorInput.
    """
    utils.check_condition(bool(delimiter) and not delimiter.isspace(),
                          "Factor delimiter can not be whitespace or empty.")

    model_num_source_factors = translator.num_source_factors

    if model_num_source_factors == 1:
        return make_input_from_plain_string(sentence_id=sentence_id, string=factored_string)

    tokens = []  # type: Tokens
    factors = [[] for _ in range(model_num_source_factors - 1)]  # type: List[Tokens]
    for token_id, token in enumerate(data_io.get_tokens(factored_string)):
        pieces = token.split(delimiter)

        if not all(pieces) or len(pieces) != model_num_source_factors:
            logger.error("Failed to parse %d factors at position %d ('%s') in '%s'" % (model_num_source_factors,
                                                                                       token_id, token,
                                                                                       factored_string.strip()))
            return _bad_input(sentence_id, reason=factored_string)

        tokens.append(pieces[0])
        for i, factor in enumerate(factors):
            factors[i].append(pieces[i + 1])

    return TranslatorInput(sentence_id=sentence_id, tokens=tokens, factors=factors)


def make_input_from_multiple_strings(sentence_id: SentenceId, strings: List[str]) -> TranslatorInput:
    """
    Returns a TranslatorInput object from multiple strings, where the first element corresponds to the surface tokens
    and the remaining elements to additional factors. All strings must parse into token sequences of the same length.

    :param sentence_id: Sentence id.
    :param strings: A list of strings representing a factored input sequence.
    :return: A TranslatorInput.
    """
    if not bool(strings):
        return TranslatorInput(sentence_id=sentence_id, tokens=[], factors=None)

    tokens = list(data_io.get_tokens(strings[0]))
    factors = [list(data_io.get_tokens(factor)) for factor in strings[1:]]
    if not all(len(factor) == len(tokens) for factor in factors):
        logger.error("Length of string sequences do not match: '%s'", strings)
        return _bad_input(sentence_id, reason=str(strings))
    return TranslatorInput(sentence_id=sentence_id, tokens=tokens, factors=factors)


class TranslatorOutput:
    """
    Output structure from Translator.

    :param sentence_id: Sentence id.
    :param translation: Translation string without sentence boundary tokens.
    :param tokens: List of translated tokens.
    :param attention_matrix: Attention matrix. Shape: (target_length, source_length).
    :param score: Negative log probability of generated translation.
    :param beam_histories: List of beam histories. The list will contain more than one
           history if it was split due to exceeding max_length.
    :param nbest_translations: List of nbest translations as strings.
    :param nbest_tokens: List of nbest translations as lists of tokens.
    :param nbest_attention_matrices: List of attention matrices, one for each nbest translation.
    :param nbest_scores: List of nbest scores, one for each nbest translation.
    """
    __slots__ = ('sentence_id',
                 'translation',
                 'tokens',
                 'attention_matrix',
                 'score',
                 'beam_histories',
                 'nbest_translations',
                 'nbest_tokens',
                 'nbest_attention_matrices',
                 'nbest_scores')

    def __init__(self,
                 sentence_id: SentenceId,
                 translation: str,
                 tokens: Tokens,
                 attention_matrix: np.ndarray,
                 score: float,
                 beam_histories: Optional[List[BeamHistory]] = None,
                 nbest_translations: Optional[List[str]] = None,
                 nbest_tokens: Optional[List[Tokens]] = None,
                 nbest_attention_matrices: Optional[List[np.ndarray]] = None,
                 nbest_scores: Optional[List[float]] = None) -> None:
        self.sentence_id = sentence_id
        self.translation = translation
        self.tokens = tokens
        self.attention_matrix = attention_matrix
        self.score = score
        self.beam_histories = beam_histories
        self.nbest_translations = nbest_translations
        self.nbest_tokens = nbest_tokens
        self.nbest_attention_matrices = nbest_attention_matrices
        self.nbest_scores = nbest_scores


TokenIds = List[int]


class NBestTranslations:
    __slots__ = ('target_ids_list',
                 'attention_matrices',
                 'scores')

    def __init__(self,
                 target_ids_list: List[TokenIds],
                 attention_matrices: List[np.ndarray],
                 scores: List[float]) -> None:

        self.target_ids_list = target_ids_list
        self.attention_matrices = attention_matrices
        self.scores = scores


class Translation:
    __slots__ = ('target_ids',
                 'attention_matrix',
                 'score',
                 'beam_histories',
                 'nbest_translations')

    def __init__(self,
                 target_ids: TokenIds,
                 attention_matrix: np.ndarray,
                 score: float,
                 beam_histories: List[BeamHistory] = None,
                 nbest_translations: NBestTranslations = None) -> None:
        self.target_ids = target_ids
        self.attention_matrix = attention_matrix
        self.score = score
        self.beam_histories = beam_histories if beam_histories is not None else []
        self.nbest_translations = nbest_translations


def empty_translation(add_nbest: bool = False) -> Translation:
    """
    Return an empty translation.

    :param add_nbest: Include (empty) nbest_translations in the translation object.
    """
    return Translation(target_ids=[],
                       attention_matrix=np.asarray([[0]]),
                       score=-np.inf,
                       nbest_translations=NBestTranslations([], [], []) if add_nbest else None
                       )


IndexedTranslatorInput = NamedTuple('IndexedTranslatorInput', [
    ('input_idx', int),
    ('chunk_idx', int),
    ('translator_input', TranslatorInput)
])
"""
Translation of a chunk of a sentence.

:param input_idx: Internal index of translation requests to keep track of the correct order of translations.
:param chunk_idx: The index of the chunk. Used when TranslatorInputs get split across multiple chunks.
:param input: The translator input.
"""


IndexedTranslation = NamedTuple('IndexedTranslation', [
    ('input_idx', int),
    ('chunk_idx', int),
    ('translation', Translation)
])
"""
Translation of a chunk of a sentence.

:param input_idx: Internal index of translation requests to keep track of the correct order of translations.
:param chunk_idx: The index of the chunk. Used when TranslatorInputs get split across multiple chunks.
:param translation: The translation of the input chunk.
"""


class ModelState:
    """
    A ModelState encapsulates information about the decoder states of an InferenceModel.
    """

    def __init__(self, states: List[mx.nd.NDArray]) -> None:
        self.states = states

    def sort_state(self, best_hyp_indices: mx.nd.NDArray):
        """
        Sorts states according to k-best order from last step in beam search.
        """
        self.states = [mx.nd.take(ds, best_hyp_indices) for ds in self.states]


class LengthPenalty(mx.gluon.HybridBlock):
    """
    Calculates the length penalty as:
    (beta + len(Y))**alpha / (beta + 1)**alpha

    See Wu et al. 2016 (note that in the paper beta has a different meaning,
    and a fixed value 5 was used for this parameter)

    :param alpha: The alpha factor for the length penalty (see above).
    :param beta: The beta factor for the length penalty (see above).
    """

    def __init__(self, alpha: float = 1.0, beta: float = 0.0, **kwargs) -> None:
        super().__init__(**kwargs)
        self.alpha = alpha
        self.beta = beta
        self.denominator = (self.beta + 1.) ** self.alpha

    def hybrid_forward(self, F, lengths):
        if self.alpha == 0.0:
            if F is None:
                return 1.0
            else:
                return F.ones_like(lengths)
        else:
            numerator = self.beta + lengths if self.beta != 0.0 else lengths
            numerator = numerator ** self.alpha if self.alpha != 1.0 else numerator
            return numerator / self.denominator

    def get(self, lengths: Union[mx.nd.NDArray, int, float]) -> Union[mx.nd.NDArray, float]:
        """
        Calculate the length penalty for the given vector of lengths.

        :param lengths: A scalar or a matrix of sentence lengths of dimensionality (batch_size, 1).
        :return: The length penalty. A scalar or a matrix (batch_size, 1) depending on the input.
        """
        return self.hybrid_forward(None, lengths)


def _concat_nbest_translations(translations: List[Translation], stop_ids: Set[int],
                               length_penalty: LengthPenalty) -> Translation:
    """
    Combines nbest translations through concatenation.

    :param translations: A list of translations (sequence starting with BOS symbol,
        attention_matrix), score and length.
    :param stop_ids: The EOS symbols.
    :return: A concatenation of the translations with a score.
    """
    expanded_translations = (_expand_nbest_translation(translation) for translation in translations)

    concatenated_translations = []  # type: List[Translation]

    for translations_to_concat in zip(*expanded_translations):
        concatenated_translations.append(_concat_translations(translations=list(translations_to_concat),
                                                              stop_ids=stop_ids,
                                                              length_penalty=length_penalty))

    return _reduce_nbest_translations(concatenated_translations)


def _reduce_nbest_translations(nbest_translations_list: List[Translation]) -> Translation:
    """
    Combines Translation objects that are nbest translations of the same sentence.

    :param nbest_translations_list: A list of Translation objects, all of them translations of
        the same source sentence.
    :return: A single Translation object where nbest lists are collapsed.
    """
    best_translation = nbest_translations_list[0]

    sequences = [translation.target_ids for translation in nbest_translations_list]
    attention_matrices = [translation.attention_matrix for translation in nbest_translations_list]
    scores = [translation.score for translation in nbest_translations_list]

    nbest_translations = NBestTranslations(sequences, attention_matrices, scores)

    return Translation(best_translation.target_ids,
                       best_translation.attention_matrix,
                       best_translation.score,
                       best_translation.beam_histories,
                       nbest_translations)


def _expand_nbest_translation(translation: Translation) -> List[Translation]:
    """
    Expand nbest translations in a single Translation object to one Translation
        object per nbest translation.

    :param translation: A Translation object.
    :return: A list of Translation objects.
    """
    nbest_list = []  # type = List[Translation]
    for target_ids, attention_matrix, score in zip(translation.nbest_translations.target_ids_list,
                                                   translation.nbest_translations.attention_matrices,
                                                   translation.nbest_translations.scores):
        nbest_list.append(Translation(target_ids, attention_matrix, score, translation.beam_histories))

    return nbest_list


def _concat_translations(translations: List[Translation], stop_ids: Set[int],
                         length_penalty: LengthPenalty) -> Translation:
    """
    Combines translations through concatenation.

    :param translations: A list of translations (sequence starting with BOS symbol, attention_matrix), score and length.
    :param stop_ids: The EOS symbols.
    :return: A concatenation of the translations with a score.
    """
    # Concatenation of all target ids without BOS and EOS
    target_ids = []
    attention_matrices = []
    beam_histories = []  # type: List[BeamHistory]

    for idx, translation in enumerate(translations):
        if idx == len(translations) - 1:
            target_ids.extend(translation.target_ids)
            attention_matrices.append(translation.attention_matrix)
        else:
            if translation.target_ids[-1] in stop_ids:
                target_ids.extend(translation.target_ids[:-1])
                attention_matrices.append(translation.attention_matrix[:-1, :])
            else:
                target_ids.extend(translation.target_ids)
                attention_matrices.append(translation.attention_matrix)
        beam_histories.extend(translation.beam_histories)

    # Combine attention matrices:
    attention_shapes = [attention_matrix.shape for attention_matrix in attention_matrices]
    attention_matrix_combined = np.zeros(np.sum(np.asarray(attention_shapes), axis=0))
    pos_t, pos_s = 0, 0
    for attention_matrix, (len_t, len_s) in zip(attention_matrices, attention_shapes):
        attention_matrix_combined[pos_t:pos_t + len_t, pos_s:pos_s + len_s] = attention_matrix
        pos_t += len_t
        pos_s += len_s

    # Unnormalize + sum and renormalize the score:
    score = sum(translation.score * length_penalty.get(len(translation.target_ids))
                for translation in translations)
    score = score / length_penalty.get(len(target_ids))
    return Translation(target_ids, attention_matrix_combined, score, beam_histories)


class Translator:
    """
    Translator uses one or several models to translate input.
    The translator holds a reference to vocabularies to convert between word ids and text tokens for input and
    translation strings.

    :param context: MXNet context to bind modules to.
    :param ensemble_mode: Ensemble mode: linear or log_linear combination.
    :param length_penalty: Length penalty instance.
    :param beam_prune: Beam pruning difference threshold.
    :param beam_search_stop: The stopping criterion.
    :param models: List of models.
    :param source_vocabs: Source vocabularies.
    :param target_vocab: Target vocabulary.
    :param nbest_size: Size of nbest list of translations.
    :param restrict_lexicon: Top-k lexicon to use for target vocabulary restriction.
    :param avoid_list: Global list of phrases to exclude from the output.
    :param store_beam: If True, store the beam search history and return it in the TranslatorOutput.
    :param strip_unknown_words: If True, removes any <unk> symbols from outputs.
    :param skip_topk: If True, uses argmax instead of topk for greedy decoding.
    :param sample: If True, sample from softmax multinomial instead of using topk.
    """

    def __init__(self,
                 context: mx.context.Context,
                 ensemble_mode: str,
                 bucket_source_width: int,
                 length_penalty: LengthPenalty,
                 beam_prune: float,
                 beam_search_stop: str,
                 models: List[InferenceModel],
                 source_vocabs: List[vocab.Vocab],
                 target_vocab: vocab.Vocab,
                 nbest_size: int = 1,
                 restrict_lexicon: Optional[lexicon.TopKLexicon] = None,
                 avoid_list: Optional[str] = None,
                 store_beam: bool = False,
                 strip_unknown_words: bool = False,
                 skip_topk: bool = False,
                 sample: int = None) -> None:
        self.context = context
        self.length_penalty = length_penalty
        self.beam_prune = beam_prune
        self.beam_search_stop = beam_search_stop
        self.source_vocabs = source_vocabs
        self.vocab_target = target_vocab
        self.vocab_target_inv = vocab.reverse_vocab(self.vocab_target)
        self.restrict_lexicon = restrict_lexicon
        self.store_beam = store_beam
        self.start_id = self.vocab_target[C.BOS_SYMBOL]
        assert C.PAD_ID == 0, "pad id should be 0"
        self.stop_ids = {self.vocab_target[C.EOS_SYMBOL], C.PAD_ID}  # type: Set[int]
        self.strip_ids = self.stop_ids.copy()  # ids to strip from the output
        self.unk_id = self.vocab_target[C.UNK_SYMBOL]
        if strip_unknown_words:
            self.strip_ids.add(self.unk_id)
        self.models = models
        utils.check_condition(all(models[0].source_with_eos == m.source_with_eos for m in models),
                              "The source_with_eos property must match across models.")
        self.source_with_eos = models[0].source_with_eos
        self.interpolation_func = self._get_interpolation_func(ensemble_mode)
        self.beam_size = self.models[0].beam_size
        self.nbest_size = nbest_size
        utils.check_condition(self.beam_size >= nbest_size, 'nbest_size must be smaller or equal to beam_size.')
        if self.nbest_size > 1:
            utils.check_condition(self.beam_search_stop == C.BEAM_SEARCH_STOP_ALL,
                                  "nbest_size > 1 requires beam_search_stop to be set to 'all'")
        self.batch_size = self.models[0].batch_size

        if any(m.skip_softmax for m in self.models):
            utils.check_condition(len(self.models) == 1 and self.beam_size == 1,
                                  "Skipping softmax cannot be enabled for ensembles or beam sizes > 1.")

        self.skip_topk = skip_topk
<<<<<<< HEAD
        if self.skip_topk:
            utils.check_condition(self.beam_size == 1, "skip_topk has no effect if beam size is larger than 1")
            utils.check_condition(len(self.models) == 1, "skip_topk has no effect for decoding with more than 1 model")
=======
        self.sample = sample
        utils.check_condition(not self.sample or self.restrict_lexicon is None,
                              "Sampling is not available when working with a restricted lexicon.")

>>>>>>> 094baca6
        # after models are loaded we ensured that they agree on max_input_length, max_output_length and batch size
        self._max_input_length = self.models[0].max_input_length
        if bucket_source_width > 0:
            self.buckets_source = data_io.define_buckets(self._max_input_length, step=bucket_source_width)
        else:
            self.buckets_source = [self._max_input_length]
        self.pad_dist = mx.nd.full((self.batch_size * self.beam_size, len(self.vocab_target) - 1), val=np.inf,
                                   ctx=self.context)
        # These are constants used for manipulation of the beam and scores (particularly for pruning)
        self.zeros_array = mx.nd.zeros((self.batch_size * self.beam_size,), ctx=self.context, dtype='int32')
        self.inf_array = mx.nd.full((self.batch_size * self.beam_size, 1), val=np.inf,
                                    ctx=self.context, dtype='float32')

        # offset for hypothesis indices in batch decoding
        self.offset = mx.nd.array(np.repeat(np.arange(0, self.batch_size * self.beam_size, self.beam_size),
                                            self.beam_size),
                                  dtype='int32', ctx=self.context)
        # locations of each batch item when first dimension is (batch * beam)
        self.batch_indices = mx.nd.array(np.arange(0, self.batch_size * self.beam_size, self.beam_size), dtype='int32', ctx=self.context)

        self._update_scores = UpdateScores()
        self._update_scores.initialize(ctx=self.context)
        self._update_scores.hybridize(static_alloc=True, static_shape=True)

        # Vocabulary selection leads to different vocabulary sizes across requests. Hence, we cannot use a
        # statically-shaped HybridBlock for the topk operation in this case; resorting to imperative topk
        # function in this case.
        if not self.restrict_lexicon:
            if self.skip_topk:
                self._top = Top1(k=self.beam_size,
                                 batch_size=self.batch_size)  # type: mx.gluon.HybridBlock
            elif self.sample is not None:
                self._top = SampleK(k=self.beam_size,
                                    n=self.sample,
                                    batch_size=self.batch_size,
                                    context=self.context)  # type: mx.gluon.HybridBlock
            else:
                self._top = TopK(k=self.beam_size,
                                 batch_size=self.batch_size,
                                 vocab_size=len(self.vocab_target))  # type: mx.gluon.HybridBlock

            self._top.initialize(ctx=self.context)
            self._top.hybridize(static_alloc=True, static_shape=True)
        else:
            if self.skip_topk:
                self._top = partial(utils.top1, offset=self.offset)  # type: Callable
            else:
                self._top = partial(utils.topk, k=self.beam_size, offset=self.offset)  # type: Callable

        self._sort_by_index = SortByIndex()
        self._sort_by_index.initialize(ctx=self.context)
        self._sort_by_index.hybridize(static_alloc=True, static_shape=True)

        self._update_finished = NormalizeAndUpdateFinished(pad_id=C.PAD_ID,
                                                           eos_id=self.vocab_target[C.EOS_SYMBOL],
                                                           length_penalty_alpha=self.length_penalty.alpha,
                                                           length_penalty_beta=self.length_penalty.beta)
        self._update_finished.initialize(ctx=self.context)
        self._update_finished.hybridize(static_alloc=True, static_shape=True)

        self._prune_hyps = PruneHypotheses(threshold=self.beam_prune, beam_size=self.beam_size)
        self._prune_hyps.initialize(ctx=self.context)
        self._prune_hyps.hybridize(static_alloc=True, static_shape=True)

        self.global_avoid_trie = None
        if avoid_list is not None:
            self.global_avoid_trie = constrained.AvoidTrie()
            for phrase in data_io.read_content(avoid_list):
                phrase_ids = data_io.tokens2ids(phrase, self.vocab_target)
                if self.unk_id in phrase_ids:
                    logger.warning("Global avoid phrase '%s' contains an %s; this may indicate improper preprocessing.",
                                   ' '.join(phrase), C.UNK_SYMBOL)
                self.global_avoid_trie.add_phrase(phrase_ids)

        self._concat_translations = partial(_concat_nbest_translations if self.nbest_size > 1 else _concat_translations,
                                            stop_ids=self.stop_ids,
                                            length_penalty=self.length_penalty)

        logger.info("Translator (%d model(s) beam_size=%d beam_prune=%s beam_search_stop=%s "
                    "nbest_size=%s ensemble_mode=%s batch_size=%d buckets_source=%s avoiding=%d)",
                    len(self.models),
                    self.beam_size,
                    'off' if not self.beam_prune else "%.2f" % self.beam_prune,
                    self.beam_search_stop,
                    self.nbest_size,
                    "None" if len(self.models) == 1 else ensemble_mode,
                    self.batch_size,
                    self.buckets_source,
                    0 if self.global_avoid_trie is None else len(self.global_avoid_trie))

    @property
    def max_input_length(self) -> int:
        """
        Returns maximum input length for TranslatorInput objects passed to translate()
        """
        if self.source_with_eos:
            return self._max_input_length - C.SPACE_FOR_XOS
        else:
            return self._max_input_length

    @property
    def num_source_factors(self) -> int:
        return self.models[0].num_source_factors

    @staticmethod
    def _get_interpolation_func(ensemble_mode):
        if ensemble_mode == 'linear':
            return Translator._linear_interpolation
        elif ensemble_mode == 'log_linear':
            return Translator._log_linear_interpolation
        else:
            raise ValueError("unknown interpolation type")

    @staticmethod
    def _linear_interpolation(predictions):
        # pylint: disable=invalid-unary-operand-type
        return -mx.nd.log(utils.average_arrays(predictions))

    @staticmethod
    def _log_linear_interpolation(predictions):
        """
        Returns averaged and re-normalized log probabilities
        """
        log_probs = utils.average_arrays([p.log() for p in predictions])
        # pylint: disable=invalid-unary-operand-type
        return -log_probs.log_softmax()

    def translate(self, trans_inputs: List[TranslatorInput]) -> List[TranslatorOutput]:
        """
        Batch-translates a list of TranslatorInputs, returns a list of TranslatorOutputs.
        Splits oversized sentences to sentence chunks of size less than max_input_length.

        :param trans_inputs: List of TranslatorInputs as returned by make_input().
        :return: List of translation results.
        """
        translated_chunks = []  # type: List[IndexedTranslation]

        # split into chunks
        input_chunks = []  # type: List[IndexedTranslatorInput]
        for trans_input_idx, trans_input in enumerate(trans_inputs):
            # bad input
            if isinstance(trans_input, BadTranslatorInput):
                translated_chunks.append(IndexedTranslation(input_idx=trans_input_idx, chunk_idx=0,
                                                            translation=empty_translation(add_nbest=(self.nbest_size > 1))))
            # empty input
            elif len(trans_input.tokens) == 0:
                translated_chunks.append(IndexedTranslation(input_idx=trans_input_idx, chunk_idx=0,
                                                            translation=empty_translation(add_nbest=(self.nbest_size > 1))))
            else:
                # TODO(tdomhan): Remove branch without EOS with next major version bump, as future models will always be trained with source side EOS symbols
                if self.source_with_eos:
                    max_input_length_without_eos = self.max_input_length
                    # oversized input
                    if len(trans_input.tokens) > max_input_length_without_eos:
                        logger.debug(
                            "Input %s has length (%d) that exceeds max input length (%d). "
                            "Splitting into chunks of size %d.",
                            trans_input.sentence_id, len(trans_input.tokens),
                            self.buckets_source[-1], max_input_length_without_eos)
                        chunks = [trans_input_chunk.with_eos()
                                  for trans_input_chunk in trans_input.chunks(max_input_length_without_eos)]
                        input_chunks.extend([IndexedTranslatorInput(trans_input_idx, chunk_idx, chunk_input)
                                             for chunk_idx, chunk_input in enumerate(chunks)])
                    # regular input
                    else:
                        input_chunks.append(IndexedTranslatorInput(trans_input_idx,
                                                                   chunk_idx=0,
                                                                   translator_input=trans_input.with_eos()))
                else:
                    if len(trans_input.tokens) > self.max_input_length:
                        # oversized input
                        logger.debug(
                            "Input %s has length (%d) that exceeds max input length (%d). "
                            "Splitting into chunks of size %d.",
                            trans_input.sentence_id, len(trans_input.tokens),
                            self.buckets_source[-1], self.max_input_length)
                        chunks = [trans_input_chunk
                                  for trans_input_chunk in
                                  trans_input.chunks(self.max_input_length)]
                        input_chunks.extend([IndexedTranslatorInput(trans_input_idx, chunk_idx, chunk_input)
                                             for chunk_idx, chunk_input in enumerate(chunks)])
                    else:
                        # regular input
                        input_chunks.append(IndexedTranslatorInput(trans_input_idx,
                                                                   chunk_idx=0,
                                                                   translator_input=trans_input))

            if trans_input.constraints is not None:
                logger.info("Input %s has %d %s: %s", trans_input.sentence_id,
                            len(trans_input.constraints),
                            "constraint" if len(trans_input.constraints) == 1 else "constraints",
                            ", ".join(" ".join(x) for x in trans_input.constraints))

        # Sort longest to shortest (to rather fill batches of shorter than longer sequences)
        input_chunks = sorted(input_chunks, key=lambda chunk: len(chunk.translator_input.tokens), reverse=True)

        # translate in batch-sized blocks over input chunks
        for batch_id, batch in enumerate(utils.grouper(input_chunks, self.batch_size)):
            logger.debug("Translating batch %d", batch_id)
            # underfilled batch will be filled to a full batch size with copies of the 1st input
            rest = self.batch_size - len(batch)
            if rest > 0:
                logger.debug("Extending the last batch to the full batch size (%d)", self.batch_size)
                batch = batch + [batch[0]] * rest
            translator_inputs = [indexed_translator_input.translator_input for indexed_translator_input in batch]
            batch_translations = self._translate_nd(*self._get_inference_input(translator_inputs))
            # truncate to remove filler translations
            if rest > 0:
                batch_translations = batch_translations[:-rest]
            for chunk, translation in zip(batch, batch_translations):
                translated_chunks.append(IndexedTranslation(chunk.input_idx, chunk.chunk_idx, translation))
        # Sort by input idx and then chunk id
        translated_chunks = sorted(translated_chunks)

        # Concatenate results
        results = []  # type: List[TranslatorOutput]
        chunks_by_input_idx = itertools.groupby(translated_chunks, key=lambda translation: translation.input_idx)
        for trans_input, (input_idx, translations_for_input_idx) in zip(trans_inputs, chunks_by_input_idx):
            translations_for_input_idx = list(translations_for_input_idx)  # type: ignore
            if len(translations_for_input_idx) == 1:  # type: ignore
                translation = translations_for_input_idx[0].translation  # type: ignore
            else:
                translations_to_concat = [translated_chunk.translation
                                          for translated_chunk in translations_for_input_idx]
                translation = self._concat_translations(translations_to_concat)

            results.append(self._make_result(trans_input, translation))

        return results

    def _get_inference_input(self,
                             trans_inputs: List[TranslatorInput]) -> Tuple[mx.nd.NDArray,
                                                                           int,
                                                                           List[Optional[constrained.RawConstraintList]],
                                                                           List[Optional[constrained.RawConstraintList]],
                                                                           mx.nd.NDArray]:
        """
        Assembles the numerical data for the batch. This comprises an NDArray for the source sentences,
        the bucket key (padded source length), and a list of raw constraint lists, one for each sentence in the batch,
        an NDArray of maximum output lengths for each sentence in the batch.
        Each raw constraint list contains phrases in the form of lists of integers in the target language vocabulary.

        :param trans_inputs: List of TranslatorInputs.
        :return NDArray of source ids (shape=(batch_size, bucket_key, num_factors)),
                bucket key, list of raw constraint lists, and list of phrases to avoid,
                and an NDArray of maximum output lengths.
        """

        bucket_key = data_io.get_bucket(max(len(inp.tokens) for inp in trans_inputs), self.buckets_source)
        source = mx.nd.zeros((len(trans_inputs), bucket_key, self.num_source_factors), ctx=self.context)
        raw_constraints = [None for x in range(self.batch_size)]  # type: List[Optional[constrained.RawConstraintList]]
        raw_avoid_list = [None for x in range(self.batch_size)]  # type: List[Optional[constrained.RawConstraintList]]

        max_output_lengths = []  # type: List[int]
        for j, trans_input in enumerate(trans_inputs):
            num_tokens = len(trans_input)
            max_output_lengths.append(self.models[0].get_max_output_length(data_io.get_bucket(num_tokens, self.buckets_source)))
            source[j, :num_tokens, 0] = data_io.tokens2ids(trans_input.tokens, self.source_vocabs[0])

            factors = trans_input.factors if trans_input.factors is not None else []
            num_factors = 1 + len(factors)
            if num_factors != self.num_source_factors:
                logger.warning("Input %d factors, but model(s) expect %d", num_factors,
                               self.num_source_factors)
            for i, factor in enumerate(factors[:self.num_source_factors - 1], start=1):
                # fill in as many factors as there are tokens

                source[j, :num_tokens, i] = data_io.tokens2ids(factor, self.source_vocabs[i])[:num_tokens]

            if trans_input.constraints is not None:
                raw_constraints[j] = [data_io.tokens2ids(phrase, self.vocab_target) for phrase in
                                      trans_input.constraints]

            if trans_input.avoid_list is not None:
                raw_avoid_list[j] = [data_io.tokens2ids(phrase, self.vocab_target) for phrase in
                                     trans_input.avoid_list]
                if any(self.unk_id in phrase for phrase in raw_avoid_list[j]):
                    logger.warning("Sentence %s: %s was found in the list of phrases to avoid; "
                                   "this may indicate improper preprocessing.", trans_input.sentence_id, C.UNK_SYMBOL)

        return source, bucket_key, raw_constraints, raw_avoid_list, mx.nd.array(max_output_lengths, ctx=self.context, dtype='int32')

    def _make_result(self,
                     trans_input: TranslatorInput,
                     translation: Translation) -> TranslatorOutput:
        """
        Returns a translator result from generated target-side word ids, attention matrices and scores.
        Strips stop ids from translation string.

        :param trans_input: Translator input.
        :param translation: The translation + attention and score.
        :return: TranslatorOutput.
        """
        target_ids = translation.target_ids
        target_tokens = [self.vocab_target_inv[target_id] for target_id in target_ids]
        target_string = C.TOKEN_SEPARATOR.join(data_io.ids2tokens(target_ids, self.vocab_target_inv, self.strip_ids))

        attention_matrix = translation.attention_matrix
        attention_matrix = attention_matrix[:, :len(trans_input.tokens)]

        if translation.nbest_translations is None:
            return TranslatorOutput(sentence_id=trans_input.sentence_id,
                                    translation=target_string,
                                    tokens=target_tokens,
                                    attention_matrix=attention_matrix,
                                    score=translation.score,
                                    beam_histories=translation.beam_histories)
        else:

            nbest_target_ids = translation.nbest_translations.target_ids_list
            target_tokens_list = [[self.vocab_target_inv[id] for id in ids] for ids in nbest_target_ids]
            target_strings = [C.TOKEN_SEPARATOR.join(
                                data_io.ids2tokens(target_ids,
                                                   self.vocab_target_inv,
                                                   self.strip_ids)) for target_ids in nbest_target_ids]

            attention_matrices = [matrix[:, :len(trans_input.tokens)] for matrix in
                                  translation.nbest_translations.attention_matrices]

            scores = translation.nbest_translations.scores

            return TranslatorOutput(sentence_id=trans_input.sentence_id,
                                    translation=target_string,
                                    tokens=target_tokens,
                                    attention_matrix=attention_matrix,
                                    score=translation.score,
                                    beam_histories=translation.beam_histories,
                                    nbest_translations=target_strings,
                                    nbest_tokens=target_tokens_list,
                                    nbest_attention_matrices=attention_matrices,
                                    nbest_scores=scores)

    def _translate_nd(self,
                      source: mx.nd.NDArray,
                      source_length: int,
                      raw_constraints: List[Optional[constrained.RawConstraintList]],
                      raw_avoid_list: List[Optional[constrained.RawConstraintList]],
                      max_output_lengths: mx.nd.NDArray) -> List[Translation]:
        """
        Translates source of source_length, given a bucket_key.

        :param source: Source ids. Shape: (batch_size, bucket_key, num_factors).
        :param source_length: Bucket key.
        :param raw_constraints: A list of optional constraint lists.

        :return: Sequence of translations.
        """

        return self._get_best_from_beam(*self._beam_search(source,
                                                           source_length,
                                                           raw_constraints,
                                                           raw_avoid_list,
                                                           max_output_lengths))

    def _encode(self, sources: mx.nd.NDArray, source_length: int) -> List[ModelState]:
        """
        Returns a ModelState for each model representing the state of the model after encoding the source.

        :param sources: Source ids. Shape: (batch_size, bucket_key, num_factors).
        :param source_length: Bucket key.
        :return: List of ModelStates.
        """
        return [model.run_encoder(sources, source_length) for model in self.models]

    def _decode_step(self,
                     prev_word: mx.nd.NDArray,
                     step: int,
                     source_length: int,
                     states: List[ModelState],
                     models_output_layer_w: List[mx.nd.NDArray],
                     models_output_layer_b: List[mx.nd.NDArray]) \
            -> Tuple[mx.nd.NDArray, mx.nd.NDArray, List[ModelState]]:
        """
        Returns decoder predictions (combined from all models), attention scores, and updated states.

        :param prev_word: Previous words of hypotheses. Shape: (batch_size * beam_size,).
        :param step: Beam search iteration.
        :param source_length: Length of the input sequence.
        :param states: List of model states.
        :param models_output_layer_w: Custom model weights for logit computation (empty for none).
        :param models_output_layer_b: Custom model biases for logit computation (empty for none).
        :return: (scores, attention scores, list of model states)
        """
        bucket_key = (source_length, step)

        model_outs, model_attention_probs, model_states = [], [], []
        # We use zip_longest here since we'll have empty lists when not using restrict_lexicon
        for model, out_w, out_b, state in itertools.zip_longest(
                self.models, models_output_layer_w, models_output_layer_b, states):
            decoder_out, attention_probs, state = model.run_decoder(prev_word, bucket_key, state)
            # Compute logits and softmax with restricted vocabulary
            if self.restrict_lexicon:
                # Apply output layer outside decoder module.
                logits = model.output_layer(decoder_out, out_w, out_b)
                if model.skip_softmax:
                    model_out = logits  # raw logits
                else:
                    model_out = mx.nd.softmax(logits)  # normalized probabilities
            else:
                # Output layer is applied inside decoder module.
                # if model.skip_softmax decoder_out represents logits, normalized probabilities else.
                model_out = decoder_out
            model_outs.append(model_out)
            model_attention_probs.append(attention_probs)
            model_states.append(state)
        scores, attention_probs = self._combine_predictions(model_outs, model_attention_probs)
        return scores, attention_probs, model_states

    def _combine_predictions(self,
                             model_outputs: List[mx.nd.NDArray],
                             attention_probs: List[mx.nd.NDArray]) -> Tuple[mx.nd.NDArray, mx.nd.NDArray]:
        """
        Returns combined predictions of models and averaged attention prob scores.
        If model_outputs are probabilities, they are converted to negative log probabilities before combination.
        If model_outputs are logits (and no ensembling is used),
        no combination is applied and logits are converted to negative logits.

        :param model_outputs: List of Shape(beam_size, target_vocab_size).
        :param attention_probs: List of Shape(beam_size, bucket_key).
        :return: Combined scores, averaged attention scores.
        """
        # average attention prob scores. TODO: is there a smarter way to do this?
        attention_prob_score = utils.average_arrays(attention_probs)

        # combine model predictions and convert to neg log probs
        if len(self.models) == 1:
            if self.models[0].skip_softmax:
                scores = -model_outputs[0]
            else:
                scores = -mx.nd.log(model_outputs[0])  # pylint: disable=invalid-unary-operand-type
        else:
            scores = self.interpolation_func(model_outputs)
        return scores, attention_prob_score

    def _beam_search(self,
                     source: mx.nd.NDArray,
                     source_length: int,
                     raw_constraint_list: List[Optional[constrained.RawConstraintList]],
                     raw_avoid_list: List[Optional[constrained.RawConstraintList]],
                     max_output_lengths: mx.nd.NDArray) -> Tuple[np.ndarray,
                                                                 np.ndarray,
                                                                 np.ndarray,
                                                                 np.ndarray,
                                                                 np.ndarray,
                                                                 List[Optional[constrained.ConstrainedHypothesis]],
                                                                 Optional[List[BeamHistory]]]:
        """
        Translates multiple sentences using beam search.

        :param source: Source ids. Shape: (batch_size, bucket_key, num_factors).
        :param source_length: Max source length.
        :param raw_constraint_list: A list of optional lists containing phrases (as lists of target word IDs)
               that must appear in each output.
        :param raw_avoid_list: A list of optional lists containing phrases (as lists of target word IDs)
               that must NOT appear in each output.
        :return List of best hypotheses indices, list of best word indices, list of attentions,
                array of accumulated length-normalized negative log-probs, hypotheses lengths, constraints (if any),
                beam histories (if any).
        """

        # Length of encoded sequence (may differ from initial input length)
        encoded_source_length = self.models[0].encoder.get_encoded_seq_len(source_length)
        utils.check_condition(all(encoded_source_length ==
                                  model.encoder.get_encoded_seq_len(source_length) for model in self.models),
                              "Models must agree on encoded sequence length")
        # Maximum output length
        max_output_length = self.models[0].get_max_output_length(source_length)

        # General data structure: each row has batch_size * beam blocks for the 1st sentence, with a full beam,
        # then the next block for the 2nd sentence and so on

        best_word_indices = mx.nd.full((self.batch_size * self.beam_size,), val=self.start_id, ctx=self.context,
                                       dtype='int32')

        # Best word and hypotheses indices across beam search steps from topk operation.
        best_hyp_indices_list = []  # type: List[mx.nd.NDArray]
        best_word_indices_list = []  # type: List[mx.nd.NDArray]

        # Beam history
        beam_histories = None  # type: Optional[List[BeamHistory]]
        if self.store_beam:
            beam_histories = [defaultdict(list) for _ in range(self.batch_size)]

        lengths = mx.nd.zeros((self.batch_size * self.beam_size, 1), ctx=self.context)
        finished = mx.nd.zeros((self.batch_size * self.beam_size,), ctx=self.context, dtype='int32')

        # Extending max_output_lengths to shape (batch_size * beam_size,)
        max_output_lengths = mx.nd.repeat(max_output_lengths, self.beam_size)

        # Attention distributions across beam search steps
        attentions = []  # type: List[mx.nd.NDArray]

        # scores_accumulated: chosen smallest scores in scores (ascending).
        scores_accumulated = mx.nd.zeros((self.batch_size * self.beam_size, 1), ctx=self.context)

        # reset all padding distribution cells to np.inf
        self.pad_dist[:] = np.inf

        # If using a top-k lexicon, select param rows for logit computation that correspond to the
        # target vocab for this sentence.
        models_output_layer_w = list()
        models_output_layer_b = list()
        pad_dist = self.pad_dist
        vocab_slice_ids = None  # type: mx.nd.NDArray
        if self.restrict_lexicon:
            source_words = utils.split(source, num_outputs=self.num_source_factors, axis=2, squeeze_axis=True)[0]
            # TODO: See note in method about migrating to pure MXNet when set operations are supported.
            #       We currently convert source to NumPy and target ids back to NDArray.
            vocab_slice_ids = self.restrict_lexicon.get_trg_ids(source_words.astype("int32").asnumpy())
            if any(raw_constraint_list):
                # Add the constraint IDs to the list of permissibled IDs, and then project them into the reduced space
                constraint_ids = np.array([word_id for sent in raw_constraint_list for phr in sent for word_id in phr])
                vocab_slice_ids = np.lib.arraysetops.union1d(vocab_slice_ids, constraint_ids)
                full_to_reduced = dict((val, i) for i, val in enumerate(vocab_slice_ids))
                raw_constraint_list = [[[full_to_reduced[x] for x in phr] for phr in sent] for sent in
                                       raw_constraint_list]

            vocab_slice_ids = mx.nd.array(vocab_slice_ids, ctx=self.context, dtype='int32')

            if vocab_slice_ids.shape[0] < self.beam_size + 1:
                # This fixes an edge case for toy models, where the number of vocab ids from the lexicon is
                # smaller than the beam size.
                logger.warning("Padding vocab_slice_ids (%d) with EOS to have at least %d+1 elements to expand",
                               vocab_slice_ids.shape[0], self.beam_size)
                n = self.beam_size - vocab_slice_ids.shape[0] + 1
                vocab_slice_ids = mx.nd.concat(vocab_slice_ids,
                                               mx.nd.full((n,), val=self.vocab_target[C.EOS_SYMBOL],
                                                          ctx=self.context, dtype='int32'),
                                               dim=0)

            pad_dist = mx.nd.full((self.batch_size * self.beam_size, vocab_slice_ids.shape[0] - 1),
                                  val=np.inf, ctx=self.context)
            for m in self.models:
                models_output_layer_w.append(m.output_layer_w.take(vocab_slice_ids))
                models_output_layer_b.append(m.output_layer_b.take(vocab_slice_ids))

        # (0) encode source sentence, returns a list
        model_states = self._encode(source, source_length)

        # Initialize the beam to track constraint sets, where target-side lexical constraints are present
        constraints = constrained.init_batch(raw_constraint_list, self.beam_size, self.start_id,
                                             self.vocab_target[C.EOS_SYMBOL])

        if self.global_avoid_trie or any(raw_avoid_list):
            avoid_states = constrained.AvoidBatch(self.batch_size, self.beam_size,
                                                  avoid_list=raw_avoid_list,
                                                  global_avoid_trie=self.global_avoid_trie)
            avoid_states.consume(best_word_indices)

        # Records items in the beam that are inactive. At the beginning (t==1), there is only one valid or active
        # item on the beam for each sentence
        inactive = mx.nd.zeros((self.batch_size * self.beam_size), dtype='int32', ctx=self.context)
        t = 1
        for t in range(1, max_output_length):
            # (1) obtain next predictions and advance models' state
            # target_dists: (batch_size * beam_size, target_vocab_size)
            # attention_scores: (batch_size * beam_size, bucket_key)
            target_dists, attention_scores, model_states = self._decode_step(prev_word=best_word_indices,
                                                                             step=t,
                                                                             source_length=source_length,
                                                                             states=model_states,
                                                                             models_output_layer_w=models_output_layer_w,
                                                                             models_output_layer_b=models_output_layer_b)

            # (2) Produces the accumulated cost of target words in each row.
            # There is special treatment for finished and inactive rows: inactive rows are inf everywhere;
            # finished rows are inf everywhere except column zero, which holds the accumulated model score
            scores = self._update_scores.forward(target_dists, finished, inactive, scores_accumulated, pad_dist)

            # Mark entries that should be blocked as having a score of np.inf
            if self.global_avoid_trie or any(raw_avoid_list):
                block_indices = avoid_states.avoid()
                if len(block_indices) > 0:
                    scores[block_indices] = np.inf
                    if self.sample is not None:
                        target_dists[block_indices] = np.inf

            # (3) Get beam_size winning hypotheses for each sentence block separately. Only look as
            # far as the active beam size for each sentence.

            if self.sample is not None:
                best_hyp_indices, best_word_indices, scores_accumulated = self._top(scores, target_dists, finished)
            else:
                # On the first timestep, all hypotheses have identical histories, so force topk() to choose extensions
                # of the first row only
                if t == 1 and not self.skip_topk:
                    scores = scores[self.batch_indices, :]

                best_hyp_indices, best_word_indices, scores_accumulated = self._top(scores)

            # Constraints for constrained decoding are processed sentence by sentence
            if any(raw_constraint_list):
                best_hyp_indices, best_word_indices, scores_accumulated, constraints, inactive = constrained.topk(
                    t,
                    self.batch_size,
                    self.beam_size,
                    inactive,
                    scores,
                    constraints,
                    best_hyp_indices,
                    best_word_indices,
                    scores_accumulated)

            # Map from restricted to full vocab ids if needed
            if self.restrict_lexicon:
                best_word_indices = vocab_slice_ids.take(best_word_indices)

            # (4) Reorder fixed-size beam data according to best_hyp_indices (ascending)
            finished, lengths, attention_scores = self._sort_by_index.forward(best_hyp_indices,
                                                                              finished,
                                                                              lengths,
                                                                              attention_scores)

            # (5) Normalize the scores of newly finished hypotheses. Note that after this until the
            # next call to topk(), hypotheses may not be in sorted order.
            finished, scores_accumulated, lengths = self._update_finished.forward(best_word_indices,
                                                                                  max_output_lengths,
                                                                                  finished,
                                                                                  scores_accumulated,
                                                                                  lengths)

            # (6) Prune out low-probability hypotheses. Pruning works by setting entries `inactive`.
            if self.beam_prune > 0.0:
                inactive, best_word_indices, scores_accumulated = self._prune_hyps.forward(best_word_indices,
                                                                                           scores_accumulated,
                                                                                           finished,
                                                                                           self.inf_array,
                                                                                           self.zeros_array)

            # (7) update negative constraints
            if self.global_avoid_trie or any(raw_avoid_list):
                avoid_states.reorder(best_hyp_indices)
                avoid_states.consume(best_word_indices)

            # (8) optionally save beam history
            if self.store_beam:
                finished_or_inactive = mx.nd.clip(data=finished + inactive, a_min=0, a_max=1)
                unnormalized_scores = mx.nd.where(finished_or_inactive,
                                                  scores_accumulated * self.length_penalty(lengths),
                                                  scores_accumulated)
                normalized_scores = mx.nd.where(finished_or_inactive,
                                                scores_accumulated,
                                                scores_accumulated / self.length_penalty(lengths))
                for sent in range(self.batch_size):
                    rows = slice(sent * self.beam_size, (sent + 1) * self.beam_size)

                    best_word_indices_sent = best_word_indices[rows].asnumpy().tolist()
                    # avoid adding columns for finished sentences
                    if any(x for x in best_word_indices_sent if x != C.PAD_ID):
                        beam_histories[sent]["predicted_ids"].append(best_word_indices_sent)
                        beam_histories[sent]["predicted_tokens"].append([self.vocab_target_inv[x] for x in
                                                                         best_word_indices_sent])
                        # for later sentences in the matrix, shift from e.g. [5, 6, 7, 8, 6] to [0, 1, 3, 4, 1]
                        shifted_parents = best_hyp_indices[rows] - (sent * self.beam_size)
                        beam_histories[sent]["parent_ids"].append(shifted_parents.asnumpy().tolist())

                        beam_histories[sent]["scores"].append(unnormalized_scores[rows].asnumpy().flatten().tolist())
                        beam_histories[sent]["normalized_scores"].append(
                            normalized_scores[rows].asnumpy().flatten().tolist())

            # Collect best hypotheses, best word indices, and attention scores
            best_hyp_indices_list.append(best_hyp_indices)
            best_word_indices_list.append(best_word_indices)
            attentions.append(attention_scores)

            if self.beam_search_stop == C.BEAM_SEARCH_STOP_FIRST:
                at_least_one_finished = finished.reshape((self.batch_size, self.beam_size)).sum(axis=1) > 0
                if at_least_one_finished.sum().asscalar() == self.batch_size:
                    break
            else:
                if finished.sum().asscalar() == self.batch_size * self.beam_size:  # all finished
                    break

            # (9) update models' state with winning hypotheses (ascending)
            for ms in model_states:
                ms.sort_state(best_hyp_indices)

        logger.debug("Finished after %d / %d steps.", t + 1, max_output_length)

        # (9) Sort the hypotheses within each sentence (normalization for finished hyps may have unsorted them).
        folded_accumulated_scores = scores_accumulated.reshape((self.batch_size,
                                                                self.beam_size * scores_accumulated.shape[-1]))
        indices = mx.nd.cast(mx.nd.argsort(folded_accumulated_scores, axis=1), dtype='int32').reshape((-1,))
        best_hyp_indices, _ = mx.nd.unravel_index(indices, scores_accumulated.shape) + self.offset
        best_hyp_indices_list.append(best_hyp_indices)
        lengths = lengths.take(best_hyp_indices)
        scores_accumulated = scores_accumulated.take(best_hyp_indices)
        constraints = [constraints[x] for x in best_hyp_indices.asnumpy()]

        all_best_hyp_indices = mx.nd.stack(*best_hyp_indices_list, axis=1)
        all_best_word_indices = mx.nd.stack(*best_word_indices_list, axis=1)
        all_attentions = mx.nd.stack(*attentions, axis=1)

        return all_best_hyp_indices.asnumpy(), \
               all_best_word_indices.asnumpy(), \
               all_attentions.asnumpy(), \
               scores_accumulated.asnumpy(), \
               lengths.asnumpy().astype('int32'), \
               constraints, \
               beam_histories

    def _get_best_from_beam(self,
                            best_hyp_indices: np.ndarray,
                            best_word_indices: np.ndarray,
                            attentions: np.ndarray,
                            seq_scores: np.ndarray,
                            lengths: np.ndarray,
                            constraints: List[Optional[constrained.ConstrainedHypothesis]],
                            beam_histories: Optional[List[BeamHistory]] = None) -> List[Translation]:
        """
        Return the nbest (aka n top) entries from the n-best list.

        :param best_hyp_indices: Array of best hypotheses indices ids. Shape: (batch * beam, num_beam_search_steps + 1).
        :param best_word_indices: Array of best hypotheses indices ids. Shape: (batch * beam, num_beam_search_steps).
        :param attentions: Array of attentions over source words.
                           Shape: (batch * beam, num_beam_search_steps, encoded_source_length).
        :param seq_scores: Array of length-normalized negative log-probs. Shape: (batch * beam, 1)
        :param lengths: The lengths of all items in the beam. Shape: (batch * beam). Dtype: int32.
        :param constraints: The constraints for all items in the beam. Shape: (batch * beam).
        :param beam_histories: The beam histories for each sentence in the batch.
        :return: List of Translation objects containing all relevant information.
        """
        nbest_translations = []  # type: List[List[Translation]]
        histories = beam_histories if beam_histories is not None else [None] * self.batch_size  # type: List

        for n in range(0, self.nbest_size):

            # Initialize the best_ids to the first item in each batch, plus current nbest index
            best_ids = np.arange(n, self.batch_size * self.beam_size, self.beam_size, dtype='int32')

            # only check for constraints for 1-best translation for each sequence in batch
            if n == 0 and any(constraints):
                # For constrained decoding, select from items that have met all constraints (might not be finished)
                unmet = np.array([c.num_needed() if c is not None else 0 for c in constraints])
                filtered = np.where(unmet == 0, seq_scores.flatten(), np.inf)
                filtered = filtered.reshape((self.batch_size, self.beam_size))
                best_ids += np.argmin(filtered, axis=1).astype('int32')

            # Obtain sequences for all best hypotheses in the batch
            indices = self._get_best_word_indices_for_kth_hypotheses(best_ids, best_hyp_indices)

            nbest_translations.append([self._assemble_translation(*x) for x in zip(best_word_indices[indices, np.arange(indices.shape[1])],
                                                                                   lengths[best_ids],
                                                                                   attentions[best_ids],
                                                                                   seq_scores[best_ids],
                                                                                   histories)])
        # reorder and regroup lists
        reduced_translations = [_reduce_nbest_translations(grouped_nbest) for grouped_nbest in zip(*nbest_translations)]
        return reduced_translations

    @staticmethod
    def _get_best_word_indices_for_kth_hypotheses(ks: np.ndarray, all_hyp_indices: np.ndarray) -> np.ndarray:
        """
        Traverses the matrix of best hypotheses indices collected during beam search in reversed order by
        using the kth hypotheses index as a backpointer.
        Returns an array containing the indices into the best_word_indices collected during beam search to extract
        the kth hypotheses.

        :param ks: The kth-best hypotheses to extract. Supports multiple for batch_size > 1. Shape: (batch,).
        :param all_hyp_indices: All best hypotheses indices list collected in beam search. Shape: (batch * beam, steps).
        :return: Array of indices into the best_word_indices collected in beam search
            that extract the kth-best hypothesis. Shape: (batch,).
        """
        batch_size = ks.shape[0]
        num_steps = all_hyp_indices.shape[1]
        result = np.zeros((batch_size, num_steps - 1), dtype=all_hyp_indices.dtype)
        # first index into the history of the desired hypotheses.
        pointer = all_hyp_indices[ks, -1]
        # for each column/step follow the pointer, starting from the penultimate column/step
        num_steps = all_hyp_indices.shape[1]
        for step in range(num_steps - 2, -1, -1):
            result[:, step] = pointer
            pointer = all_hyp_indices[pointer, step]
        return result

    @staticmethod
    def _assemble_translation(sequence: np.ndarray,
                              length: np.ndarray,
                              attention_lists: np.ndarray,
                              seq_score: np.ndarray,
                              beam_history: Optional[BeamHistory]) -> Translation:
        """
        Takes a set of data pertaining to a single translated item, performs slightly different
        processing on each, and merges it into a Translation object.
        :param sequence: Array of word ids. Shape: (batch_size, bucket_key).
        :param length: The length of the translated segment.
        :param attention_lists: Array of attentions over source words.
                                Shape: (batch_size * self.beam_size, max_output_length, encoded_source_length).
        :param seq_score: Array of length-normalized negative log-probs.
        :param beam_history: The optional beam histories for each sentence in the batch.
        :return: A Translation object.
        """
        length = int(length)
        sequence = sequence[:length].tolist()
        attention_matrix = attention_lists[:length, :]
        score = float(seq_score)
        beam_history_list = [beam_history] if beam_history is not None else []
        return Translation(sequence, attention_matrix, score, beam_history_list)

    def _print_beam(self,
                    sequences: mx.nd.NDArray,
                    accumulated_scores: mx.nd.NDArray,
                    finished: mx.nd.NDArray,
                    inactive: mx.nd.NDArray,
                    constraints: List[Optional[constrained.ConstrainedHypothesis]],
                    timestep: int) -> None:
        """
        Prints the beam for debugging purposes.

        :param sequences: The beam histories (shape: batch_size * beam_size, max_output_len).
        :param accumulated_scores: The accumulated scores for each item in the beam.
               Shape: (batch_size * beam_size, target_vocab_size).
        :param finished: Indicates which items are finished (shape: batch_size * beam_size).
        :param inactive: Indicates any inactive items (shape: batch_size * beam_size).
        :param timestep: The current timestep.
        """
        logger.info('BEAM AT TIMESTEP %d', timestep)
        for i in range(self.batch_size * self.beam_size):
            # for each hypothesis, print its entire history
            score = accumulated_scores[i].asscalar()
            word_ids = [int(x.asscalar()) for x in sequences[i]]
            unmet = constraints[i].num_needed() if constraints[i] is not None else -1
            hypothesis = '----------' if inactive[i] else ' '.join(
                [self.vocab_target_inv[x] for x in word_ids if x != 0])
            logger.info('%d %d %d %d %.2f %s', i + 1, finished[i].asscalar(), inactive[i].asscalar(), unmet, score,
                        hypothesis)


class PruneHypotheses(mx.gluon.HybridBlock):
    """
    A HybridBlock that returns an array of shape (batch*beam,) indicating which hypotheses are inactive due to pruning.

    :param threshold: Pruning threshold.
    :param beam_size: Beam size.
    """

    def __init__(self, threshold: float, beam_size: int) -> None:
        super().__init__()
        self.threshold = threshold
        self.beam_size = beam_size

    def hybrid_forward(self, F, best_word_indices, scores, finished, inf_array, zeros_array):
        scores_2d = F.reshape(scores, shape=(-1, self.beam_size))
        finished_2d = F.reshape(finished, shape=(-1, self.beam_size))
        inf_array_2d = F.reshape(inf_array, shape=(-1, self.beam_size))

        # best finished scores. Shape: (batch, 1)
        best_finished_scores = F.min(F.where(finished_2d, scores_2d, inf_array_2d), axis=1, keepdims=True)
        difference = F.broadcast_minus(scores_2d, best_finished_scores)
        inactive = F.cast(difference > self.threshold, dtype='int32')
        inactive = F.reshape(inactive, shape=(-1))

        best_word_indices = F.where(inactive, zeros_array, best_word_indices)
        scores = F.where(inactive, inf_array, scores)

        return inactive, best_word_indices, scores


class SortByIndex(mx.gluon.HybridBlock):
    """
    A HybridBlock that sorts args by the given indices.
    """

    def hybrid_forward(self, F, indices, *args):
        return [F.take(arg, indices) for arg in args]


class TopK(mx.gluon.HybridBlock):
    """
    A HybridBlock for a statically-shaped batch-wise topk operation.
    """

    def __init__(self, k: int, batch_size: int, vocab_size: int) -> None:
        """
        :param k: The number of smallest scores to return.
        :param batch_size: Number of sentences being decoded at once.
        :param vocab_size: Vocabulary size.
        """
        super().__init__()
        self.k = k
        self.batch_size = batch_size
        self.vocab_size = vocab_size
        with self.name_scope():
            offset = mx.nd.repeat(mx.nd.arange(0, batch_size * k, k, dtype='int32'), k)
            self.offset = self.params.get_constant(name='offset', value=offset)

    def hybrid_forward(self, F, scores, offset):
        """
        Get the lowest k elements per sentence from a `scores` matrix.

        :param scores: Vocabulary scores for the next beam step. (batch_size * beam_size, target_vocabulary_size)
        :param offset: Array to add to the hypothesis indices for offsetting in batch decoding.
        :return: The row indices, column indices and values of the k smallest items in matrix.
        """

        # Shape: t==1 => (batch size, vocab_size) t>1 => (batch size * beam size, vocab size)
        folded_scores = F.reshape(scores, shape=(self.batch_size, -1))

        values, indices = F.topk(folded_scores, axis=1, k=self.k, ret_typ='both', is_ascend=True)

        # Project indices back into original shape (which is different for t==1 and t>1)
        indices = F.reshape(F.cast(indices, 'int32'), shape=(-1,))
        unraveled = F.unravel_index(indices, shape=(-1, self.vocab_size))

        best_hyp_indices, best_word_indices = F.split(unraveled, axis=0, num_outputs=2, squeeze_axis=True)
        best_hyp_indices = best_hyp_indices + offset
        values = F.reshape(values, shape=(-1, 1))
        return best_hyp_indices, best_word_indices, values


class SampleK(mx.gluon.HybridBlock):
    """
    A HybridBlock for selecting a random word from each hypothesis according to its distribution.
    """

    def __init__(self, k: int, n: int, batch_size: int, context: mx.context.Context) -> None:
        """
        :param k: The size of the beam.
        :param n: Sample from the top-N words in the vocab at each timestep.
        :param batch_size: Number of sentences being decoded at once.
        :param vocab_size: Vocabulary size.
        """
        super().__init__()
        self.beam_size = k
        self.n = n
        self.batch_size = batch_size
        self.context = context

        with self.name_scope():
            self.best_hyp_indices = self.params.get_constant(name='best_hyp_indices',
                                                             value=mx.nd.arange(0, batch_size * k, dtype='int32'))
            self.zeros_array = self.params.get_constant(name="zeros_array",
                                                        value=mx.nd.zeros((self.batch_size * self.beam_size,), ctx=self.context, dtype='int32'))

    def hybrid_forward(self, F, scores, target_dists, finished, best_hyp_indices, zeros_array):
        """
        Choose an extension of each hypothesis from its softmax distribution.

        :param scores: Vocabulary scores for the next beam step. (batch_size * beam_size, target_vocabulary_size)
        :param target_dists: The non-cumulative target distributions (ignored).
        :param finished: The list of finished hypotheses.
        :param offset: Array to add to the hypothesis indices for offsetting in batch decoding.
        :return: The row indices, column indices, and values of the sampled words.
        """
        # Map the negative logprobs to probabilities so as to have a distribution
        target_dists = F.exp(-target_dists)

        # n == 0 means sample from the full vocabulary. Otherwise, we sample from the top n.
        if self.n != 0:
            # select the top n in each row, via a mask
            masked_items = F.topk(target_dists, k=self.n, ret_typ='mask', axis=1, is_ascend=False)
            # set unmasked items to 0
            masked_items = F.where(masked_items, target_dists, masked_items)
            # renormalize
            target_dists = F.broadcast_div(masked_items, F.sum(masked_items, axis=1, keepdims=True))

        # Sample from the target distributions over words, then get the corresponding values from the cumulative scores
        best_word_indices = F.where(finished, zeros_array, F.random.multinomial(target_dists, get_prob=False))
        values = F.pick(scores, best_word_indices, axis=1, keepdims=True)

        return best_hyp_indices, best_word_indices, values


class Top1(mx.gluon.HybridBlock):
    """
    A HybridBlock for a statically-shaped batch-wise first-best operation.

    Get the single lowest element per sentence from a `scores` matrix. Expects that
    beam size is 1, for greedy decoding.

    NOTE(mathmu): The current implementation of argmin in MXNet much slower than topk with k=1.
    """
    def __init__(self, k: int, batch_size: int) -> None:
        """
        :param k: The number of smallest scores to return.
        :param batch_size: Number of sentences being decoded at once.
        """
        super().__init__()
        with self.name_scope():
            offset = mx.nd.repeat(mx.nd.arange(0, batch_size * k, k, dtype='int32'), k)
            self.offset = self.params.get_constant(name='offset', value=offset)

    def hybrid_forward(self, F, scores, offset):
        """
        Get the single lowest element per sentence from a `scores` matrix. Expects that
        beam size is 1, for greedy decoding.

        :param scores: Vocabulary scores for the next beam step. (batch_size * beam_size, target_vocabulary_size)
        :param offset: Array to add to the hypothesis indices for offsetting in batch decoding.
        :return: The row indices, column indices and values of the smallest items in matrix.
        """
        best_word_indices = F.cast(F.argmin(scores, axis=1), dtype='int32')
        values = F.pick(scores, best_word_indices, axis=1)
        values = F.reshape(values, shape=(-1, 1))

        # for top1, the best hyp indices are equal to the plain offset
        best_hyp_indices = offset

        return best_hyp_indices, best_word_indices, values


class NormalizeAndUpdateFinished(mx.gluon.HybridBlock):
    """
    A HybridBlock for normalizing newly finished hypotheses scores with LengthPenalty.
    """

    def __init__(self, pad_id: int,
                 eos_id: int,
                 length_penalty_alpha: float = 1.0,
                 length_penalty_beta: float = 0.0) -> None:
        super().__init__()
        self.pad_id = pad_id
        self.eos_id = eos_id
        with self.name_scope():
            self.length_penalty = LengthPenalty(alpha=length_penalty_alpha, beta=length_penalty_beta)

    def hybrid_forward(self, F, best_word_indices, max_output_lengths, finished, scores_accumulated, lengths):
        all_finished = F.broadcast_logical_or(best_word_indices == self.pad_id, best_word_indices == self.eos_id)
        newly_finished = F.broadcast_logical_xor(all_finished, finished)
        scores_accumulated = F.where(newly_finished,
                                     scores_accumulated / self.length_penalty(lengths),
                                     scores_accumulated)

        # Update lengths of all items, except those that were already finished. This updates
        # the lengths for inactive items, too, but that doesn't matter since they are ignored anyway.
        lengths = lengths + F.cast(1 - F.expand_dims(finished, axis=1), dtype='float32')

        # Now, recompute finished. Hypotheses are finished if they are
        # - extended with <pad>, or
        # - extended with <eos>, or
        # - at their maximum length.
        finished = F.broadcast_logical_or(F.broadcast_logical_or(best_word_indices == self.pad_id,
                                                                 best_word_indices == self.eos_id),
                                          (F.cast(F.reshape(lengths, shape=(-1,)), 'int32') >= max_output_lengths))

        return finished, scores_accumulated, lengths


class UpdateScores(mx.gluon.HybridBlock):
    """
    A HybridBlock that updates the scores from the decoder step with accumulated scores.
    Inactive hypotheses receive score inf. Finished hypotheses receive their accumulated score for C.PAD_ID.
    All other options are set to infinity.
    """

    def __init__(self):
        super().__init__()
        assert C.PAD_ID == 0, "This block only works with PAD_ID == 0"

    def hybrid_forward(self, F, target_dists, finished, inactive, scores_accumulated, pad_dist):
        # Special treatment for finished and inactive rows. Inactive rows are inf everywhere;
        # finished rows are inf everywhere except column zero (pad_id), which holds the accumulated model score.
        # Items that are finished (but not inactive) get their previous accumulated score for the <pad> symbol,
        # infinity otherwise.
        scores = F.broadcast_add(target_dists, scores_accumulated)
        # pad_dist. Shape: (batch*beam, vocab_size)
        scores = F.where(F.broadcast_logical_or(finished, inactive), F.concat(scores_accumulated, pad_dist), scores)
        return scores<|MERGE_RESOLUTION|>--- conflicted
+++ resolved
@@ -1187,16 +1187,14 @@
                                   "Skipping softmax cannot be enabled for ensembles or beam sizes > 1.")
 
         self.skip_topk = skip_topk
-<<<<<<< HEAD
         if self.skip_topk:
             utils.check_condition(self.beam_size == 1, "skip_topk has no effect if beam size is larger than 1")
             utils.check_condition(len(self.models) == 1, "skip_topk has no effect for decoding with more than 1 model")
-=======
+
         self.sample = sample
         utils.check_condition(not self.sample or self.restrict_lexicon is None,
                               "Sampling is not available when working with a restricted lexicon.")
 
->>>>>>> 094baca6
         # after models are loaded we ensured that they agree on max_input_length, max_output_length and batch size
         self._max_input_length = self.models[0].max_input_length
         if bucket_source_width > 0:
