--- conflicted
+++ resolved
@@ -190,15 +190,9 @@
         :param src_ids: Sequence(s) of source ids (any shape).
         :return: Possible target ids for source (unique sorted, always includes special symbols).
         """
-<<<<<<< HEAD
         unique_src_ids = onp.lib.arraysetops.unique(src_ids)  # type: ignore
         trg_ids = onp.lib.arraysetops.union1d(self.always_allow, self.lex[unique_src_ids, :].reshape(-1))  # type: ignore
-=======
-        # TODO: When MXNet adds support for set operations, we can migrate to avoid conversions to/from NumPy.
-        unique_src_ids = np.lib.arraysetops.unique(src_ids)  # type: ignore
-        trg_ids = np.lib.arraysetops.union1d(self.always_allow, self.lex[unique_src_ids, :].reshape(-1))  # type: ignore
         logger.debug(f"lookup: {trg_ids.shape[0]} unique targets for {unique_src_ids.shape[0]} unique sources")
->>>>>>> 6a91906c
         return trg_ids
 
 
