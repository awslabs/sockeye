--- conflicted
+++ resolved
@@ -58,26 +58,18 @@
     def __init__(self,
                  vocab_size: int,
                  num_embed: int,
-<<<<<<< HEAD
                  num_layers: int,
-=======
->>>>>>> 94758b84
                  embed_dropout: float,
                  cnn_config: convolution.StackedConvolutionConfig,
                  hidden_dropout: float = .0):
         super().__init__()
         self.vocab_size = vocab_size
         self.num_embed = num_embed
-<<<<<<< HEAD
         self.num_layers = num_layers
-=======
->>>>>>> 94758b84
         self.embed_dropout = embed_dropout
         self.cnn_config = cnn_config
 
 
-<<<<<<< HEAD
-=======
 class ConvolutionalEncoder(Encoder):
     """
     """
@@ -107,7 +99,6 @@
 
         source_hidden = mx.sym.broadcast_mul(source_gate_a,
                                              mx.sym.Activation(data=source_gate_b, act_type="sigmoid"))
->>>>>>> 94758b84
 
         
 
