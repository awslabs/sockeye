# Copyright 2017--2019 Amazon.com, Inc. or its affiliates. All Rights Reserved.
#
# Licensed under the Apache License, Version 2.0 (the "License"). You may not
# use this file except in compliance with the License. A copy of the License
# is located at
#
#     http://aws.amazon.com/apache2.0/
#
# or in the "license" file accompanying this file. This file is distributed on
# an "AS IS" BASIS, WITHOUT WARRANTIES OR CONDITIONS OF ANY KIND, either
# express or implied. See the License for the specific language governing
# permissions and limitations under the License.

"""
Encoders for sequence-to-sequence models.
"""
import inspect
import logging
from abc import ABC, abstractmethod
from typing import List, Optional, Union

import mxnet as mx

from . import config
from . import constants as C
from . import layers
from . import transformer
from . import utils

logger = logging.getLogger(__name__)


ImageEncoderConfig = None


def get_encoder(config: 'EncoderConfig', prefix: str = '', dtype: str = C.DTYPE_FP32) -> 'Encoder':
    return get_transformer_encoder(config, prefix, dtype)


def get_transformer_encoder(config: transformer.TransformerConfig, prefix: str, dtype: str) -> 'Encoder':
    """
    Returns a Transformer encoder, consisting of an embedding layer with
    positional encodings and a TransformerEncoder instance.

    :param config: Configuration for transformer encoder.
    :param prefix: Prefix for variable names.
    :return: Encoder instance.
    """
    return TransformerEncoder(config=config, prefix=prefix + C.TRANSFORMER_ENCODER_PREFIX, dtype=dtype)


class Encoder(ABC, mx.gluon.HybridBlock):
    """
    Generic encoder interface.
    """

    @abstractmethod
    def __init__(self, **kwargs):
        mx.gluon.HybridBlock.__init__(self, **kwargs)

    def forward(self, inputs, valid_length):  # pylint: disable=arguments-differ
        return mx.gluon.HybridBlock.forward(self, inputs, valid_length)

    def __call__(self, inputs, valid_length):  #pylint: disable=arguments-differ
        """
        Encodes inputs given valid lengths of individual examples.

        :param inputs: Input data.
        :param valid_length: bla.
        :return: Encoded versions of input data (data, data_length).
        """
        return mx.gluon.HybridBlock.__call__(self, inputs, valid_length)

    @abstractmethod
    def get_num_hidden(self) -> int:
        """
        :return: The representation size of this encoder.
        """
        raise NotImplementedError()

    def get_encoded_seq_len(self, seq_len: int) -> int:
        """
        :return: The size of the encoded sequence.
        """
        return seq_len

    def get_max_seq_len(self) -> Optional[int]:
        """
        :return: The maximum length supported by the encoder if such a restriction exists.
        """
        return None


class FactorConfig(config.Config):

    def __init__(self,
                 vocab_size: int,
                 num_embed: int,
                 combine: str, # From C.SOURCE_FACTORS_COMBINE_CHOICES
                 share_source_embedding: bool) -> None:
        super().__init__()
        self.vocab_size = vocab_size
        self.num_embed = num_embed
        self.combine = combine
        self.share_source_embedding = share_source_embedding


class EmbeddingConfig(config.Config):

    def __init__(self,
                 vocab_size: int,
                 num_embed: int,
                 dropout: float,
                 factor_configs: Optional[List[FactorConfig]] = None) -> None:
        super().__init__()
        self.vocab_size = vocab_size
        self.num_embed = num_embed
        self.dropout = dropout
        self.factor_configs = factor_configs
        self.num_factors = 1
        if self.factor_configs is not None:
            self.num_factors += len(self.factor_configs)


class Embedding(Encoder):
    """
    Thin wrapper around MXNet's Embedding symbol. Works with both time- and batch-major data layouts.

    :param config: Embedding config.
    :param prefix: Name prefix for symbols of this encoder.
    :param is_source: Whether this is the source embedding instance. Default: False.
    :param dtype: Data type. Default: 'float32'.
    """

    def __init__(self,
                 config: EmbeddingConfig,
                 prefix: str,
                 is_source: bool = False,
                 embed_weight: Optional[mx.gluon.Parameter] = None,
                 dtype: str = C.DTYPE_FP32) -> None:
        super().__init__(prefix=prefix)
        self.config = config
        self.is_source = is_source
        self._dtype = dtype

        with self.name_scope():
            if embed_weight is None:
                self.embed_weight = self.params.get('weight', shape=(self.config.vocab_size, self.config.num_embed), dtype=dtype)
            else:
                self.embed_weight = embed_weight  # adds to self._reg_params
                self.params.update({embed_weight.name: embed_weight})  # adds to self.params

            if self.config.factor_configs is not None:
<<<<<<< HEAD
                self.factor_embeds = mx.gluon.nn.HybridSequential()
                # Factor weights aren't shared so they're not passed in and we create them here.
                for i, fc in enumerate(self.config.factor_configs, 1):
                    self.factor_embeds.add(mx.gluon.nn.Embedding(fc.vocab_size, fc.num_embed,
                                                                 prefix="factor%d_" % i, dtype=dtype))

    def hybrid_forward(self, F, data, valid_length, embed_weight):  # pylint: disable=arguments-differ
        factor_embeds = []
=======
                for i, fc in enumerate(self.config.factor_configs):
                    factor_weight_name = 'factor%d_weight' % i
                    factor_weight = embed_weight if fc.share_source_embedding else \
                        self.params.get('factor%d_weight' % i, shape=(fc.vocab_size, fc.num_embed))
                    # We set the attribute of the class to trigger the hybrid_forward parameter creation "magic"
                    setattr(self, factor_weight_name, factor_weight)

    def hybrid_forward(self, F, data, valid_length, embed_weight, **kwargs):  # pylint: disable=arguments-differ
        # We will catch the optional factor weights in kwargs
        average_factors_embeds = []  # type: List[Union[mx.sym.Symbol, mx.nd.ndarray]]
        concat_factors_embeds = []  # type: List[Union[mx.sym.Symbol, mx.nd.ndarray]]
        sum_factors_embeds = []  # type: List[Union[mx.sym.Symbol, mx.nd.ndarray]]
>>>>>>> 76e5a254
        if self.is_source:
            if self.config.num_factors > 1 and self.config.factor_configs is not None:
                data, *data_factors = F.split(data=data,
                                              num_outputs=self.config.num_factors,
                                              axis=2,
                                              squeeze_axis=True)
                for i, (factor_data, factor_config) in enumerate(zip(data_factors,
                                                                     self.config.factor_configs)):
                    factor_weight = kwargs['factor%d_weight' % i]
                    factor_embedding = F.Embedding(data=factor_data,
                                                   input_dim=factor_config.vocab_size,
                                                   weight=factor_weight,
                                                   output_dim=factor_config.num_embed)
                    if factor_config.combine == C.SOURCE_FACTORS_COMBINE_CONCAT:
                        concat_factors_embeds.append(factor_embedding)
                    elif factor_config.combine == C.SOURCE_FACTORS_COMBINE_SUM:
                        sum_factors_embeds.append(factor_embedding)
                    elif factor_config.combine == C.SOURCE_FACTORS_COMBINE_AVERAGE:
                        average_factors_embeds.append(factor_embedding)
            else:
                data = F.squeeze(data, axis=2)

        embed = F.Embedding(data,
                            weight=embed_weight,
                            input_dim=self.config.vocab_size,
                            output_dim=self.config.num_embed,
                            dtype=self._dtype)

        if self.config.num_factors > 1 and self.config.factor_configs is not None:
            if average_factors_embeds:
                embed = F.add_n(embed, *average_factors_embeds) / (len(average_factors_embeds) + 1)
            if sum_factors_embeds:
                embed = F.add_n(embed, *sum_factors_embeds)
            if concat_factors_embeds:
                embed = F.concat(embed, *concat_factors_embeds, dim=2)

        if self.config.dropout > 0:
            embed = F.Dropout(data=embed, p=self.config.dropout)

        return embed, F.identity(valid_length)  # identity: See https://github.com/apache/incubator-mxnet/issues/14228

    def get_num_hidden(self) -> int:
        """
        Return the representation size of this encoder.
        """
        return self.config.num_embed


class EncoderSequence(Encoder, mx.gluon.nn.HybridSequential):
    """
    A sequence of encoders is itself an encoder.
    """

    def __init__(self, prefix: str = '') -> None:
        Encoder.__init__(self)
        mx.gluon.nn.HybridSequential.__init__(self, prefix=prefix)

    def add(self, *encoders):
        """Adds block on top of the stack."""
        for encoder in encoders:
            utils.check_condition(isinstance(encoder, Encoder), "%s is not of type Encoder" % encoder)
        mx.gluon.nn.HybridSequential.add(self, *encoders)

    def hybrid_forward(self, F, data, valid_length):  # pylint: disable=arguments-differ
        for block in self._children.values():
            data, valid_length = block(data, valid_length)
        return data, F.identity(valid_length)  # identity: See https://github.com/apache/incubator-mxnet/issues/14228

    def get_num_hidden(self) -> int:
        """
        Return the representation size of this encoder.
        """
        return next(reversed(self._children.values())).get_num_hidden()

    def get_encoded_seq_len(self, seq_len: int) -> int:
        """
        Returns the size of the encoded sequence.
        """
        for encoder in self._children.values():
            seq_len = encoder.get_encoded_seq_len(seq_len)
        return seq_len

    def get_max_seq_len(self) -> Optional[int]:
        """
        :return: The maximum length supported by the encoder if such a restriction exists.
        """
        max_seq_len = min((encoder.get_max_seq_len()
                           for encoder in self._children.values() if encoder.get_max_seq_len() is not None), default=None)
        return max_seq_len

    def append(self, cls, infer_hidden: bool = False, **kwargs) -> Encoder:
        """
        Extends sequence with new Encoder.

        :param cls: Encoder type.
        :param infer_hidden: If number of hidden should be inferred from previous encoder.
        :param kwargs: Named arbitrary parameters for Encoder.

        :return: Instance of Encoder.
        """
        params = dict(kwargs)
        if infer_hidden:
            params['num_hidden'] = self.get_num_hidden()

        sig_params = inspect.signature(cls.__init__).parameters
        encoder = cls(**params)
        self.add(encoder)
        return encoder


class TransformerEncoder(Encoder, mx.gluon.HybridBlock):
    """
    Non-recurrent encoder based on the transformer architecture in:

    Attention Is All You Need, Figure 1 (left)
    Vaswani et al. (https://arxiv.org/pdf/1706.03762.pdf).

    :param config: Configuration for transformer encoder.
    :param prefix: Name prefix for operations in this encoder.
    """

    def __init__(self,
                 config: transformer.TransformerConfig,
                 prefix: str = C.TRANSFORMER_ENCODER_PREFIX,
                 dtype: str = C.DTYPE_FP32) -> None:
        super().__init__(prefix=prefix)
        self.config = config

        with self.name_scope():
            self.pos_embedding = layers.PositionalEmbeddings(weight_type=self.config.positional_embedding_type,
                                                             num_embed=self.config.model_size,
                                                             max_seq_len=self.config.max_seq_len_source,
                                                             prefix=C.SOURCE_POSITIONAL_EMBEDDING_PREFIX,
                                                             scale_up_input=True,
                                                             scale_down_positions=False)
            self.valid_length_mask = transformer.TransformerValidLengthMask(num_heads=self.config.attention_heads,
                                                                            fold_heads=True,
                                                                            name="bias")

            self.layers = mx.gluon.nn.HybridSequential()
            for i in range(config.num_layers):
                self.layers.add(transformer.TransformerEncoderBlock(config, prefix="%d_" % i, dtype=dtype))

            self.final_process = transformer.TransformerProcessBlock(sequence=config.preprocess_sequence,
                                                                     dropout=config.dropout_prepost,
                                                                     prefix="final_process_",
                                                                     num_hidden=self.config.model_size)

    def hybrid_forward(self, F, data, valid_length):
        # positional embedding
        data = self.pos_embedding(data, None)

        if self.config.dropout_prepost > 0.0:
            data = F.Dropout(data=data, p=self.config.dropout_prepost)

        # (batch_size * heads, 1, seq_len)
        bias = F.expand_dims(self.valid_length_mask(data, valid_length), axis=1)

        for block in self.layers:
            data = block(data, bias)

        data = self.final_process(data, None)
        return data, valid_length

    def get_num_hidden(self) -> int:
        """
        Return the representation size of this encoder.
        """
        return self.config.model_size


EncoderConfig = Union[transformer.TransformerConfig]<|MERGE_RESOLUTION|>--- conflicted
+++ resolved
@@ -151,20 +151,10 @@
                 self.params.update({embed_weight.name: embed_weight})  # adds to self.params
 
             if self.config.factor_configs is not None:
-<<<<<<< HEAD
-                self.factor_embeds = mx.gluon.nn.HybridSequential()
-                # Factor weights aren't shared so they're not passed in and we create them here.
-                for i, fc in enumerate(self.config.factor_configs, 1):
-                    self.factor_embeds.add(mx.gluon.nn.Embedding(fc.vocab_size, fc.num_embed,
-                                                                 prefix="factor%d_" % i, dtype=dtype))
-
-    def hybrid_forward(self, F, data, valid_length, embed_weight):  # pylint: disable=arguments-differ
-        factor_embeds = []
-=======
                 for i, fc in enumerate(self.config.factor_configs):
                     factor_weight_name = 'factor%d_weight' % i
                     factor_weight = embed_weight if fc.share_source_embedding else \
-                        self.params.get('factor%d_weight' % i, shape=(fc.vocab_size, fc.num_embed))
+                        self.params.get('factor%d_weight' % i, shape=(fc.vocab_size, fc.num_embed), dtype=dtype)
                     # We set the attribute of the class to trigger the hybrid_forward parameter creation "magic"
                     setattr(self, factor_weight_name, factor_weight)
 
@@ -173,7 +163,6 @@
         average_factors_embeds = []  # type: List[Union[mx.sym.Symbol, mx.nd.ndarray]]
         concat_factors_embeds = []  # type: List[Union[mx.sym.Symbol, mx.nd.ndarray]]
         sum_factors_embeds = []  # type: List[Union[mx.sym.Symbol, mx.nd.ndarray]]
->>>>>>> 76e5a254
         if self.is_source:
             if self.config.num_factors > 1 and self.config.factor_configs is not None:
                 data, *data_factors = F.split(data=data,
