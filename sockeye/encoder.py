--- conflicted
+++ resolved
@@ -192,7 +192,6 @@
                                                                  dropout=config.dropout_prepost,
                                                                  num_hidden=self.config.model_size)
 
-<<<<<<< HEAD
     def get_active_branch(self) -> int:
         return self._active_branch
 
@@ -202,10 +201,7 @@
             if isinstance(layer, transformer.TransformerBranchEncoderBlock):
                 layer.set_active_branch(branch_index)
 
-    def forward(self, data: pt.Tensor, valid_length: pt.Tensor) -> Tuple[pt.Tensor, pt.Tensor]:
-=======
     def forward(self, data: pt.Tensor, valid_length: pt.Tensor) -> Tuple[pt.Tensor, pt.Tensor, pt.Tensor]:
->>>>>>> 94cdad72
         # positional embedding
         data = self.pos_embedding(data)
 
