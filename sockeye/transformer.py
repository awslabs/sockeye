# Copyright 2017 Amazon.com, Inc. or its affiliates. All Rights Reserved.
#
# Licensed under the Apache License, Version 2.0 (the "License"). You may not
# use this file except in compliance with the License. A copy of the License
# is located at
#
#     http://aws.amazon.com/apache2.0/
#
# or in the "license" file accompanying this file. This file is distributed on
# an "AS IS" BASIS, WITHOUT WARRANTIES OR CONDITIONS OF ANY KIND, either
# express or implied. See the License for the specific language governing
# permissions and limitations under the License.

from typing import Dict, Optional, TYPE_CHECKING

import mxnet as mx
import numpy as np

from . import config
from . import constants as C
from . import layers

if TYPE_CHECKING:
    from . import encoder


class TransformerConfig(config.Config):

    def __init__(self,
                 model_size: int,
                 attention_heads: int,
                 feed_forward_num_hidden: int,
                 act_type: str,
                 num_layers: int,
                 dropout_attention: float,
                 dropout_act: float,
                 dropout_prepost: float,
                 positional_embedding_type: str,
                 preprocess_sequence: str,
                 postprocess_sequence: str,
                 max_seq_len_source: int,
                 max_seq_len_target: int,
                 conv_config: Optional['encoder.ConvolutionalEmbeddingConfig'] = None,
                 lhuc: bool = False,
                 dtype: str = C.DTYPE_FP32) -> None:  # type: ignore
        super().__init__()
        self.model_size = model_size
        self.attention_heads = attention_heads
        self.feed_forward_num_hidden = feed_forward_num_hidden
        self.act_type = act_type
        self.num_layers = num_layers
        self.dropout_attention = dropout_attention
        self.dropout_act = dropout_act
        self.dropout_prepost = dropout_prepost
        self.positional_embedding_type = positional_embedding_type
        self.preprocess_sequence = preprocess_sequence
        self.postprocess_sequence = postprocess_sequence
        self.max_seq_len_source = max_seq_len_source
        self.max_seq_len_target = max_seq_len_target
        self.conv_config = conv_config
        self.use_lhuc = lhuc
        self.dtype = dtype


class TransformerEncoderBlock:
    """
    A transformer encoder block consists self-attention and a feed-forward layer with pre/post process blocks
    in between.
    """

    def __init__(self,
                 config: TransformerConfig,
                 prefix: str) -> None:
        self.pre_self_attention = TransformerProcessBlock(sequence=config.preprocess_sequence,
                                                          dropout=config.dropout_prepost,
                                                          prefix="%satt_self_pre_" % prefix)
        self.self_attention = layers.MultiHeadSelfAttention(depth_att=config.model_size,
                                                            heads=config.attention_heads,
                                                            depth_out=config.model_size,
                                                            dropout=config.dropout_attention,
                                                            prefix="%satt_self_" % prefix)
        self.post_self_attention = TransformerProcessBlock(sequence=config.postprocess_sequence,
                                                           dropout=config.dropout_prepost,
                                                           prefix="%satt_self_post_" % prefix)

        self.pre_ff = TransformerProcessBlock(sequence=config.preprocess_sequence,
                                              dropout=config.dropout_prepost,
                                              prefix="%sff_pre_" % prefix)
        self.ff = TransformerFeedForward(num_hidden=config.feed_forward_num_hidden,
                                         num_model=config.model_size,
                                         act_type=config.act_type,
                                         dropout=config.dropout_act,
                                         prefix="%sff_" % prefix)
        self.post_ff = TransformerProcessBlock(sequence=config.postprocess_sequence,
                                               dropout=config.dropout_prepost,
                                               prefix="%sff_post_" % prefix)
        self.lhuc = None
        if config.use_lhuc:
            self.lhuc = layers.LHUC(config.model_size, prefix=prefix)

    def __call__(self, data: mx.sym.Symbol, bias: mx.sym.Symbol) -> mx.sym.Symbol:
        # self-attention
        data_self_att = self.self_attention(inputs=self.pre_self_attention(data, None),
                                            bias=bias,
                                            cache=None)
        data = self.post_self_attention(data_self_att, data)

        # feed-forward
        data_ff = self.ff(self.pre_ff(data, None))
        data = self.post_ff(data_ff, data)

        if self.lhuc:
            data = self.lhuc(data)

        return data


class TransformerDecoderBlock:
    """
    A transformer encoder block consists self-attention, encoder attention, and a feed-forward layer
    with pre/post process blocks in between.
    """

    def __init__(self,
                 config: TransformerConfig,
                 prefix: str) -> None:
        self.prefix = prefix
        self.pre_self_attention = TransformerProcessBlock(sequence=config.preprocess_sequence,
                                                          dropout=config.dropout_prepost,
                                                          prefix="%satt_self_pre_" % prefix)
        self.self_attention = layers.MultiHeadSelfAttention(depth_att=config.model_size,
                                                            heads=config.attention_heads,
                                                            depth_out=config.model_size,
                                                            dropout=config.dropout_attention,
                                                            prefix="%satt_self_" % prefix)
        self.post_self_attention = TransformerProcessBlock(sequence=config.postprocess_sequence,
                                                           dropout=config.dropout_prepost,
                                                           prefix="%satt_self_post_" % prefix)

        self.pre_enc_attention = TransformerProcessBlock(sequence=config.preprocess_sequence,
                                                         dropout=config.dropout_prepost,
                                                         prefix="%satt_enc_pre_" % prefix)
        self.enc_attention = layers.MultiHeadAttention(depth_att=config.model_size,
                                                       heads=config.attention_heads,
                                                       depth_out=config.model_size,
                                                       dropout=config.dropout_attention,
                                                       prefix="%satt_enc_" % prefix)
        self.post_enc_attention = TransformerProcessBlock(sequence=config.postprocess_sequence,
                                                          dropout=config.dropout_prepost,
                                                          prefix="%satt_enc_post_" % prefix)

        self.pre_ff = TransformerProcessBlock(sequence=config.preprocess_sequence,
                                              dropout=config.dropout_prepost,
                                              prefix="%sff_pre_" % prefix)
        self.ff = TransformerFeedForward(num_hidden=config.feed_forward_num_hidden,
                                         num_model=config.model_size,
                                         act_type=config.act_type,
                                         dropout=config.dropout_act,
                                         prefix="%sff_" % prefix)
        self.post_ff = TransformerProcessBlock(sequence=config.postprocess_sequence,
                                               dropout=config.dropout_prepost,
                                               prefix="%sff_post_" % prefix)

        self.lhuc = None
        if config.use_lhuc:
            self.lhuc = layers.LHUC(config.model_size, prefix=prefix)

    def __call__(self,
                 target: mx.sym.Symbol,
                 target_bias: mx.sym.Symbol,
                 source: mx.sym.Symbol,
                 source_bias: mx.sym.Symbol,
                 cache: Optional[Dict[str, Optional[mx.sym.Symbol]]] = None) -> mx.sym.Symbol:
        # self-attention
        target_self_att = self.self_attention(inputs=self.pre_self_attention(target, None),
                                              bias=target_bias,
                                              cache=cache)
        target = self.post_self_attention(target_self_att, target)

        # encoder attention
        target_enc_att = self.enc_attention(queries=self.pre_enc_attention(target, None),
                                            memory=source,
                                            bias=source_bias)
        target = self.post_enc_attention(target_enc_att, target)

        # feed-forward
        target_ff = self.ff(self.pre_ff(target, None))
        target = self.post_ff(target_ff, target)

        if self.lhuc:
            target = self.lhuc(target)

        return target


class TransformerProcessBlock:
    """
    Block to perform pre/post processing on layer inputs.
    The processing steps are determined by the sequence argument, which can contain one of the three operations:
    n: layer normalization
    r: residual connection
    d: dropout
    """

    def __init__(self,
                 sequence: str,
                 dropout: float,
                 prefix: str) -> None:
        self.sequence = sequence
        self.dropout = dropout
        self.prefix = prefix
        self.layer_norm = None
        if "n" in sequence:
            self.layer_norm = layers.LayerNormalization(prefix="%snorm" % self.prefix)

    def __call__(self,
                 data: mx.sym.Symbol,
                 prev: Optional[mx.sym.Symbol]) -> mx.sym.Symbol:
        """
        Apply processing sequence to data with optional previous input.

        :param data: Input data. Shape: (batch, length, num_hidden).
        :param prev: Previous data. Shape: (batch, length, num_hidden).
        :return: Processed data. Shape: (batch, length, num_hidden).
        """
        if not self.sequence:
            return data

        if prev is None:
            assert 'r' not in self.sequence, "Residual connection not allowed if no previous value given."

        for step in self.sequence:

            if step == "r":
                data = mx.sym._internal._plus(data, prev, name="%sresidual" % self.prefix)

            elif step == "n":
                data = self.layer_norm(data=data)

            elif step == "d":
                if self.dropout > 0.0:
                    data = mx.sym.Dropout(data, p=self.dropout, name="%sdropout" % self.prefix)
            else:
                raise ValueError("Unknown step in sequence: %s" % step)

        return data


class TransformerFeedForward:
    """
    Position-wise feed-forward network with activation.
    """

    def __init__(self,
                 num_hidden: int,
                 num_model: int,
                 act_type: str,
                 dropout: float,
                 prefix: str) -> None:
        self.num_hidden = num_hidden
        self.num_model = num_model
        self.dropout = dropout
        self.prefix = prefix
        self.act_type = act_type
        self.w_i2h = mx.sym.Variable('%si2h_weight' % prefix)
        self.b_i2h = mx.sym.Variable('%si2h_bias' % prefix)
        self.w_h2o = mx.sym.Variable('%sh2o_weight' % prefix)
        self.b_h2o = mx.sym.Variable('%sh2o_bias' % prefix)

    def __call__(self, x) -> mx.sym.Symbol:
        """
        Position-wise feed-forward network with activation.

        :param x: Symbol of shape (batch_size, seq_len, num_hidden)
        :return: Symbol of shape (batch_size, seq_len, num_hidden)
        """
        h = mx.sym.FullyConnected(data=x, num_hidden=self.num_hidden, weight=self.w_i2h, bias=self.b_i2h, flatten=False)
        h = layers.activation(h, act_type=self.act_type)
        if self.dropout > 0.0:
            h = mx.sym.Dropout(h, p=self.dropout)
        y = mx.sym.FullyConnected(data=h, num_hidden=self.num_model, weight=self.w_h2o, bias=self.b_h2o, flatten=False)
        return y


class VariableLengthBias(mx.operator.CustomOp):
    """
    Returns bias/mask given a vector of sequence lengths.
    """

    def __init__(self, max_length: int) -> None:
        super().__init__()
        self.max_length = max_length

    def forward(self, is_train, req, in_data, out_data, aux):
        # lengths: (batch_size,)
        lengths = in_data[0]

        # (batch_size, max_length)
        data = mx.nd.zeros((lengths.shape[0], self.max_length), ctx=lengths.context)
        data = mx.nd.SequenceMask(data=data,
                                  use_sequence_length=True,
                                  sequence_length=lengths,
                                  axis=1,
                                  value=C.LARGE_NEGATIVE_VALUE)
        self.assign(out_data[0], req[0], data)

    def backward(self, req, out_grad, in_data, out_data, in_grad, aux):
        pass


@mx.operator.register("variable_length_bias")
class VariableLengthBiasProp(mx.operator.CustomOpProp):

    def __init__(self, max_length: str) -> None:
        super().__init__()
        self.max_length = int(max_length)

    def list_arguments(self):
        return ['data']

    def list_outputs(self):
        return ['output']

    def infer_shape(self, in_shape):
        batch_size = in_shape[0][0]
        return in_shape, [(batch_size, self.max_length)], []

    def infer_type(self, in_type):
        return in_type, [np.float32], []

    def create_operator(self, ctx, shapes, dtypes):
        return VariableLengthBias(max_length=self.max_length)


def get_variable_length_bias(lengths: mx.sym.Symbol,
                             max_length: int,
                             num_heads: Optional[int] = None,
                             fold_heads: bool = True,
                             name: str = '') -> mx.sym.Symbol:
    """
    Returns bias/mask for variable sequence lengths.

    :param lengths: Sequence lengths. Shape: (batch,).
    :param max_length: Maximum sequence length.
    :param num_heads: Number of attention heads.
    :param fold_heads: Whether to fold heads dimension into batch dimension.
    :param name: Name of symbol.
    :return: Bias symbol.
    """
    # (batch_size, max_length)
    x = mx.symbol.Custom(data=lengths, max_length=max_length, op_type='variable_length_bias')
    if num_heads is not None:
        # (batch_size, heads, max_length) if fold_heads == False else (batch_size * heads, max_length)
        x = layers.broadcast_to_heads(x, num_heads, ndim=2, fold_heads=fold_heads)
    return mx.sym.BlockGrad(x, name='%sbias' % name)


def get_autoregressive_bias(max_length: int, name: str) -> mx.sym.Symbol:
    """
    Returns bias/mask to ensure position i can only attend to positions <i.

    :param max_length: Sequence length.
    :param name: Name of symbol.
    :return: Bias symbol of shape (1, max_length, max_length).
    """
    return mx.sym.BlockGrad(mx.symbol.Custom(length=max_length,
                                             name=name,
                                             op_type='auto_regressive_bias'))


class AutoRegressiveBias(mx.operator.CustomOp):
    """
    Returns a symbol of shape (1, length, length) with cells above the main diagonal
    set to a large negative value, e.g.
    length=4

    0 1 1 1
    0 0 1 1   * LARGE_NEGATIVE_VALUE
    0 0 0 1
    0 0 0 0
    """

<<<<<<< HEAD
    def __init__(self, length: int, ctx: mx.Context) -> None:
=======
    def __init__(self, length: int, dtype: str, ctx: mx.Context) -> None:
>>>>>>> 2f44099c
        super().__init__()
        self.bias = self.get_bias(length, ctx)

    @staticmethod
    def get_bias(length: int, ctx: mx.Context):
        # matrix with lower triangle and main diagonal set to 0, upper triangle set to 1
        upper_triangle = np.triu(np.ones((length, length)), k=1)
        # (1, length, length)
        bias = C.LARGE_NEGATIVE_VALUE * np.reshape(upper_triangle, (1, length, length))
        return mx.nd.array(bias, ctx=ctx)

    def forward(self, is_train, req, in_data, out_data, aux):
        self.assign(out_data[0], req[0], self.bias)

    def backward(self, req, out_grad, in_data, out_data, in_grad, aux):
        pass


@mx.operator.register("auto_regressive_bias")
class AutoRegressiveBiasProp(mx.operator.CustomOpProp):

    def __init__(self, length: str) -> None:
        super().__init__()
        self.length = int(length)

    def list_arguments(self):
        return []

    def list_outputs(self):
        return ['output']

    def infer_shape(self, in_shape):
        return [], [(1, self.length, self.length)], []

    def infer_type(self, in_type):
        return [], [np.float32], []

    def create_operator(self, ctx, shapes, dtypes):
        return AutoRegressiveBias(length=self.length, ctx=ctx)<|MERGE_RESOLUTION|>--- conflicted
+++ resolved
@@ -294,14 +294,16 @@
     def forward(self, is_train, req, in_data, out_data, aux):
         # lengths: (batch_size,)
         lengths = in_data[0]
+        dtype = lengths.dtype
+        dtype_str = np.dtype(dtype).name
 
         # (batch_size, max_length)
-        data = mx.nd.zeros((lengths.shape[0], self.max_length), ctx=lengths.context)
+        data = mx.nd.zeros((lengths.shape[0], self.max_length), dtype=dtype, ctx=lengths.context)
         data = mx.nd.SequenceMask(data=data,
                                   use_sequence_length=True,
                                   sequence_length=lengths,
                                   axis=1,
-                                  value=C.LARGE_NEGATIVE_VALUE)
+                                  value=-C.LARGE_VALUES[dtype_str])
         self.assign(out_data[0], req[0], data)
 
     def backward(self, req, out_grad, in_data, out_data, in_grad, aux):
@@ -326,7 +328,7 @@
         return in_shape, [(batch_size, self.max_length)], []
 
     def infer_type(self, in_type):
-        return in_type, [np.float32], []
+        return in_type, in_type, []
 
     def create_operator(self, ctx, shapes, dtypes):
         return VariableLengthBias(max_length=self.max_length)
@@ -380,20 +382,16 @@
     0 0 0 0
     """
 
-<<<<<<< HEAD
-    def __init__(self, length: int, ctx: mx.Context) -> None:
-=======
     def __init__(self, length: int, dtype: str, ctx: mx.Context) -> None:
->>>>>>> 2f44099c
         super().__init__()
-        self.bias = self.get_bias(length, ctx)
+        self.bias = self.get_bias(length, dtype, ctx)
 
     @staticmethod
-    def get_bias(length: int, ctx: mx.Context):
+    def get_bias(length: int, dtype: str, ctx: mx.Context):
         # matrix with lower triangle and main diagonal set to 0, upper triangle set to 1
-        upper_triangle = np.triu(np.ones((length, length)), k=1)
+        upper_triangle = np.triu(np.ones((length, length), dtype=dtype), k=1)
         # (1, length, length)
-        bias = C.LARGE_NEGATIVE_VALUE * np.reshape(upper_triangle, (1, length, length))
+        bias = -C.LARGE_VALUES[dtype] * np.reshape(upper_triangle, (1, length, length))
         return mx.nd.array(bias, ctx=ctx)
 
     def forward(self, is_train, req, in_data, out_data, aux):
@@ -406,9 +404,10 @@
 @mx.operator.register("auto_regressive_bias")
 class AutoRegressiveBiasProp(mx.operator.CustomOpProp):
 
-    def __init__(self, length: str) -> None:
+    def __init__(self, length: str, dtype: str = C.DTYPE_FP32) -> None:
         super().__init__()
         self.length = int(length)
+        self.dtype = dtype
 
     def list_arguments(self):
         return []
@@ -420,7 +419,7 @@
         return [], [(1, self.length, self.length)], []
 
     def infer_type(self, in_type):
-        return [], [np.float32], []
+        return [], [np.dtype(self.dtype).type], []
 
     def create_operator(self, ctx, shapes, dtypes):
-        return AutoRegressiveBias(length=self.length, ctx=ctx)+        return AutoRegressiveBias(length=self.length, dtype=self.dtype, ctx=ctx)