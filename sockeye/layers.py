# Copyright 2017--2019 Amazon.com, Inc. or its affiliates. All Rights Reserved.
#
# Licensed under the Apache License, Version 2.0 (the "License"). You may not
# use this file except in compliance with the License. A copy of the License
# is located at
#
#     http://aws.amazon.com/apache2.0/
#
# or in the "license" file accompanying this file. This file is distributed on
# an "AS IS" BASIS, WITHOUT WARRANTIES OR CONDITIONS OF ANY KIND, either
# express or implied. See the License for the specific language governing
# permissions and limitations under the License.

import logging
from typing import Optional, Union, Tuple
from functools import lru_cache

import mxnet as mx
import numpy as np

from . import config
from . import constants as C
from . import quantization
from . import utils

logger = logging.getLogger(__name__)


def get_activation(act_type: str) -> mx.gluon.Block:
    """
    Returns Gluon Block for given activation type.

    Custom activation types include:
     - Swish-1, also called Sigmoid-Weighted Linear Unit (SiLU): Ramachandran et
       al. (https://arxiv.org/pdf/1710.05941.pdf), Elfwing et al.
       (https://arxiv.org/pdf/1702.03118.pdf)
     - Gaussian Error Linear Unit (GELU): Hendrycks and Gimpel
       (https://arxiv.org/pdf/1606.08415.pdf)

    :param act_type: Type of activation.
    :return: output Symbol with same shape as input.
    """
    if act_type == C.SWISH1:
        return mx.gluon.nn.Swish()
    if act_type == C.GELU:
        return mx.gluon.nn.GELU()
    return mx.gluon.nn.Activation(activation=act_type)


class LHUC(mx.gluon.HybridBlock):
    """
    Learning Hidden Unit Contribution

    David Vilar. "Learning Hidden Unit Contribution for Adapting Neural
    Machine Translation Models" NAACL 2018

    :param num_hidden: Number of hidden units of the layer to be modified.
    :param prefix: Optional prefix for created parameters (if not given as weight).
    """
    def __init__(self,
                 num_hidden: int,
                 prefix: str = C.LHUC_PREFIX,
                 weight_init: Union[str, mx.init.Initializer] = mx.init.Uniform(0.1)) -> None:
        super().__init__(prefix=prefix)
        with self.name_scope():
            self.weight = self.params.get('weight', shape=(num_hidden,), init=weight_init)

    def hybrid_forward(self, F, data, weight) -> mx.sym.Symbol:
        # We use a sigmoid with amplitude 2 for weighting the hidden units. The
        # activation is dampened when the value of the sigmoid is close to 0, and
        # strengthened when it's close to 2 (see also original paper)
        weight = 2 * F.Activation(weight, act_type="sigmoid")
        return F.broadcast_mul(weight, data)


class WeightNormalization(mx.gluon.HybridBlock):
    """
    Implements Weight Normalization, see Salimans & Kingma 2016 (https://arxiv.org/abs/1602.07868).
    For a given tensor the normalization is done per hidden dimension.

    :param num_hidden: Size of the first dimension.
    :param ndim: The total number of dimensions of the weight tensor.
    :param prefix: The prefix used for naming.
    """

    def __init__(self,
                 num_hidden: int,
                 ndim: int = 2,
                 prefix: str = 'wn_') -> None:
        super().__init__(prefix=prefix)
        with self.name_scope():
            self.scale = self.params.get("scale",
                                         shape=tuple([num_hidden] + [1] * (ndim - 1)),
                                         init=mx.init.Constant(value=1.0))

    def hybrid_forward(self, F, weight, scale):
        return F.broadcast_mul(lhs=F.L2Normalization(weight, mode='instance'), rhs=scale)


class OutputLayer(mx.gluon.HybridBlock):
    """
    Defines the output layer of Sockeye decoders. Supports weight tying and weight normalization.

    :param hidden_size: Input hidden size.
    :param vocab_size: Target vocabulary size.
    :param weight: Optional shared weight Parameter.
    :param weight_initializer: Initializer for weight.
    :param bias_initializer: Initializer for bias.
    :param dtype: Data type.
    :param prefix: Prefix used for naming.
    :params params: Optional parameter dict for shared parameters.
    """

    def __init__(self,
                 hidden_size: int,
                 vocab_size: int,
                 weight: Optional[mx.gluon.Parameter] = None,
                 weight_initializer: Optional[str] = None,
                 bias_initializer: str = 'zeros',
                 dtype: str = C.DTYPE_FP32,
                 prefix: str = C.DEFAULT_OUTPUT_LAYER_PREFIX) -> None:
        super().__init__(prefix=prefix)
        self.vocab_size = vocab_size

        with self.name_scope():
            # If we are in int8 mode, the model will have a separate copy of
            # quantized embeddings because the input embeddings remain
            # unquantized for the time being.
            if weight is None or dtype == C.DTYPE_INT8:
                if dtype == C.DTYPE_INT8:
                    self.scaling = self.params.get('scaling', shape=(1,), init='zeros', dtype=C.DTYPE_FP32, allow_deferred_init=False)
                    #This is only for inference but MXNet tries to create an
                    #initializer anyway, then fails because most random
                    #generators don't support int8 output.
                    weight_initializer = 'zeros'
                self.weight = self.params.get("weight",
                                              shape=(vocab_size, hidden_size),
                                              init=weight_initializer,
                                              dtype=dtype,
                                              allow_deferred_init=False)
            else:
                self.weight = weight  # adds to self._reg_params
                self.params.update({weight.name: weight})  # adds to self.params

            self.bias = self.params.get("bias",
                                        shape=(vocab_size,),
                                        init=bias_initializer,
                                        dtype=dtype if dtype != C.DTYPE_INT8 else C.DTYPE_FP32, # Bias stays fp32 even with int8 weights.
                                        allow_deferred_init=False)

    @lru_cache(maxsize=1)
    def _take_slice(self, vocab_slice_ids: mx.nd.NDArray) -> Tuple[mx.nd.NDArray, mx.nd.NDArray]:
        weight = self.weight.data().take(vocab_slice_ids)
        bias = self.bias.data().take(vocab_slice_ids)
        return weight, bias

    def forward(self, data, vocab_slice_ids):
        if vocab_slice_ids is not None:
<<<<<<< HEAD
            bias = self.bias.data().take(vocab_slice_ids)
            # imperative, reduced matrix multiplication for vocabulary selection
            if self.weight.dtype == C.DTYPE_INT8:
                weight = mx.nd.contrib.intgemm_take_weight(self.weight.data(), vocab_slice_ids)
                return mx.nd.contrib.intgemm_fully_connected(data, weight, self.scaling.data(), bias,
                                                             num_hidden=vocab_slice_ids.shape[0],
                                                             flatten=False,
                                                             name=C.LOGITS_NAME)
            else:
                weight = self.weight.data().take(vocab_slice_ids)
                return mx.nd.FullyConnected(data=data,
                                            num_hidden=vocab_slice_ids.shape[0],
                                            weight=weight,
                                            bias=bias,
                                            flatten=False,
                                            name=C.LOGITS_NAME)
=======
            # imperative, reduced matrix multiplication for vocabulary selection
            weight, bias = self._take_slice(vocab_slice_ids)
            return mx.nd.FullyConnected(data=data,
                                        num_hidden=vocab_slice_ids.shape[0],
                                        weight=weight,
                                        bias=bias,
                                        flatten=False,
                                        name=C.LOGITS_NAME)
>>>>>>> 34c0960c
        return super().forward(data)

    def hybrid_forward(self, F, data, weight, bias, scaling = None):
        if self.weight.dtype == C.DTYPE_INT8:
            return F.contrib.intgemm_fully_connected(data=data,
                                    num_hidden=self.vocab_size,
                                    weight=weight,
                                    scaling=scaling,
                                    bias=bias,
                                    flatten=False,
                                    name=C.LOGITS_NAME)
        else:
            return F.FullyConnected(data=data,
                                    num_hidden=self.vocab_size,
                                    weight=weight,
                                    bias=bias,
                                    flatten=False,
                                    name=C.LOGITS_NAME)


class LengthRatioConfig(config.Config):
    """
    Configuration of the length ratio predictor.

    :param num_layers: Number of layers.
    :param weight: Weight of this loss.
    """

    def __init__(self, num_layers: int, weight: float) -> None:
        super().__init__()
        self.num_layers = num_layers
        self.weight = weight


class LengthRatio(mx.gluon.HybridBlock):
    """
    Defines the length-ratio prediction layer of Sockeye.

    :param hidden_size: Encoder hidden size.
    :param num_layers: Number of layers.
    :param prefix: Prefix used for naming.
    """

    def __init__(self,
                 hidden_size: int,
                 num_layers: int,
                 prefix: str = C.LENRATIOS_OUTPUT_LAYER_PREFIX,
                 dtype: str = C.DTYPE_FP32) -> None:
        utils.check_condition(num_layers >= 1, "LengthRatio's num_layers has to be >=1.")
        super().__init__(prefix=prefix)
        self.num_layers = num_layers
        self.hidden_size = hidden_size

        with self.name_scope():
            self.layers = mx.gluon.nn.HybridSequential()
            for l in range(num_layers - 1):
                self.layers.add(quantization.QuantizableDense(units=hidden_size, activation='tanh',
                                                  flatten=False, prefix='dense%d_' % l, dtype=dtype))
            # SoftReLU activation to ensure positiveness of the predicted length ratio
            self.layers.add(quantization.QuantizableDense(units=1, activation='softrelu',
                                              flatten=False, prefix='dense%d_' % (num_layers - 1), dtype=dtype))

    def hybrid_forward(self, F, source_encoded, source_encoded_length):
        """
        Transformation to the length ratio. Returns a vector.

        :param source_encoded: Encoder representation for n elements. Shape: (n, source_encoded_length, hidden_size).
        :param source_encoded_length: A vector of encoded sequence lengths. Shape: (n,).
        :return: Predictions of the ratio length(hypothesis)/length(reference). Shape(n, 1).
        """
        # source_masked: (n, source_encoded_length, hidden_size)
        source_masked = F.SequenceMask(data=source_encoded,
                                       axis=1,
                                       sequence_length=source_encoded_length,
                                       use_sequence_length=True,
                                       value=0.)
        # calculate the proper means of encoded sources
        # data: (n, hidden_size)
        data = F.broadcast_div(F.sum(source_masked, axis=1, keepdims=False),
                               F.reshape(source_encoded_length, shape=(-1, 1)))
        # MLP. Shape: (n, 1)
        data = self.layers(data)
        # Shape: (n,)
        return F.squeeze(data)


def split_heads(F, x: mx.sym.Symbol, depth_per_head: int, heads: int) -> mx.sym.Symbol:
    """
    Returns a symbol with heads as second dimension and channel depth / number of heads as last dimension.

    :param x: Symbol of shape (batch, length, depth).
    :param depth_per_head: Depth per head.
    :param heads: Number of heads.
    :return: Symbol of shape (batch, heads, length, depth_per_heads).
    """
    # (batch, length, heads, depth_per_head)
    x = F.reshape(x, shape=(0, -1, heads, depth_per_head))
    # (batch, heads, length, depth/heads)
    return F.transpose(x, axes=(0, 2, 1, 3))


def combine_heads(F, x: mx.sym.Symbol, depth_per_head: int, heads: int) -> mx.sym.Symbol:
    """
    Returns a symbol with both batch & length, and head & depth dimensions combined.

    :param x: Symbol of shape (batch * heads, length, depth_per_head).
    :param depth_per_head: Depth per head.
    :param heads: Number of heads.
    :return: Symbol of shape (batch, length, depth).
    """
    # (batch, heads, length, depth_per_head)
    x = F.reshape(x, shape=(-4, -1, heads, 0, depth_per_head))
    # (batch, length, heads, depth_per_head)
    x = F.transpose(x, axes=(0, 2, 1, 3))
    # (batch, length, depth)
    return F.reshape(x, shape=(-1, 0, depth_per_head * heads))


def broadcast_to_heads(F, x: mx.sym.Symbol, num_heads: int, ndim: int, fold_heads: bool = True) -> mx.sym.Symbol:
    """
    Broadcasts batch-major input of shape (batch, d1 ... dn-1) to (batch*heads, d1 ... dn-1).

    :param x: Batch-major input. Shape: (batch, d1 ... dn-1).
    :param num_heads: Number of heads.
    :param ndim: Number of dimensions in x.
    :param fold_heads: Whether to fold heads dimension into batch dimension.
    :return: Tensor with each sample repeated heads-many times.
             Shape: (batch * heads, d1 ... dn-1) if fold_heads == True, (batch, heads, d1 ... dn-1) else.
    """
    dims = [0] * (ndim - 1)
    # x: (batch, 1)
    x = F.expand_dims(x, axis=1)
    # x: (batch, heads, dims...)
    #x = F.broadcast_to(x, shape=[0, num_heads] + dims)
    x = F.repeat(x, repeats=num_heads, axis=1)
    if fold_heads:
        # (batch * heads, dims...)
        return F.reshape(x, shape=[-3] + dims)
    else:
        # x: (batch, heads, dims...)
        return x


class DotAttentionCell(mx.gluon.HybridBlock):

    def __init__(self, dropout: float = 0.0, prefix: str = '') -> None:
        super().__init__(prefix=prefix)
        self.dropout = dropout
        self._dtype = C.DTYPE_FP32

    def cast(self, dtype):
        self._dtype = dtype
        super().cast(dtype)

    def hybrid_forward(self, F, queries, keys, values, lengths=None, bias=None):
        # (n, lq, lk)
        logits = F.batch_dot(lhs=queries, rhs=keys, transpose_b=True)

        # TODO(fhieber): consider softmax with length argument once available.
        # TODO(fhieber: Also see https://github.com/dmlc/gluon-nlp/pull/910
        if lengths is not None:
            # mask lk dimension
            # (lk, n, lq)
            logits = F.transpose(logits, axes=(2, 0, 1))
            logits = F.SequenceMask(logits,
                                    use_sequence_length=True,
                                    sequence_length=lengths,
                                    value=-C.LARGE_VALUES[self._dtype])
            # (n, lq, lk)
            logits = F.transpose(data=logits, axes=(1, 2, 0))

        if bias is not None:
            logits = F.broadcast_add(logits, bias)

        probs = F.softmax(logits, axis=-1)
        probs = F.Dropout(probs, p=self.dropout) if self.dropout > 0.0 else probs

        # (n, lq, lk) x (n, lk, dv) -> (n, lq, dv)
        return F.batch_dot(lhs=probs, rhs=values)


class MultiHeadAttentionBase(mx.gluon.HybridBlock):
    """
    Base class for Multi-head attention.

    :param prefix: Attention prefix.
    :param depth_att: Attention depth / number of hidden units.
    :param heads: Number of attention heads.
    :param depth_out: Output depth / number of output units.
    :param dropout: Dropout probability on attention scores
    :param dtype: Data type for weights
    """
    def __init__(self,
                 prefix: str,
                 depth_att: int = 512,
                 heads: int = 8,
                 depth_out: int = 512,
                 dropout: float = 0.0,
                 dtype: str = C.DTYPE_FP32) -> None:
        super().__init__(prefix=prefix)
        utils.check_condition(depth_att % heads == 0,
                              "Number of heads (%d) must divide attention depth (%d)" % (heads, depth_att))
        self.depth = depth_att
        self.heads = heads
        self.depth_out = depth_out
        self.depth_per_head = self.depth // self.heads

        with self.name_scope():
            self.dot_att = DotAttentionCell(dropout=dropout, prefix='dot_att')
            self.ff_out = quantization.QuantizableDense(in_units=depth_att, units=depth_out, flatten=False, use_bias=False, prefix='h2o_', dtype = dtype)

    def _attend(self,
                F,
                queries: mx.sym.Symbol,
                keys: mx.sym.Symbol,
                values: mx.sym.Symbol,
                lengths: Optional[mx.sym.Symbol] = None,
                bias: Optional[mx.sym.Symbol] = None) -> mx.sym.Symbol:
        """
        Returns context vectors of multi-head dot attention.

        :param queries: Query tensor. Shape: (batch_size, heads, query_max_length, depth_per_head).
        :param keys: Keys. Shape: (batch_size, heads, memory_max_length, depth_per_head).
        :param values: Values. Shape: (batch_size, heads, memory_max_length, depth_per_head).
        :param lengths: Optional lengths of keys. Shape: (batch_size,).
        :param bias: Optional 3d bias.
        :return: Context vectors. Shape: (batch_size, query_max_length, output_depth).
        """
        # fold head dimension into batch dimension
        # (batch*heads, length, depth/heads)
        queries = F.reshape(queries, shape=(-3, -1, self.depth_per_head))
        keys = F.reshape(keys, shape=(-3, -1, self.depth_per_head))
        values = F.reshape(values, shape=(-3, -1, self.depth_per_head))
        lengths = broadcast_to_heads(F, lengths, self.heads, ndim=1,
                                     fold_heads=True) if lengths is not None else lengths

        # (batch*heads, query_max_length, depth_per_head)
        contexts = self.dot_att(queries, keys, values, lengths, bias)

        # (batch, query_max_length, depth)
        contexts = combine_heads(F, contexts, self.depth_per_head, self.heads)

        # contexts: (batch, query_max_length, output_depth)
        contexts = self.ff_out(contexts)

        return contexts


class MultiHeadSelfAttention(MultiHeadAttentionBase):
    """
    Multi-head self-attention. Independent linear projections of inputs serve as
    queries, keys, and values for the attention.

    :param prefix: Attention prefix.
    :param depth_att: Attention depth / number of hidden units.
    :param heads: Number of attention heads.
    :param depth_out: Output depth / number of output units.
    :param dropout: Dropout probability on attention scores
    :param dtype: Data type for weights
    """
    def __init__(self,
                 prefix: str,
                 depth_att: int = 512,
                 heads: int = 8,
                 depth_out: int = 512,
                 dropout: float = 0.0,
                 dtype: str = C.DTYPE_FP32) -> None:
        super().__init__(prefix, depth_att, heads, depth_out, dropout, dtype)

        self.depth_att = depth_att
        with self.name_scope():
            self.ff_in = quantization.QuantizableDense(in_units=depth_att, units=depth_att * 3, flatten=False, use_bias=False, prefix='i2h_', dtype = dtype)

    def hybrid_forward(self, F,
                       inputs: mx.sym.Symbol,
                       input_lengths: Optional[mx.sym.Symbol] = None,
                       bias: Optional[mx.sym.Symbol] = None,
                       previous_keys: Optional[mx.sym.Symbol] = None,
                       previous_values: Optional[mx.sym.Symbol] = None):  # mypy: ignore
        """
        Computes multi-head attention on a set of inputs, serving as queries, keys, and values.
        If sequence lengths are provided, they will be used to mask the attention scores.
        A bias mask may also be used to mask the attention scores.
        May also use a cache of previously computed inputs.
        Returns a symbol of shape (batch, max_length, output_depth).

        :param inputs: Input Data. Shape: (batch, max_length, input_depth).
        :param input_lengths: Optional lengths of inputs to mask attention scores. Shape: (batch, 1).
        :param bias: Optional 3d bias tensor to mask attention scores.
        :param previous_keys: Optional previous input projections of keys. Shape: (batch, max_length+1, depth_att).
        :param previous_values: Optional previous input projections of values. Shape: (batch, max_length+1, depth_att).
        :return: Symbol of shape (batch, max_length, output_depth).
        """
        # combined: (batch, max_length, depth * 3)
        combined = self.ff_in(inputs)
        # split into query, keys and values
        # (batch, max_length, depth)
        # pylint: disable=unbalanced-tuple-unpacking
        queries, keys, values = F.split(combined, num_outputs=3, axis=2)

        # scale by sqrt(depth_per_head)
        queries = queries * (self.depth_per_head ** -0.5)
        # (batch, heads, length, depth/heads)
        queries = split_heads(F, queries, self.depth_per_head, self.heads)
        keys = split_heads(F, keys, self.depth_per_head, self.heads)
        values = split_heads(F, values, self.depth_per_head, self.heads)

        updated_keys = keys
        if previous_keys is not None:
            updated_keys = F.concat(previous_keys, keys, dim=2)
            keys = _remove_first_step(F, updated_keys)

        updated_values = values
        if previous_values is not None:
            updated_values = F.concat(previous_values, values, dim=2)
            values = _remove_first_step(F, updated_values)

        return self._attend(F, queries, keys, values, lengths=input_lengths, bias=bias), updated_keys, updated_values


def _remove_first_step(F, data):
    """
    :param F: MXNet namespace.
    :param data: Input data. Shape: (batch, heads, length, num_hidden).
    :return: Output data. Shape: (batch, heads, length[1:], num_hidden
    """
    return F.slice(data, begin=(None, None, 1, None), end=(None, None, None, None))


class MultiHeadAttention(MultiHeadAttentionBase):
    """
    Multi-head attention layer for queries independent from keys/values.

    :param prefix: Attention prefix.
    :param depth_att: Attention depth / number of hidden units.
    :param heads: Number of attention heads.
    :param depth_out: Output depth / number of output units.
    :param depth_key_value: Dimension of input key and value vectors.
    :param dropout: Dropout probability on attention scores
    :param dtype: Data type for weights
    """

    def __init__(self,
                 prefix: str,
                 depth_att: int = 512,
                 heads: int = 8,
                 depth_out: int = 512,
                 dropout: float = 0.0,
                 dtype: str = C.DTYPE_FP32,
                 depth_key_value: int = 0) -> None:
        super().__init__(prefix, depth_att, heads, depth_out, dropout, dtype)

        with self.name_scope():
            self.ff_q = quantization.QuantizableDense(in_units=depth_out, units=depth_att, flatten=False, use_bias=False, prefix='q2h_', dtype = dtype)
            self.ff_k = quantization.QuantizableDense(in_units=depth_key_value, units=depth_att, flatten=False, use_bias=False, prefix='k2h_', dtype = dtype)
            self.ff_v = quantization.QuantizableDense(in_units=depth_key_value, units=depth_att, flatten=False, use_bias=False, prefix='v2h_', dtype = dtype)

    def project_and_isolate_heads(self, F, memory: mx.sym.Symbol) -> Tuple[mx.sym.Symbol, mx.sym.Symbol]:
        """
        Projects memory into keys and values, and separates attention heads dimension.

        :param memory: Memory tensor. Shape: (batch, memory_max_length, input_depth).
        :return: Symbol of shape (batch, heads, memory_max_length, depth_per_head).
        """
        keys = self.ff_k(memory)
        values = self.ff_v(memory)
        keys = split_heads(F, keys, depth_per_head=self.depth_per_head, heads=self.heads)
        values = split_heads(F, values, depth_per_head=self.depth_per_head, heads=self.heads)
        return keys, values

    def hybrid_forward(self, F,
                       queries: mx.sym.Symbol,
                       memory: mx.sym.Symbol,
                       memory_lengths: Optional[mx.sym.Symbol] = None,
                       bias: Optional[mx.sym.Symbol] = None,
                       projected_memory_keys: Optional[mx.sym.Symbol] = None,
                       projected_memory_values: Optional[mx.sym.Symbol] = None) -> mx.sym.Symbol:  # mypy: ignore
        """
        Computes multi-head attention for queries given a memory tensor.
        If sequence lengths are provided, they will be used to mask the attention scores.
        A bias mask may also be used to mask the attention scores.
        Returns a symbol of shape (batch, max_length, output_depth).

        :param queries: Query tensor. Shape: (batch, query_max_length, input_depth).
        :param memory: Memory data to attend to. Shape: (batch, memory_max_length, input_depth).
        :param memory_lengths: Optional lengths of memory to mask attention scores. Shape: (batch, 1).
        :param bias: Optional 3d bias tensor to mask attention scores.
        :param projected_memory_keys: Optional previously projected memory keys.
        :param projected_memory_values: Optional previously projected memory values.
        :return: Symbol of shape (batch, query_seq_len, output_depth).
        """
        # (batch, query_max_length, depth)
        queries = self.ff_q(queries)
        # scale by sqrt(depth_per_head)
        queries = queries * (self.depth_per_head ** -0.5)
        # (batch, heads, length, depth/heads)
        queries = split_heads(F, queries, self.depth_per_head, self.heads)

        if projected_memory_keys is not None and projected_memory_values is not None:
            keys, values = projected_memory_keys, projected_memory_values
        else:
            keys, values = self.project_and_isolate_heads(F, memory)

        return self._attend(F, queries, keys, values, bias=bias, lengths=memory_lengths)


class PlainDotAttention(mx.gluon.HybridBlock):
    """
    Dot attention layer for queries independent from keys/values.
    """
    def __init__(self, prefix=''):
        super().__init__(prefix=prefix)
        with self.name_scope():
            self.dot_att = DotAttentionCell()

    def hybrid_forward(self, F, queries, memory, memory_lengths):
        """
        Returns a symbol of shape (batch, max_length, output_depth).

        :param queries: Symbol of shape (batch, queries_max_length, input_depth).
        :param memory: Symbol of shape (batch, memory_max_length, input_depth).
        :param memory_lengths: Symbol of shape (batch, 1).
        :return: Symbol of shape (batch, queries_max_length, output_depth).
       """

        # (batch*heads, queries_max_length, depth_per_head)
        return self.dot_att(queries, memory, memory, memory_lengths, None)


class ProjectedDotAttention(mx.gluon.HybridBlock):
    """
    Dot attention layer for queries independent from keys/values.

    :param prefix: Attention prefix.
    :param num_hidden: Attention depth / number of hidden units.
    """

    def __init__(self,
                 prefix: str,
                 num_hidden: int,
                 dtype: str) -> None:
        super().__init__(prefix=prefix)
        self.num_hidden = num_hidden
        with self.name_scope():
            self.q2h = quantization.QuantizableDense(units=num_hidden, flatten=False, use_bias=True, dtype = dtype)
            self.kv2h = quantization.QuantizableDense(units=num_hidden * 2, flatten=False, use_bias=True, dtype = dtype)
            self.dot_att = DotAttentionCell()

    def hybrid_forward(self, F,
                       queries: mx.sym.Symbol,
                       memory: mx.sym.Symbol,
                       memory_lengths: mx.sym.Symbol) -> mx.sym.Symbol:
        """
        Apply project, apply dot attention and return new context vectors.

        :param queries: Symbol of shape (batch, queries_max_length, input_num_hidden).
        :param memory: Symbol of shape (batch, memory_max_length, input_num_hidden).
        :param memory_lengths: Symbol of shape (batch, 1).
        :return: Symbol of shape (batch, queries_max_length, num_hidden).
        """
        # (batch, memory_max_length, num_hidden * 2)
        combined = self.kv2h(memory)

        # split into keys and values
        # pylint: disable=unbalanced-tuple-unpacking
        keys, values = F.split(data=combined, num_outputs=2, axis=2)

        # (batch, queries_max_length, num_hidden)
        queries = self.q2h(queries)

        # scale by sqrt(num_hidden)
        queries = queries * (self.num_hidden ** -0.5)

        # (batch, queries_max_length, num_hidden)
        contexts = self.dot_att(queries, keys, values, memory_lengths, None)

        return contexts


def get_positional_embeddings(length, depth) -> np.ndarray:
    utils.check_condition(depth % 2 == 0, "Positional embeddings require an even embedding size it "
                                          "is however %d." % depth)
    # (1, depth)
    channels = np.arange(depth // 2).reshape((1, -1))

    # (length, 1)
    positions = np.arange(0, length).reshape((-1, 1))
    scaled_positions = positions / np.power(10000, (2 * channels) / depth)
    # sinusoids:
    sin = np.sin(scaled_positions)
    # cosines:
    cos = np.cos(scaled_positions)
    # interleave: (length, num_embed)
    encodings = np.hstack([sin, cos])
    return encodings


class PositionalEmbeddings(mx.gluon.HybridBlock):
    """
    Takes an encoded sequence and adds sinusoidal or learned positional embeddings as in Vaswani et al, 2017 to it.

    :param weight_type: type of embeddings, fixed or learned.
    :param num_embed: Embedding size.
    :param max_seq_len: Maximum sequence length.
    :param prefix: Name prefix for symbols of this encoder.
    :param scale_up_input: If True, scales input data up by num_embed ** 0.5.
    :param scale_down_positions: If True, scales positional embeddings down by num_embed ** -0.5.
    :param weight_init: Optional initializer for learned embeddings.
    """

    def __init__(self,
                 weight_type: str,
                 num_embed: int,
                 max_seq_len: int,
                 prefix: str,
                 scale_up_input: bool,
                 scale_down_positions: bool,
                 weight_init: Optional[Union[str, mx.init.Initializer]] = None) -> None:
        utils.check_condition(num_embed % 2 == 0, "Positional embeddings require an even embedding size it "
                                                  "is however %d." % num_embed)
        super().__init__(prefix=prefix)
        self.weight_type = weight_type
        self.num_embed = num_embed
        self.max_seq_len = max_seq_len
        self.scale_up_input = scale_up_input
        self.scale_down_positions = scale_down_positions

        with self.name_scope():
            if self.weight_type == C.FIXED_POSITIONAL_EMBEDDING:
                pos_weight = get_positional_embeddings(length=self.max_seq_len, depth=self.num_embed)
                if self.scale_down_positions:
                    pos_weight *= self.num_embed ** -0.5
                self.weight = self.params.get_constant('weight', pos_weight)
            elif self.weight_type == C.LEARNED_POSITIONAL_EMBEDDING:
                self.weight = self.params.get('weight', shape=(self.max_seq_len, self.num_embed), init=weight_init)
            else:
                raise ValueError("weight_type '%s' is not supported!" % self.weight_type)

    def hybrid_forward(self, F, data, steps, weight):  # pylint: disable=arguments-differ
        """
        Applies positional embeddings to input data.

        :param data: Input data. Shape: (batch, length or 1, num_embed)
        :param steps: Optional steps input. If given, shape is (batch_size or 1, seq_len,)
        :param weight: Positional embedding constant.
        :return: Data with positional embeddings added
        """
        # (length, num_embed)
        if steps is None:
            # (batch, length, num_embed)
            pos_embedding = F.slice_like(F.expand_dims(weight, axis=0), data, axes=(1,))
        else:
            # (batch_size or 1, seq_len, num_embed)
            pos_embedding = F.Embedding(steps, weight, self.max_seq_len, self.num_embed)

        if self.weight_type == C.FIXED_POSITIONAL_EMBEDDING:
            pos_embedding = F.BlockGrad(pos_embedding)

        if self.scale_up_input:
            data = data * (self.num_embed ** 0.5)

        return F.broadcast_add(data, pos_embedding)<|MERGE_RESOLUTION|>--- conflicted
+++ resolved
@@ -150,39 +150,29 @@
 
     @lru_cache(maxsize=1)
     def _take_slice(self, vocab_slice_ids: mx.nd.NDArray) -> Tuple[mx.nd.NDArray, mx.nd.NDArray]:
-        weight = self.weight.data().take(vocab_slice_ids)
+        if self.weight.dtype == C.DTYPE_INT8:
+            weight = mx.nd.contrib.intgemm_take_weight(self.weight.data(), vocab_slice_ids)
+        else:
+            weight = self.weight.data().take(vocab_slice_ids)
         bias = self.bias.data().take(vocab_slice_ids)
         return weight, bias
 
     def forward(self, data, vocab_slice_ids):
         if vocab_slice_ids is not None:
-<<<<<<< HEAD
-            bias = self.bias.data().take(vocab_slice_ids)
             # imperative, reduced matrix multiplication for vocabulary selection
+            weight, bias = self._take_slice(vocab_slice_ids)
             if self.weight.dtype == C.DTYPE_INT8:
-                weight = mx.nd.contrib.intgemm_take_weight(self.weight.data(), vocab_slice_ids)
                 return mx.nd.contrib.intgemm_fully_connected(data, weight, self.scaling.data(), bias,
                                                              num_hidden=vocab_slice_ids.shape[0],
                                                              flatten=False,
                                                              name=C.LOGITS_NAME)
             else:
-                weight = self.weight.data().take(vocab_slice_ids)
                 return mx.nd.FullyConnected(data=data,
                                             num_hidden=vocab_slice_ids.shape[0],
                                             weight=weight,
                                             bias=bias,
                                             flatten=False,
                                             name=C.LOGITS_NAME)
-=======
-            # imperative, reduced matrix multiplication for vocabulary selection
-            weight, bias = self._take_slice(vocab_slice_ids)
-            return mx.nd.FullyConnected(data=data,
-                                        num_hidden=vocab_slice_ids.shape[0],
-                                        weight=weight,
-                                        bias=bias,
-                                        flatten=False,
-                                        name=C.LOGITS_NAME)
->>>>>>> 34c0960c
         return super().forward(data)
 
     def hybrid_forward(self, F, data, weight, bias, scaling = None):
