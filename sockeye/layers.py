--- conflicted
+++ resolved
@@ -12,12 +12,8 @@
 # permissions and limitations under the License.
 
 import logging
-<<<<<<< HEAD
 import math
-from typing import Optional, Tuple, Union
-=======
 from typing import Dict, Optional, Tuple, Union
->>>>>>> a8334c9c
 
 import mxnet as mx
 import numpy as np
