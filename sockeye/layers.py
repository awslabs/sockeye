--- conflicted
+++ resolved
@@ -291,11 +291,7 @@
     :param depth_out: Output depth / number of output units.
     :param dropout: Dropout probability on attention scores.
     :param dtype: Torch data type for parameters.
-<<<<<<< HEAD
-    :param clamp_to_dtype: Avoid inf/-inf by clamping outputs to min/max finite
-=======
     :param clamp_to_dtype: Avoid -inf/inf by clamping outputs to min/max finite
->>>>>>> daafa6a0
                            values for their dtype.
     """
     def __init__(self,
@@ -384,11 +380,7 @@
     :param depth_out: Output depth / number of output units.
     :param dropout: Dropout probability on attention scores.
     :param dtype: Torch data type for parameters.
-<<<<<<< HEAD
-    :param clamp_to_dtype: Avoid inf/-inf by clamping outputs to min/max finite
-=======
     :param clamp_to_dtype: Avoid -inf/inf by clamping outputs to min/max finite
->>>>>>> daafa6a0
                            values for their dtype.
     """
 
@@ -532,11 +524,7 @@
     :param depth_key_value: Dimension of input key and value vectors.
     :param dropout: Dropout probability on attention scores.
     :param dtype: Torch data type for parameters.
-<<<<<<< HEAD
-    :param clamp_to_dtype: Avoid inf/-inf by clamping outputs to min/max finite
-=======
     :param clamp_to_dtype: Avoid -inf/inf by clamping outputs to min/max finite
->>>>>>> daafa6a0
                            values for their dtype.
     """
 
@@ -769,11 +757,7 @@
     :param model_size: number of hidden units
     :param inference_only: flag used to indicate execution at inference time.
     :param dtype: Torch data type for parameters.
-<<<<<<< HEAD
-    :param clamp_to_dtype: Avoid inf/-inf by clamping outputs to min/max finite
-=======
     :param clamp_to_dtype: Avoid -inf/inf by clamping outputs to min/max finite
->>>>>>> daafa6a0
                            values for their dtype.
     """
     def __init__(self,
@@ -849,16 +833,6 @@
 
         if self.clamp_to_dtype:
             cell_state = clamp_to_dtype_min_max(cell_state)
-<<<<<<< HEAD
-
-        return cell_state, last_step_state
-
-
-def clamp_to_dtype_min_max(data: pt.Tensor) -> pt.Tensor:
-    """
-    Clamp a tensor's values to the min and max for its dtype. This effectively
-    pushes overflowed (infinite) values back to the maximum finite value.
-=======
 
         return cell_state, last_step_state
 
@@ -867,7 +841,6 @@
     """
     Clamp a tensor's values to the min and max for its dtype. This effectively
     pushes overflowed (infinite) values back into the finite range.
->>>>>>> daafa6a0
 
     See: https://discuss.huggingface.co/t/t5-fp16-issue-is-fixed/3139
     """
