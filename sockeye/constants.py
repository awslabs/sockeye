# Copyright 2017 Amazon.com, Inc. or its affiliates. All Rights Reserved.
#
# Licensed under the Apache License, Version 2.0 (the "License"). You may not
# use this file except in compliance with the License. A copy of the License
# is located at
#
#     http://aws.amazon.com/apache2.0/
#
# or in the "license" file accompanying this file. This file is distributed on
# an "AS IS" BASIS, WITHOUT WARRANTIES OR CONDITIONS OF ANY KIND, either
# express or implied. See the License for the specific language governing
# permissions and limitations under the License.

"""
Defines various constants used througout the project
"""
import mxnet as mx
import numpy as np

BOS_SYMBOL = "<s>"
EOS_SYMBOL = "</s>"
UNK_SYMBOL = "<unk>"
PAD_SYMBOL = "<pad>"
PAD_ID = 0
TOKEN_SEPARATOR = " "
VOCAB_SYMBOLS = [PAD_SYMBOL, UNK_SYMBOL, BOS_SYMBOL, EOS_SYMBOL]


ARG_SEPARATOR = ":"

ENCODER_PREFIX = "encoder_"
DECODER_PREFIX = "decoder_"
EMBEDDING_PREFIX = "embed_"
ATTENTION_PREFIX = "att_"
COVERAGE_PREFIX = "cov_"
BIDIRECTIONALRNN_PREFIX = ENCODER_PREFIX + "birnn_"
STACKEDRNN_PREFIX = ENCODER_PREFIX + "rnn_"
FORWARD_PREFIX = "forward_"
REVERSE_PREFIX = "reverse_"
<<<<<<< HEAD
CNN_ENCODER_PREFIX = ENCODER_PREFIX + "cnn_"
=======
RNN_DECODER_PREFIX = DECODER_PREFIX + "rnn_"
>>>>>>> 83f14e44
TRANSFORMER_ENCODER_PREFIX = ENCODER_PREFIX + "transformer_"
TRANSFORMER_DECODER_PREFIX = DECODER_PREFIX + "transformer_"
CHAR_SEQ_ENCODER_PREFIX = ENCODER_PREFIX + "char_"

# embedding prefixes
SOURCE_EMBEDDING_PREFIX = "source_embed_"
SOURCE_POSITIONAL_EMBEDDING_PREFIX = "source_pos_embed"
TARGET_EMBEDDING_PREFIX = "target_embed_"
TARGET_POSITIONAL_EMBEDDING_PREFIX = "target_pos_embed"
SHARED_EMBEDDING_PREFIX = "source_target_embed_"

# encoder names (arguments)
RNN_NAME = "rnn"
RNN_WITH_CONV_EMBED_NAME = "rnn-with-conv-embed"
TRANSFORMER_TYPE = "transformer"
CONVOLUTION_TYPE = "cnn"
TRANSFORMER_WITH_CONV_EMBED_TYPE = "transformer-with-conv-embed"

# available encoders
ENCODERS = [RNN_NAME, RNN_WITH_CONV_EMBED_NAME, TRANSFORMER_TYPE, TRANSFORMER_WITH_CONV_EMBED_TYPE, CONVOLUTION_TYPE]

# available decoder
DECODERS = [RNN_NAME, TRANSFORMER_TYPE, CONVOLUTION_TYPE]

# rnn types
LSTM_TYPE = 'lstm'
LNLSTM_TYPE = 'lnlstm'
LNGLSTM_TYPE = 'lnglstm'
GRU_TYPE = 'gru'
LNGRU_TYPE = 'lngru'
LNGGRU_TYPE = 'lnggru'
CELL_TYPES = [LSTM_TYPE, LNLSTM_TYPE, LNGLSTM_TYPE, GRU_TYPE, LNGRU_TYPE, LNGGRU_TYPE]

# init types
INIT_XAVIER='xavier'
INIT_UNIFORM='uniform'
INIT_TYPES=[INIT_XAVIER, INIT_UNIFORM]

# RNN init types
RNN_INIT_ORTHOGONAL = 'orthogonal'
RNN_INIT_ORTHOGONAL_STACKED = 'orthogonal_stacked'
# use the default initializer used also for all other weights
RNN_INIT_DEFAULT = 'default'


# RNN decoder state init types
RNN_DEC_INIT_ZERO = "zero"
RNN_DEC_INIT_LAST = "last"
RNN_DEC_INIT_AVG = "avg"
RNN_DEC_INIT_CHOICES = [RNN_DEC_INIT_ZERO, RNN_DEC_INIT_LAST, RNN_DEC_INIT_AVG]

# attention types
ATT_BILINEAR = 'bilinear'
ATT_DOT = 'dot'
ATT_DOT_SCALED = 'dot_scaled'
ATT_MH_DOT = 'mhdot'
ATT_FIXED = 'fixed'
ATT_LOC = 'location'
ATT_MLP = 'mlp'
ATT_COV = "coverage"
ATT_TYPES = [ATT_BILINEAR, ATT_DOT, ATT_DOT_SCALED, ATT_MH_DOT, ATT_FIXED, ATT_LOC, ATT_MLP, ATT_COV]

# weight tying components
WEIGHT_TYING_SRC='src'
WEIGHT_TYING_TRG='trg'
WEIGHT_TYING_SOFTMAX='softmax'
# weight tying types (combinations of above components):
WEIGHT_TYING_TRG_SOFTMAX='trg_softmax'
WEIGHT_TYING_SRC_TRG='src_trg'
WEIGHT_TYING_SRC_TRG_SOFTMAX='src_trg_softmax'

# default decoder prefixes
DECODER_PREFIX = "decoder_"
CONVOLUTIONAL_DECODER_PREFIX = "convolutional_decoder_"
TRANSFORMER_DECODER_PREFIX = DECODER_PREFIX + "transformer_"

# default I/O variable names
SOURCE_NAME = "source"
SOURCE_LENGTH_NAME = "source_length"
TARGET_NAME = "target"
TARGET_LABEL_NAME = "target_label"
LEXICON_NAME = "lexicon"

SOURCE_ENCODED_NAME = "encoded_source"
TARGET_PREVIOUS_NAME = "prev_target_word_id"
HIDDEN_PREVIOUS_NAME = "prev_hidden"
SOURCE_DYNAMIC_PREVIOUS_NAME = "prev_dynamic_source"

LOGITS_NAME = "logits"
SOFTMAX_NAME = "softmax"
SOFTMAX_OUTPUT_NAME = SOFTMAX_NAME + "_output"

MEASURE_SPEED_EVERY = 50  # measure speed and metrics every X batches

# Monitor constants
STAT_FUNC_DEFAULT = "mx_default"  # default MXNet monitor stat func: mx.nd.norm(x)/mx.nd.sqrt(x.size)
STAT_FUNC_MAX = 'max'
STAT_FUNC_MIN = 'min'
STAT_FUNC_MEAN = 'mean'
MONITOR_STAT_FUNCS = {STAT_FUNC_DEFAULT: None,
                      STAT_FUNC_MAX: lambda x: mx.nd.max(x),
                      STAT_FUNC_MEAN: lambda x: mx.nd.mean(x)}

DEFAULT_BEAM_SIZE = 5

VERSION_NAME = "version"
CONFIG_NAME = "config"
LOG_NAME = "log"
JSON_SUFFIX = ".json"
VOCAB_SRC_NAME = "vocab.src"
VOCAB_TRG_NAME = "vocab.trg"
PARAMS_PREFIX = "params."
PARAMS_NAME = PARAMS_PREFIX + "%04d"
PARAMS_BEST_NAME = "params.best"
DECODE_OUT_NAME = "decode.output.%04d"
DECODE_IN_NAME = "decode.source"
DECODE_REF_NAME = "decode.target"
SYMBOL_NAME = "symbol" + JSON_SUFFIX
METRICS_NAME = "metrics"
TENSORBOARD_NAME = "tensorboard"

# training resumption constants
TRAINING_STATE_DIRNAME = "training_state"
TRAINING_STATE_TEMP_DIRNAME = "tmp.training_state"
TRAINING_STATE_TEMP_DELETENAME = "delete.training_state"
MODULE_OPT_STATE_NAME = "mx_optimizer.pkl"
BUCKET_ITER_STATE_NAME = "bucket.pkl"
RNG_STATE_NAME = "rng.pkl"
MONITOR_STATE_NAME = "monitor.pkl"
TRAINING_STATE_NAME = "training.pkl"
SCHEDULER_STATE_NAME = "scheduler.pkl"
TRAINING_STATE_PARAMS_NAME = "params"
ARGS_STATE_NAME = "args.json"

# Arguments that may differ and still resume training
ARGS_MAY_DIFFER = ["overwrite_output", "use-tensorboard", "quiet",
                   "align_plot_prefix", "sure_align_threshold",
                   "keep_last_params"]

# Other argument constants
INFERENCE_ARG_INPUT_LONG = "--input"
INFERENCE_ARG_INPUT_SHORT = "-i"
INFERENCE_ARG_OUTPUT_LONG = "--output"
INFERENCE_ARG_OUTPUT_SHORT = "-o"


# data layout strings
BATCH_MAJOR = "NTC"
TIME_MAJOR = "TNC"

# Training constants
LR_SCHEDULER_FIXED_RATE_INV_SQRT_T = "fixed-rate-inv-sqrt-t"
LR_SCHEDULER_FIXED_RATE_INV_T = "fixed-rate-inv-t"
LR_SCHEDULER_FIXED_STEP = "fixed-step"
LR_SCHEDULER_PLATEAU_REDUCE = "plateau-reduce"
LR_SCHEDULERS = [LR_SCHEDULER_FIXED_RATE_INV_SQRT_T,
                 LR_SCHEDULER_FIXED_RATE_INV_T,
                 LR_SCHEDULER_FIXED_STEP,
                 LR_SCHEDULER_PLATEAU_REDUCE]

OUTPUT_HANDLER_TRANSLATION = "translation"
OUTPUT_HANDLER_TRANSLATION_WITH_ALIGNMENTS = "translation_with_alignments"
OUTPUT_HANDLER_TRANSLATION_WITH_ALIGNMENT_MATRIX = "translation_with_alignment_matrix"
OUTPUT_HANDLER_BENCHMARK = "benchmark"
OUTPUT_HANDLER_ALIGN_PLOT = "align_plot"
OUTPUT_HANDLER_ALIGN_TEXT = "align_text"
OUTPUT_HANDLERS = [OUTPUT_HANDLER_TRANSLATION,
                   OUTPUT_HANDLER_TRANSLATION_WITH_ALIGNMENTS,
                   OUTPUT_HANDLER_TRANSLATION_WITH_ALIGNMENT_MATRIX,
                   OUTPUT_HANDLER_BENCHMARK,
                   OUTPUT_HANDLER_ALIGN_PLOT,
                   OUTPUT_HANDLER_ALIGN_TEXT]

# metrics
ACCURACY = 'accuracy'
PERPLEXITY = 'perplexity'
BLEU = 'bleu'
BLEU_VAL = BLEU + "-val"
SPEED_PCT = "p%d-sent-per-sec-val"
METRICS = [PERPLEXITY, ACCURACY, BLEU]
METRIC_MAXIMIZE = {ACCURACY: True, BLEU: True, PERPLEXITY: False}
METRIC_WORST = {ACCURACY: 0.0, BLEU: 0.0, PERPLEXITY: np.inf}

# loss names
CROSS_ENTROPY = 'cross-entropy'
SMOOTHED_CROSS_ENTROPY = 'smoothed-cross-entropy'

TARGET_MAX_LENGTH_FACTOR = 2
DEFAULT_NUM_STD_MAX_OUTPUT_LENGTH = 2<|MERGE_RESOLUTION|>--- conflicted
+++ resolved
@@ -37,11 +37,8 @@
 STACKEDRNN_PREFIX = ENCODER_PREFIX + "rnn_"
 FORWARD_PREFIX = "forward_"
 REVERSE_PREFIX = "reverse_"
-<<<<<<< HEAD
+RNN_DECODER_PREFIX = DECODER_PREFIX + "rnn_"
 CNN_ENCODER_PREFIX = ENCODER_PREFIX + "cnn_"
-=======
-RNN_DECODER_PREFIX = DECODER_PREFIX + "rnn_"
->>>>>>> 83f14e44
 TRANSFORMER_ENCODER_PREFIX = ENCODER_PREFIX + "transformer_"
 TRANSFORMER_DECODER_PREFIX = DECODER_PREFIX + "transformer_"
 CHAR_SEQ_ENCODER_PREFIX = ENCODER_PREFIX + "char_"
