--- conflicted
+++ resolved
@@ -287,12 +287,8 @@
 DTYPE_BF16 = 'bfloat16'
 DTYPE_FP16 = 'float16'
 DTYPE_FP32 = 'float32'
-<<<<<<< HEAD
-DTYPE_BF16 = 'bfloat16'
-=======
 DTYPE_INT8 = 'int8'
 DTYPE_INT32 = 'int32'
->>>>>>> fbbf3603
 LARGE_POSITIVE_VALUE = 99999999.
 LARGE_VALUES = {
     # Rounds to 1.0014e+08
