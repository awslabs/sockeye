# Copyright 2017 Amazon.com, Inc. or its affiliates. All Rights Reserved.
#
# Licensed under the Apache License, Version 2.0 (the "License"). You may not
# use this file except in compliance with the License. A copy of the License
# is located at
#
#     http://aws.amazon.com/apache2.0/
#
# or in the "license" file accompanying this file. This file is distributed on
# an "AS IS" BASIS, WITHOUT WARRANTIES OR CONDITIONS OF ANY KIND, either
# express or implied. See the License for the specific language governing
# permissions and limitations under the License.

"""
Simple Training CLI.
"""
import argparse
import os
import shutil
import sys
import tempfile
from contextlib import ExitStack
from typing import Any, cast, Optional, Dict, List, Tuple

import mxnet as mx

from . import arguments
from . import checkpoint_decoder
from . import constants as C
from . import convolution
from . import coverage
from . import data_io
from . import decoder
from . import encoder
from . import initializer
from . import loss
from . import lr_scheduler
from . import model
from . import rnn
from . import rnn_attention
from . import training
from . import transformer
from . import utils
from . import vocab
from .config import Config
from .log import setup_main_logger
from .optimizers import OptimizerConfig
from .utils import check_condition
from . import custom_seq_parser

# Temporary logger, the real one (logging to a file probably, will be created in the main function)
logger = setup_main_logger(__name__, file_logging=False, console=True)


def none_if_negative(val):
    return None if val < 0 else val


def _list_to_tuple(v):
    """Convert v to a tuple if it is a list."""
    if isinstance(v, list):
        return tuple(v)
    return v


def _dict_difference(dict1: Dict, dict2: Dict):
    diffs = set()
    for k, v in dict1.items():
        # Note: A list and a tuple with the same values is considered equal
        # (this is due to json deserializing former tuples as list).
        if k not in dict2 or _list_to_tuple(dict2[k]) != _list_to_tuple(v):
            diffs.add(k)
    return diffs


def check_arg_compatibility(args: argparse.Namespace):
    """
    Check if some arguments are incompatible with each other.

    :param args: Arguments as returned by argparse.
    """
    if args.encoder == C.TRANSFORMER_TYPE:
        check_condition(args.transformer_model_size[0] == args.num_embed[0],
                        "Source embedding size must match transformer model size: %s vs. %s"
                        % (args.transformer_model_size, args.num_embed[0]))

        total_source_factor_size = sum(args.source_factors_num_embed)
        if total_source_factor_size > 0:
            adjusted_transformer_encoder_model_size = args.num_embed[0] + total_source_factor_size
            check_condition(adjusted_transformer_encoder_model_size % 2 == 0 and
                            adjusted_transformer_encoder_model_size % args.transformer_attention_heads[0] == 0,
                            "Sum of source factor sizes, i.e. num-embed plus source-factors-num-embed, (%d) "
                            "has to be even and a multiple of encoder attention heads (%d)" % (
                                adjusted_transformer_encoder_model_size, args.transformer_attention_heads[0]))

    if args.decoder == C.TRANSFORMER_TYPE:
        check_condition(args.transformer_model_size[1] == args.num_embed[1],
                        "Target embedding size must match transformer model size: %s vs. %s"
                        % (args.transformer_model_size, args.num_embed[1]))

    if args.lhuc is not None:
        # Actually this check is a bit too strict
        check_condition(args.encoder != C.CONVOLUTION_TYPE or args.decoder != C.CONVOLUTION_TYPE,
                        "LHUC is not supported for convolutional models yet.")
        check_condition(args.decoder != C.TRANSFORMER_TYPE or C.LHUC_STATE_INIT not in args.lhuc,
                        "The %s options only applies to RNN models" % C.LHUC_STATE_INIT)

    if args.decoder_only:
        check_condition(args.decoder != C.TRANSFORMER_TYPE and args.decoder != C.CONVOLUTION_TYPE,
                        "Decoder pre-training currently supports RNN decoders only.")


def check_resume(args: argparse.Namespace, output_folder: str) -> bool:
    """
    Check if we should resume a broken training run.

    :param args: Arguments as returned by argparse.
    :param output_folder: Main output folder for the model.
    :return: Flag signaling if we are resuming training and the directory with
        the training status.
    """
    resume_training = False
    training_state_dir = os.path.join(output_folder, C.TRAINING_STATE_DIRNAME)
    if os.path.exists(output_folder):
        if args.overwrite_output:
            logger.info("Removing existing output folder %s.", output_folder)
            shutil.rmtree(output_folder)
            os.makedirs(output_folder)
        elif os.path.exists(training_state_dir):
            old_args = vars(arguments.load_args(os.path.join(output_folder, C.ARGS_STATE_NAME)))
            arg_diffs = _dict_difference(vars(args), old_args) | _dict_difference(old_args, vars(args))
            # Remove args that may differ without affecting the training.
            arg_diffs -= set(C.ARGS_MAY_DIFFER)
            # allow different device-ids provided their total count is the same
            if 'device_ids' in arg_diffs and len(old_args['device_ids']) == len(vars(args)['device_ids']):
                arg_diffs.discard('device_ids')
            if not arg_diffs:
                resume_training = True
            else:
                # We do not have the logger yet
                logger.error("Mismatch in arguments for training continuation.")
                logger.error("Differing arguments: %s.", ", ".join(arg_diffs))
                sys.exit(1)
        elif os.path.exists(os.path.join(output_folder, C.PARAMS_BEST_NAME)):
            logger.error("Refusing to overwrite model folder %s as it seems to contain a trained model.", output_folder)
            sys.exit(1)
        else:
            logger.info("The output folder %s already exists, but no training state or parameter file was found. "
                        "Will start training from scratch.", output_folder)
    else:
        os.makedirs(output_folder)

    return resume_training


def create_checkpoint_decoder(args: argparse.Namespace,
                              exit_stack: ExitStack,
                              train_context: List[mx.Context]) -> Optional[checkpoint_decoder.CheckpointDecoder]:
    """
    Returns a checkpoint decoder or None.

    :param args: Arguments as returned by argparse.
    :param exit_stack: An ExitStack from contextlib.
    :param train_context: Context for training.
    :return: A CheckpointDecoder if --decode-and-evaluate != 0, else None.
    """
    sample_size = args.decode_and_evaluate
    if args.optimized_metric == C.BLEU and sample_size == 0:
        logger.info("You chose BLEU as the optimized metric, will turn on BLEU monitoring during training. "
                    "To control how many validation sentences are used for calculating bleu use "
                    "the --decode-and-evaluate argument.")
        sample_size = -1

    if sample_size == 0:
        return None

    if args.use_cpu or args.decode_and_evaluate_use_cpu:
        context = mx.cpu()
    elif args.decode_and_evaluate_device_id is not None:
        context = utils.determine_context(device_ids=args.decode_and_evaluate_device_id,
                                          use_cpu=False,
                                          disable_device_locking=args.disable_device_locking,
                                          lock_dir=args.lock_dir,
                                          exit_stack=exit_stack)[0]
    else:
        # default decode context is the last training device
        context = train_context[-1]

    return checkpoint_decoder.CheckpointDecoder(context=context,
                                                inputs=[args.validation_source] + args.validation_source_factors,
                                                references=args.validation_target,
                                                model=args.output,
                                                sample_size=sample_size)


def use_shared_vocab(args: argparse.Namespace) -> bool:
    """
    True if arguments entail a shared source and target vocabulary.

    :param: args: Arguments as returned by argparse.
    """
    weight_tying = args.weight_tying
    weight_tying_type = args.weight_tying_type
    shared_vocab = args.shared_vocab
    decoder_only = args.decoder_only
    if weight_tying and C.WEIGHT_TYING_SRC in weight_tying_type and C.WEIGHT_TYING_TRG in weight_tying_type:
        if not shared_vocab:
            logger.info("A shared source/target vocabulary will be used as weight tying source/target weight tying "
                        "is enabled")
        shared_vocab = True
    if decoder_only:
        if not shared_vocab:
            logger.info("A shared source/target vocabulary will be used for pre-training the decoder.")
        shared_vocab = True
    return shared_vocab


def create_data_iters_and_vocabs(args: argparse.Namespace,
                                 max_seq_len_source: int,
                                 max_seq_len_target: int,
                                 shared_vocab: bool,
                                 resume_training: bool,
                                 output_folder: str) -> Tuple['data_io.BaseParallelSampleIter',
                                                              'data_io.BaseParallelSampleIter',
                                                              'data_io.DataConfig',
                                                              List[vocab.Vocab], vocab.Vocab]:
    """
    Create the data iterators and the vocabularies.

    :param args: Arguments as returned by argparse.
    :param max_seq_len_source: Source maximum sequence length.
    :param max_seq_len_target: Target maximum sequence length.
    :param shared_vocab: Whether to create a shared vocabulary.
    :param resume_training: Whether to resume training.
    :param output_folder: Output folder.
    :return: The data iterators (train, validation, config_data) as well as the source and target vocabularies.
    """
    num_words_source, num_words_target = args.num_words
    num_words_source = num_words_source if num_words_source > 0 else None
    num_words_target = num_words_target if num_words_target > 0 else None

    word_min_count_source, word_min_count_target = args.word_min_count
    batch_num_devices = 1 if args.use_cpu else sum(-di if di < 0 else 1 for di in args.device_ids)
    batch_by_words = args.batch_type == C.BATCH_TYPE_WORD

    validation_sources = [args.validation_source] + args.validation_source_factors
    validation_sources = [str(os.path.abspath(source)) for source in validation_sources]

    either_raw_or_prepared_error_msg = "Either specify a raw training corpus with %s and %s or a preprocessed corpus " \
                                       "with %s." % (C.TRAINING_ARG_SOURCE,
                                                     C.TRAINING_ARG_TARGET,
                                                     C.TRAINING_ARG_PREPARED_DATA)
    if args.prepared_data is not None:
        utils.check_condition(args.source is None and args.target is None, either_raw_or_prepared_error_msg)
        if not resume_training:
            utils.check_condition(args.source_vocab is None and args.target_vocab is None,
                                  "You are using a prepared data folder, which is tied to a vocabulary. "
                                  "To change it you need to rerun data preparation with a different vocabulary.")
        train_iter, validation_iter, data_config, source_vocabs, target_vocab = data_io.get_prepared_data_iters(
            prepared_data_dir=args.prepared_data,
            validation_sources=validation_sources,
            validation_target=str(os.path.abspath(args.validation_target)),
            shared_vocab=shared_vocab,
            batch_size=args.batch_size,
            batch_by_words=batch_by_words,
            batch_num_devices=batch_num_devices,
            fill_up=args.fill_up)

        check_condition(len(source_vocabs) == len(args.source_factors_num_embed) + 1,
                        "Data was prepared with %d source factors, but only provided %d source factor dimensions." % (
                            len(source_vocabs), len(args.source_factors_num_embed) + 1))

        if resume_training:
            # resuming training. Making sure the vocabs in the model and in the prepared data match up
            model_source_vocabs = vocab.load_source_vocabs(output_folder)
            for i, (v, mv) in enumerate(zip(source_vocabs, model_source_vocabs)):
                utils.check_condition(vocab.are_identical(v, mv),
                                      "Prepared data and resumed model source vocab %d do not match." % i)
            model_target_vocab = vocab.load_target_vocab(output_folder)
            utils.check_condition(vocab.are_identical(target_vocab, model_target_vocab),
                                  "Prepared data and resumed model target vocabs do not match.")

            check_condition(len(args.source_factors) == len(args.validation_source_factors),
                            'Training and validation data must have the same number of factors: %d vs. %d.' % (
                                len(args.source_factors), len(args.validation_source_factors)))

        return train_iter, validation_iter, data_config, source_vocabs, target_vocab

    else:
        utils.check_condition(args.prepared_data is None and args.source is not None and args.target is not None,
                              either_raw_or_prepared_error_msg)

        if resume_training:
            # Load the existing vocabs created when starting the training run.
            source_vocabs = vocab.load_source_vocabs(output_folder)
            target_vocab = vocab.load_target_vocab(output_folder)

            # Recover the vocabulary path from the data info file:
            data_info = cast(data_io.DataInfo, Config.load(os.path.join(output_folder, C.DATA_INFO)))
            source_vocab_paths = data_info.source_vocabs
            target_vocab_path = data_info.target_vocab

        else:
            # Load or create vocabs
            source_vocab_paths = [args.source_vocab] + [None] * len(args.source_factors)
            target_vocab_path = args.target_vocab
            source_vocabs, target_vocab = vocab.load_or_create_vocabs(
                source_paths=[args.source] + args.source_factors,
                target_path=args.target,
                source_vocab_paths=source_vocab_paths,
                target_vocab_path=target_vocab_path,
                shared_vocab=shared_vocab,
                num_words_source=num_words_source,
                num_words_target=num_words_target,
                word_min_count_source=word_min_count_source,
                word_min_count_target=word_min_count_target,
                pad_to_multiple_of=args.pad_vocab_to_multiple_of)

        check_condition(len(args.source_factors) == len(args.source_factors_num_embed),
                        "Number of source factor data (%d) differs from provided source factor dimensions (%d)" % (
                            len(args.source_factors), len(args.source_factors_num_embed)))

        sources = [args.source] + args.source_factors
        sources = [str(os.path.abspath(source)) for source in sources]

        train_iter, validation_iter, config_data, data_info = data_io.get_training_data_iters(
            sources=sources,
            target=os.path.abspath(args.target),
            validation_sources=validation_sources,
            validation_target=os.path.abspath(args.validation_target),
            source_vocabs=source_vocabs,
            target_vocab=target_vocab,
            source_vocab_paths=source_vocab_paths,
            target_vocab_path=target_vocab_path,
            shared_vocab=shared_vocab,
            batch_size=args.batch_size,
            batch_by_words=batch_by_words,
            batch_num_devices=batch_num_devices,
            fill_up=args.fill_up,
            max_seq_len_source=max_seq_len_source,
            max_seq_len_target=max_seq_len_target,
            bucketing=not args.no_bucketing,
            bucket_width=args.bucket_width)

        data_info_fname = os.path.join(output_folder, C.DATA_INFO)
        logger.info("Writing data config to '%s'", data_info_fname)
        data_info.save(data_info_fname)

        return train_iter, validation_iter, config_data, source_vocabs, target_vocab


def create_encoder_config(args: argparse.Namespace,
                          max_seq_len_source: int,
                          max_seq_len_target: int,
                          config_conv: Optional[encoder.ConvolutionalEmbeddingConfig]) -> Tuple[encoder.EncoderConfig,
                                                                                                int]:
    """
    Create the encoder config.

    :param args: Arguments as returned by argparse.
    :param max_seq_len_source: Maximum source sequence length.
    :param max_seq_len_target: Maximum target sequence length.
    :param config_conv: The config for the convolutional encoder (optional).
    :return: The encoder config and the number of hidden units of the encoder.
    """
    encoder_num_layers, _ = args.num_layers
    num_embed_source, _ = args.num_embed
    config_encoder = None  # type: Optional[Config]

    if args.decoder_only:
        if args.encoder in (C.TRANSFORMER_TYPE, C.TRANSFORMER_WITH_CONV_EMBED_TYPE):
            encoder_num_hidden = args.transformer_model_size[0]
        elif args.encoder == C.CONVOLUTION_TYPE:
            encoder_num_hidden = args.cnn_num_hidden
        else:
            encoder_num_hidden = args.rnn_num_hidden
        config_encoder = encoder.EmptyEncoderConfig(num_embed=num_embed_source,
                                                    num_hidden=encoder_num_hidden)
    elif args.encoder in (C.TRANSFORMER_TYPE, C.TRANSFORMER_WITH_CONV_EMBED_TYPE):
        encoder_transformer_preprocess, _ = args.transformer_preprocess
        encoder_transformer_postprocess, _ = args.transformer_postprocess
        encoder_transformer_model_size = args.transformer_model_size[0]

        total_source_factor_size = sum(args.source_factors_num_embed)
        if total_source_factor_size > 0:
            logger.info("Encoder transformer-model-size adjusted to account source factor embeddings: %d -> %d" % (
                encoder_transformer_model_size, num_embed_source + total_source_factor_size))
            encoder_transformer_model_size = num_embed_source + total_source_factor_size
        config_encoder = transformer.TransformerConfig(
            model_size=encoder_transformer_model_size,
            attention_heads=args.transformer_attention_heads[0],
            feed_forward_num_hidden=args.transformer_feed_forward_num_hidden[0],
            act_type=args.transformer_activation_type,
            num_layers=encoder_num_layers,
            dropout_attention=args.transformer_dropout_attention,
            dropout_act=args.transformer_dropout_act,
            dropout_prepost=args.transformer_dropout_prepost,
            positional_embedding_type=args.transformer_positional_embedding_type,
            preprocess_sequence=encoder_transformer_preprocess,
            postprocess_sequence=encoder_transformer_postprocess,
            max_seq_len_source=max_seq_len_source,
            max_seq_len_target=max_seq_len_target,
            conv_config=config_conv,
            lhuc=args.lhuc is not None and (C.LHUC_ENCODER in args.lhuc or C.LHUC_ALL in args.lhuc))
        encoder_num_hidden = encoder_transformer_model_size
    elif args.encoder == C.CONVOLUTION_TYPE:
        cnn_kernel_width_encoder, _ = args.cnn_kernel_width
        cnn_config = convolution.ConvolutionConfig(kernel_width=cnn_kernel_width_encoder,
                                                   num_hidden=args.cnn_num_hidden,
                                                   act_type=args.cnn_activation_type,
                                                   weight_normalization=args.weight_normalization)
        cnn_num_embed = num_embed_source + sum(args.source_factors_num_embed)
        config_encoder = encoder.ConvolutionalEncoderConfig(num_embed=cnn_num_embed,
                                                            max_seq_len_source=max_seq_len_source,
                                                            cnn_config=cnn_config,
                                                            num_layers=encoder_num_layers,
                                                            positional_embedding_type=args.cnn_positional_embedding_type)

        encoder_num_hidden = args.cnn_num_hidden
    elif args.encoder == C.CUSTOM_SEQ_TYPE:
        logger.info("Creating encoder from configuration '%s'." % args.custom_seq_encoder)
        utils.check_condition(args.custom_seq_encoder is not None,
                              "Please specify the custom encoder layer sequence using --custom-seq-encoder.")
        layer_configs = custom_seq_parser.parse_custom_seq_layers_description(default_dropout=args.custom_seq_dropout,
                                                                              default_num_hidden=args.custom_seq_num_hidden,
                                                                              default_num_embed=num_embed_source,
                                                                              max_seq_len=max_seq_len_source,
                                                                              description=args.custom_seq_encoder,
                                                                              source_attention_needed=False,
                                                                              source_attention_forbidden=True)
        config_encoder = encoder.CustomSeqEncoderConfig(encoder_layers=layer_configs,
                                                        num_embed=num_embed_source)

        # TODO: how to set this correctly!?
        encoder_num_hidden = None
    else:
        encoder_rnn_dropout_inputs, _ = args.rnn_dropout_inputs
        encoder_rnn_dropout_states, _ = args.rnn_dropout_states
        encoder_rnn_dropout_recurrent, _ = args.rnn_dropout_recurrent
        config_encoder = encoder.RecurrentEncoderConfig(
            rnn_config=rnn.RNNConfig(cell_type=args.rnn_cell_type,
                                     num_hidden=args.rnn_num_hidden,
                                     num_layers=encoder_num_layers,
                                     dropout_inputs=encoder_rnn_dropout_inputs,
                                     dropout_states=encoder_rnn_dropout_states,
                                     dropout_recurrent=encoder_rnn_dropout_recurrent,
                                     residual=args.rnn_residual_connections,
                                     first_residual_layer=args.rnn_first_residual_layer,
                                     forget_bias=args.rnn_forget_bias,
                                     lhuc=args.lhuc is not None and (C.LHUC_ENCODER in args.lhuc or C.LHUC_ALL in args.lhuc)),
            conv_config=config_conv,
            reverse_input=args.rnn_encoder_reverse_input)
        encoder_num_hidden = args.rnn_num_hidden

    return config_encoder, encoder_num_hidden


def create_decoder_config(args: argparse.Namespace, encoder_num_hidden: int,
                          max_seq_len_source: int, max_seq_len_target: int) -> decoder.DecoderConfig:
    """
    Create the config for the decoder.

    :param args: Arguments as returned by argparse.
    :param encoder_num_hidden: Number of hidden units of the Encoder.
    :param max_seq_len_source: Maximum source sequence length.
    :param max_seq_len_target: Maximum target sequence length.
    :return: The config for the decoder.
    """
    _, decoder_num_layers = args.num_layers
    _, num_embed_target = args.num_embed

    config_decoder = None  # type: Optional[decoder.DecoderConfig]

    if args.decoder == C.TRANSFORMER_TYPE:
        if args.decoder_only:
            raise NotImplementedError()
        _, decoder_transformer_preprocess = args.transformer_preprocess
        _, decoder_transformer_postprocess = args.transformer_postprocess
        config_decoder = transformer.TransformerConfig(
            model_size=args.transformer_model_size[1],
            attention_heads=args.transformer_attention_heads[1],
            feed_forward_num_hidden=args.transformer_feed_forward_num_hidden[1],
            act_type=args.transformer_activation_type,
            num_layers=decoder_num_layers,
            dropout_attention=args.transformer_dropout_attention,
            dropout_act=args.transformer_dropout_act,
            dropout_prepost=args.transformer_dropout_prepost,
            positional_embedding_type=args.transformer_positional_embedding_type,
            preprocess_sequence=decoder_transformer_preprocess,
            postprocess_sequence=decoder_transformer_postprocess,
            max_seq_len_source=max_seq_len_source,
            max_seq_len_target=max_seq_len_target,
            conv_config=None,
            lhuc=args.lhuc is not None and (C.LHUC_DECODER in args.lhuc or C.LHUC_ALL in args.lhuc))

    elif args.decoder == C.CONVOLUTION_TYPE:
        if args.decoder_only:
            raise NotImplementedError()
        _, cnn_kernel_width_decoder = args.cnn_kernel_width
        convolution_config = convolution.ConvolutionConfig(kernel_width=cnn_kernel_width_decoder,
                                                           num_hidden=args.cnn_num_hidden,
                                                           act_type=args.cnn_activation_type,
                                                           weight_normalization=args.weight_normalization)
        config_decoder = decoder.ConvolutionalDecoderConfig(cnn_config=convolution_config,
                                                            max_seq_len_target=max_seq_len_target,
                                                            num_embed=num_embed_target,
                                                            encoder_num_hidden=encoder_num_hidden,
                                                            num_layers=decoder_num_layers,
                                                            positional_embedding_type=args.cnn_positional_embedding_type,
                                                            project_qkv=args.cnn_project_qkv,
                                                            hidden_dropout=args.cnn_hidden_dropout)

<<<<<<< HEAD
    elif args.decoder == C.RNN_NAME:
=======
    else:
        if args.decoder_only:
            args.rnn_decoder_state_init = C.RNN_DEC_INIT_ZERO
            args.rnn_context_gating = False
            args.rnn_attention_type = C.ATT_FIXED
            args.rnn_attention_in_upper_layers = False
            args.lhuc = None
            args.rnn_enc_last_hidden_concat_to_embedding = False

>>>>>>> 64a5cbf2
        rnn_attention_num_hidden = args.rnn_num_hidden if args.rnn_attention_num_hidden is None else args.rnn_attention_num_hidden
        config_coverage = None
        if args.rnn_attention_type == C.ATT_COV:
            config_coverage = coverage.CoverageConfig(type=args.rnn_attention_coverage_type,
                                                      num_hidden=args.rnn_attention_coverage_num_hidden,
                                                      layer_normalization=args.layer_normalization)
        config_attention = rnn_attention.AttentionConfig(type=args.rnn_attention_type,
                                                         num_hidden=rnn_attention_num_hidden,
                                                         input_previous_word=args.rnn_attention_use_prev_word,
                                                         source_num_hidden=encoder_num_hidden,
                                                         query_num_hidden=args.rnn_num_hidden,
                                                         layer_normalization=args.layer_normalization,
                                                         config_coverage=config_coverage,
                                                         num_heads=args.rnn_attention_mhdot_heads,
                                                         is_scaled=args.rnn_scale_dot_attention)

        _, decoder_rnn_dropout_inputs = args.rnn_dropout_inputs
        _, decoder_rnn_dropout_states = args.rnn_dropout_states
        _, decoder_rnn_dropout_recurrent = args.rnn_dropout_recurrent

        config_decoder = decoder.RecurrentDecoderConfig(
            max_seq_len_source=max_seq_len_source,
            rnn_config=rnn.RNNConfig(cell_type=args.rnn_cell_type,
                                     num_hidden=args.rnn_num_hidden,
                                     num_layers=decoder_num_layers,
                                     dropout_inputs=decoder_rnn_dropout_inputs,
                                     dropout_states=decoder_rnn_dropout_states,
                                     dropout_recurrent=decoder_rnn_dropout_recurrent,
                                     residual=args.rnn_residual_connections,
                                     first_residual_layer=args.rnn_first_residual_layer,
                                     forget_bias=args.rnn_forget_bias,
                                     lhuc=args.lhuc is not None and (C.LHUC_DECODER in args.lhuc or C.LHUC_ALL in args.lhuc)),
            attention_config=config_attention,
            hidden_dropout=args.rnn_decoder_hidden_dropout,
            state_init=args.rnn_decoder_state_init,
            context_gating=args.rnn_context_gating,
            layer_normalization=args.layer_normalization,
            attention_in_upper_layers=args.rnn_attention_in_upper_layers,
            state_init_lhuc=args.lhuc is not None and (C.LHUC_STATE_INIT in args.lhuc or C.LHUC_ALL in args.lhuc),
            enc_last_hidden_concat_to_embedding=args.rnn_enc_last_hidden_concat_to_embedding)
    elif args.decoder == C.CUSTOM_SEQ_TYPE:
        logger.info("Creating decoder from configuration '%s'." % args.custom_seq_decoder)
        # TODO: move argument to constant
        utils.check_condition(args.custom_seq_decoder is not None,
                              "Please specify the custom decoder layer sequence using --custom-seq-decoder.")
        layer_configs = custom_seq_parser.parse_custom_seq_layers_description(default_dropout=args.custom_seq_dropout,
                                                                              default_num_hidden=args.custom_seq_num_hidden,
                                                                              default_num_embed=num_embed_target,
                                                                              max_seq_len=max_seq_len_target,
                                                                              description=args.custom_seq_decoder,
                                                                              source_attention_needed=True,
                                                                              source_attention_forbidden=False)
        config_decoder = decoder.CustomSeqDecoderConfig(decoder_layers=layer_configs,
                                                        num_embed=num_embed_target)
    else:
        raise ValueError("Unknown decoder type %s" % args.decoder)
    return config_decoder


def check_encoder_decoder_args(args) -> None:
    """
    Check possible encoder-decoder argument conflicts.

    :param args: Arguments as returned by argparse.
    """
    encoder_embed_dropout, decoder_embed_dropout = args.embed_dropout
    encoder_rnn_dropout_inputs, decoder_rnn_dropout_inputs = args.rnn_dropout_inputs
    encoder_rnn_dropout_states, decoder_rnn_dropout_states = args.rnn_dropout_states
    if encoder_embed_dropout > 0 and encoder_rnn_dropout_inputs > 0:
        logger.warning("Setting encoder RNN AND source embedding dropout > 0 leads to "
                       "two dropout layers on top of each other.")
    if decoder_embed_dropout > 0 and decoder_rnn_dropout_inputs > 0:
        logger.warning("Setting encoder RNN AND source embedding dropout > 0 leads to "
                       "two dropout layers on top of each other.")
    encoder_rnn_dropout_recurrent, decoder_rnn_dropout_recurrent = args.rnn_dropout_recurrent
    if encoder_rnn_dropout_recurrent > 0 or decoder_rnn_dropout_recurrent > 0:
        check_condition(args.rnn_cell_type == C.LSTM_TYPE,
                        "Recurrent dropout without memory loss only supported for LSTMs right now.")


def create_model_config(args: argparse.Namespace,
                        source_vocab_sizes: List[int],
                        target_vocab_size: int,
                        max_seq_len_source: int,
                        max_seq_len_target: int,
                        config_data: data_io.DataConfig) -> model.ModelConfig:
    """
    Create a ModelConfig from the argument given in the command line.

    :param args: Arguments as returned by argparse.
    :param source_vocab_sizes: The size of the source vocabulary (and source factors).
    :param target_vocab_size: The size of the target vocabulary.
    :param max_seq_len_source: Maximum source sequence length.
    :param max_seq_len_target: Maximum target sequence length.
    :param config_data: Data config.
    :return: The model configuration.
    """
    num_embed_source, num_embed_target = args.num_embed
    embed_dropout_source, embed_dropout_target = args.embed_dropout
    source_vocab_size, *source_factor_vocab_sizes = source_vocab_sizes

    check_encoder_decoder_args(args)

    config_conv = None
    if args.encoder == C.RNN_WITH_CONV_EMBED_NAME:
        config_conv = encoder.ConvolutionalEmbeddingConfig(num_embed=num_embed_source,
                                                           max_filter_width=args.conv_embed_max_filter_width,
                                                           num_filters=args.conv_embed_num_filters,
                                                           pool_stride=args.conv_embed_pool_stride,
                                                           num_highway_layers=args.conv_embed_num_highway_layers,
                                                           dropout=args.conv_embed_dropout)
    if args.encoder == C.TRANSFORMER_WITH_CONV_EMBED_TYPE:
        config_conv = encoder.ConvolutionalEmbeddingConfig(num_embed=num_embed_source,
                                                           output_dim=num_embed_source,
                                                           max_filter_width=args.conv_embed_max_filter_width,
                                                           num_filters=args.conv_embed_num_filters,
                                                           pool_stride=args.conv_embed_pool_stride,
                                                           num_highway_layers=args.conv_embed_num_highway_layers,
                                                           dropout=args.conv_embed_dropout)

    config_encoder, encoder_num_hidden = create_encoder_config(args, max_seq_len_source, max_seq_len_target,
                                                               config_conv)
    config_decoder = create_decoder_config(args, encoder_num_hidden, max_seq_len_source, max_seq_len_target)

    source_factor_configs = None
    if len(source_vocab_sizes) > 1:
        source_factor_configs = [encoder.FactorConfig(size, dim) for size, dim in zip(source_factor_vocab_sizes,
                                                                                      args.source_factors_num_embed)]

    config_embed_source = encoder.EmbeddingConfig(vocab_size=source_vocab_size,
                                                  num_embed=num_embed_source,
                                                  dropout=embed_dropout_source,
                                                  factor_configs=source_factor_configs)

    config_embed_target = encoder.EmbeddingConfig(vocab_size=target_vocab_size,
                                                  num_embed=num_embed_target,
                                                  dropout=embed_dropout_target)

    config_loss = loss.LossConfig(name=args.loss,
                                  vocab_size=target_vocab_size,
                                  normalization_type=args.loss_normalization_type,
                                  label_smoothing=args.label_smoothing)

    model_config = model.ModelConfig(config_data=config_data,
                                     vocab_source_size=source_vocab_size,
                                     vocab_target_size=target_vocab_size,
                                     config_embed_source=config_embed_source,
                                     config_embed_target=config_embed_target,
                                     config_encoder=config_encoder,
                                     config_decoder=config_decoder,
                                     config_loss=config_loss,
                                     weight_tying=args.weight_tying,
                                     weight_tying_type=args.weight_tying_type if args.weight_tying else None,
                                     weight_normalization=args.weight_normalization,
                                     lhuc=args.lhuc is not None)
    return model_config


def create_training_model(config: model.ModelConfig,
                          context: List[mx.Context],
                          output_dir: str,
                          train_iter: data_io.BaseParallelSampleIter,
                          args: argparse.Namespace) -> training.TrainingModel:
    """
    Create a training model and load the parameters from disk if needed.

    :param config: The configuration for the model.
    :param context: The context(s) to run on.
    :param output_dir: Output folder.
    :param train_iter: The training data iterator.
    :param args: Arguments as returned by argparse.
    :return: The training model.
    """
    training_model = training.TrainingModel(config=config,
                                            context=context,
                                            output_dir=output_dir,
                                            provide_data=train_iter.provide_data,
                                            provide_label=train_iter.provide_label,
                                            default_bucket_key=train_iter.default_bucket_key,
                                            bucketing=not args.no_bucketing,
                                            gradient_compression_params=gradient_compression_params(args),
                                            fixed_param_names=args.fixed_param_names)

    return training_model


def gradient_compression_params(args: argparse.Namespace) -> Optional[Dict[str, Any]]:
    """
    :param args: Arguments as returned by argparse.
    :return: Gradient compression parameters or None.
    """
    if args.gradient_compression_type is None:
        return None
    else:
        return {'type': args.gradient_compression_type, 'threshold': args.gradient_compression_threshold}


def create_optimizer_config(args: argparse.Namespace, source_vocab_sizes: List[int],
                            extra_initializers: List[Tuple[str, mx.initializer.Initializer]] = None) -> OptimizerConfig:
    """
    Returns an OptimizerConfig.

    :param args: Arguments as returned by argparse.
    :param source_vocab_sizes: Source vocabulary sizes.
    :param extra_initializers: extra initializer to pass to `get_initializer`.
    :return: The optimizer type and its parameters as well as the kvstore.
    """
    optimizer_params = {'wd': args.weight_decay,
                        "learning_rate": args.initial_learning_rate}

    gradient_clipping_threshold = none_if_negative(args.gradient_clipping_threshold)
    if gradient_clipping_threshold is None:
        logger.info("Gradient clipping threshold set to negative value. Will not perform gradient clipping.")
        gradient_clipping_type = C.GRADIENT_CLIPPING_TYPE_NONE
    else:
        gradient_clipping_type = args.gradient_clipping_type

    # Note: for 'abs' we use the implementation inside of MXNet's optimizer and 'norm_*' we implement ourselves
    # inside the TrainingModel.
    if gradient_clipping_threshold is not None and gradient_clipping_type == C.GRADIENT_CLIPPING_TYPE_ABS:
        optimizer_params["clip_gradient"] = gradient_clipping_threshold
    if args.momentum is not None:
        optimizer_params["momentum"] = args.momentum
    if args.loss_normalization_type == C.LOSS_NORM_VALID:
        # When we normalize by the number of non-PAD symbols in a batch we need to disable rescale_grad.
        optimizer_params["rescale_grad"] = 1.0
    elif args.loss_normalization_type == C.LOSS_NORM_BATCH:
        # Making MXNet module API's default scaling factor explicit
        optimizer_params["rescale_grad"] = 1.0 / args.batch_size
    # Manually specified params
    if args.optimizer_params:
        optimizer_params.update(args.optimizer_params)

    weight_init = initializer.get_initializer(default_init_type=args.weight_init,
                                              default_init_scale=args.weight_init_scale,
                                              default_init_xavier_rand_type=args.weight_init_xavier_rand_type,
                                              default_init_xavier_factor_type=args.weight_init_xavier_factor_type,
                                              embed_init_type=args.embed_weight_init,
                                              embed_init_sigma=source_vocab_sizes[0] ** -0.5,
                                              rnn_init_type=args.rnn_h2h_init,
                                              extra_initializers=extra_initializers)

    lr_sched = lr_scheduler.get_lr_scheduler(args.learning_rate_scheduler_type,
                                             args.checkpoint_frequency,
                                             none_if_negative(args.learning_rate_half_life),
                                             args.learning_rate_reduce_factor,
                                             args.learning_rate_reduce_num_not_improved,
                                             args.learning_rate_schedule,
                                             args.learning_rate_warmup)

    config = OptimizerConfig(name=args.optimizer,
                             params=optimizer_params,
                             kvstore=args.kvstore,
                             initializer=weight_init,
                             gradient_clipping_type=gradient_clipping_type,
                             gradient_clipping_threshold=gradient_clipping_threshold)
    config.set_lr_scheduler(lr_sched)
    logger.info("Optimizer: %s", config)
    logger.info("Gradient Compression: %s", gradient_compression_params(args))
    return config


def main():
    params = arguments.ConfigArgumentParser(description='Train Sockeye sequence-to-sequence models.')
    arguments.add_train_cli_args(params)
    args = params.parse_args()
    train(args)


def train(args: argparse.Namespace):
    if args.dry_run:
        # Modify arguments so that we write to a temporary directory and
        # perform 0 training iterations
        temp_dir = tempfile.TemporaryDirectory()  # Will be automatically removed
        args.output = temp_dir.name
        args.max_updates = 0

    utils.seed_rngs(args.seed)

    check_arg_compatibility(args)
    output_folder = os.path.abspath(args.output)
    resume_training = check_resume(args, output_folder)

    global logger
    logger = setup_main_logger(__name__,
                               file_logging=True,
                               console=not args.quiet, path=os.path.join(output_folder, C.LOG_NAME))
    utils.log_basic_info(args)
    arguments.save_args(args, os.path.join(output_folder, C.ARGS_STATE_NAME))

    max_seq_len_source, max_seq_len_target = args.max_seq_len
    # The maximum length is the length before we add the BOS/EOS symbols
    max_seq_len_source = max_seq_len_source + C.SPACE_FOR_XOS
    max_seq_len_target = max_seq_len_target + C.SPACE_FOR_XOS
    logger.info("Adjusting maximum length to reserve space for a BOS/EOS marker. New maximum length: (%d, %d)",
                max_seq_len_source, max_seq_len_target)

    with ExitStack() as exit_stack:
        context = utils.determine_context(device_ids=args.device_ids,
                                          use_cpu=args.use_cpu,
                                          disable_device_locking=args.disable_device_locking,
                                          lock_dir=args.lock_dir,
                                          exit_stack=exit_stack)
        if args.batch_type == C.BATCH_TYPE_SENTENCE:
            check_condition(args.batch_size % len(context) == 0, "When using multiple devices the batch size must be "
                                                                 "divisible by the number of devices. Choose a batch "
                                                                 "size that is a multiple of %d." % len(context))
        logger.info("Training Device(s): %s", ", ".join(str(c) for c in context))

        train_iter, eval_iter, config_data, source_vocabs, target_vocab = create_data_iters_and_vocabs(
            args=args,
            max_seq_len_source=max_seq_len_source,
            max_seq_len_target=max_seq_len_target,
            shared_vocab=use_shared_vocab(args),
            resume_training=resume_training,
            output_folder=output_folder)
        max_seq_len_source = config_data.max_seq_len_source
        max_seq_len_target = config_data.max_seq_len_target

        # Dump the vocabularies if we're just starting up
        if not resume_training:
            vocab.save_source_vocabs(source_vocabs, output_folder)
            vocab.save_target_vocab(target_vocab, output_folder)

        source_vocab_sizes = [len(v) for v in source_vocabs]
        target_vocab_size = len(target_vocab)
        logger.info('Vocabulary sizes: source=[%s] target=%d',
                    '|'.join([str(size) for size in source_vocab_sizes]),
                    target_vocab_size)

        model_config = create_model_config(args=args,
                                           source_vocab_sizes=source_vocab_sizes, target_vocab_size=target_vocab_size,
                                           max_seq_len_source=max_seq_len_source, max_seq_len_target=max_seq_len_target,
                                           config_data=config_data)
        model_config.freeze()

        training_model = create_training_model(config=model_config,
                                               context=context,
                                               output_dir=output_folder,
                                               train_iter=train_iter,
                                               args=args)

        # Handle options that override training settings
        min_updates = args.min_updates
        max_updates = args.max_updates
        min_samples = args.min_samples
        max_samples = args.max_samples
        max_num_checkpoint_not_improved = args.max_num_checkpoint_not_improved
        min_epochs = args.min_num_epochs
        max_epochs = args.max_num_epochs
        if min_epochs is not None and max_epochs is not None:
            check_condition(min_epochs <= max_epochs,
                            "Minimum number of epochs must be smaller than maximum number of epochs")
        # Fixed training schedule always runs for a set number of updates
        if args.learning_rate_schedule:
            min_updates = None
            max_updates = sum(num_updates for (_, num_updates) in args.learning_rate_schedule)
            max_num_checkpoint_not_improved = -1
            min_samples = None
            max_samples = None
            min_epochs = None
            max_epochs = None

        trainer = training.EarlyStoppingTrainer(model=training_model,
                                                optimizer_config=create_optimizer_config(args, source_vocab_sizes),
                                                max_params_files_to_keep=args.keep_last_params,
                                                source_vocabs=source_vocabs,
                                                target_vocab=target_vocab)

        trainer.fit(train_iter=train_iter,
                    validation_iter=eval_iter,
                    early_stopping_metric=args.optimized_metric,
                    metrics=args.metrics,
                    checkpoint_frequency=args.checkpoint_frequency,
                    max_num_not_improved=max_num_checkpoint_not_improved,
                    min_samples=min_samples,
                    max_samples=max_samples,
                    min_updates=min_updates,
                    max_updates=max_updates,
                    min_epochs=min_epochs,
                    max_epochs=max_epochs,
                    lr_decay_param_reset=args.learning_rate_decay_param_reset,
                    lr_decay_opt_states_reset=args.learning_rate_decay_optimizer_states_reset,
                    decoder=create_checkpoint_decoder(args, exit_stack, context),
                    mxmonitor_pattern=args.monitor_pattern,
                    mxmonitor_stat_func=args.monitor_stat_func,
                    allow_missing_parameters=args.allow_missing_params or model_config.lhuc,
                    existing_parameters=args.params)


if __name__ == "__main__":
    main()<|MERGE_RESOLUTION|>--- conflicted
+++ resolved
@@ -510,10 +510,7 @@
                                                             project_qkv=args.cnn_project_qkv,
                                                             hidden_dropout=args.cnn_hidden_dropout)
 
-<<<<<<< HEAD
     elif args.decoder == C.RNN_NAME:
-=======
-    else:
         if args.decoder_only:
             args.rnn_decoder_state_init = C.RNN_DEC_INIT_ZERO
             args.rnn_context_gating = False
@@ -522,7 +519,6 @@
             args.lhuc = None
             args.rnn_enc_last_hidden_concat_to_embedding = False
 
->>>>>>> 64a5cbf2
         rnn_attention_num_hidden = args.rnn_num_hidden if args.rnn_attention_num_hidden is None else args.rnn_attention_num_hidden
         config_coverage = None
         if args.rnn_attention_type == C.ATT_COV:
