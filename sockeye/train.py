--- conflicted
+++ resolved
@@ -244,38 +244,6 @@
                                                                num_filters=args.conv_embed_num_filters,
                                                                pool_stride=args.conv_embed_pool_stride,
                                                                num_highway_layers=args.conv_embed_num_highway_layers,
-<<<<<<< HEAD
-                                                               dropout=args.dropout)
-
-        config_encoder = encoder.RecurrentEncoderConfig(vocab_size=vocab_source_size,
-                                                        num_embed=num_embed_source,
-                                                        rnn_config=config_rnn,
-                                                        conv_config=config_conv)
-
-        decoder_weight_tying = args.weight_tying and C.WEIGHT_TYING_TRG in args.weight_tying_type \
-            and C.WEIGHT_TYING_SOFTMAX in args.weight_tying_type
-        config_decoder = decoder.RecurrentDecoderConfig(vocab_size=vocab_target_size,
-                                                        num_embed=num_embed_target,
-                                                        rnn_config=config_rnn,
-                                                        dropout=args.dropout,
-                                                        weight_tying=decoder_weight_tying,
-                                                        context_gating=args.context_gating,
-                                                        layer_normalization=args.layer_normalization,
-                                                        attention_in_upper_layers=args.attention_in_upper_layers)
-
-        attention_num_hidden = args.rnn_num_hidden if not args.attention_num_hidden else args.attention_num_hidden
-        config_coverage = None
-        if args.attention_type == "coverage":
-            config_coverage = coverage.CoverageConfig(type=args.attention_coverage_type,
-                                                      num_hidden=args.attention_coverage_num_hidden,
-                                                      layer_normalization=args.layer_normalization)
-        config_attention = attention.AttentionConfig(type=args.attention_type,
-                                                     num_hidden=attention_num_hidden,
-                                                     input_previous_word=args.attention_use_prev_word,
-                                                     rnn_num_hidden=config_rnn.num_hidden,
-                                                     layer_normalization=args.layer_normalization,
-                                                     config_coverage=config_coverage)
-=======
                                                                dropout=args.conv_embed_dropout)
 
         if args.encoder in (C.TRANSFORMER_TYPE, C.TRANSFORMER_WITH_CONV_EMBED_TYPE):
@@ -354,8 +322,8 @@
                 weight_tying=decoder_weight_tying,
                 zero_state_init=args.rnn_decoder_zero_init,
                 context_gating=args.rnn_context_gating,
-                layer_normalization=args.layer_normalization)
->>>>>>> f23e75b9
+                layer_normalization=args.layer_normalization,
+                attention_in_upper_layers=args.attention_in_upper_layers)
 
         config_loss = loss.LossConfig(type=args.loss,
                                       vocab_size=vocab_target_size,
