# Copyright 2017 Amazon.com, Inc. or its affiliates. All Rights Reserved.
#
# Licensed under the Apache License, Version 2.0 (the "License"). You may not
# use this file except in compliance with the License. A copy of the License
# is located at
#
#     http://aws.amazon.com/apache2.0/
#
# or in the "license" file accompanying this file. This file is distributed on
# an "AS IS" BASIS, WITHOUT WARRANTIES OR CONDITIONS OF ANY KIND, either
# express or implied. See the License for the specific language governing
# permissions and limitations under the License.

"""
Simple Training CLI.
"""

# Start the forkserver. It is important that this is done before any other imports so that the forkserver is in a clean
# state.
if __name__ == "__main__":
    import sockeye.multiprocessing_utils as mp
    mp.initialize()


import argparse
import os
import shutil
import sys
import tempfile
import logging
from contextlib import ExitStack
from typing import Any, cast, Optional, Dict, List, Tuple

import mxnet as mx


from . import arguments
from . import checkpoint_decoder
from . import constants as C
from . import convolution
from . import coverage
from . import data_io
from . import decoder
from . import encoder
from . import initializer
from . import loss
from . import lr_scheduler
from . import model
from . import rnn
from . import rnn_attention
from . import training
from . import transformer
from . import utils
from . import vocab
from .config import Config
from .log import setup_main_logger
from .optimizers import OptimizerConfig
from .utils import check_condition

# Temporary logger, the real one (logging to a file probably, will be created in the main function)
logger = logging.getLogger(__name__)


def none_if_negative(val):
    return None if val < 0 else val


def _list_to_tuple(v):
    """Convert v to a tuple if it is a list."""
    if isinstance(v, list):
        return tuple(v)
    return v


def _dict_difference(dict1: Dict, dict2: Dict):
    diffs = set()
    for k, v in dict1.items():
        # Note: A list and a tuple with the same values is considered equal
        # (this is due to json deserializing former tuples as list).
        if k not in dict2 or _list_to_tuple(dict2[k]) != _list_to_tuple(v):
            diffs.add(k)
    return diffs


def check_arg_compatibility(args: argparse.Namespace):
    """
    Check if some arguments are incompatible with each other.

    :param args: Arguments as returned by argparse.
    """
    if args.encoder == C.TRANSFORMER_TYPE:
        check_condition(args.transformer_model_size[0] == args.num_embed[0],
                        "Source embedding size must match transformer model size: %s vs. %s"
                        % (args.transformer_model_size, args.num_embed[0]))

        total_source_factor_size = sum(args.source_factors_num_embed)
        if total_source_factor_size > 0 and args.source_factors_combine == C.SOURCE_FACTORS_COMBINE_CONCAT:
            adjusted_transformer_encoder_model_size = args.num_embed[0] + total_source_factor_size
            check_condition(adjusted_transformer_encoder_model_size % 2 == 0 and
                            adjusted_transformer_encoder_model_size % args.transformer_attention_heads[0] == 0,
                            "Sum of source factor sizes, i.e. num-embed plus source-factors-num-embed, (%d) "
                            "has to be even and a multiple of encoder attention heads (%d)" % (
                                adjusted_transformer_encoder_model_size, args.transformer_attention_heads[0]))

    if args.decoder == C.TRANSFORMER_TYPE:
        check_condition(args.transformer_model_size[1] == args.num_embed[1],
                        "Target embedding size must match transformer model size: %s vs. %s"
                        % (args.transformer_model_size, args.num_embed[1]))

    if args.lhuc is not None:
        # Actually this check is a bit too strict
        check_condition(args.encoder != C.CONVOLUTION_TYPE or args.decoder != C.CONVOLUTION_TYPE,
                        "LHUC is not supported for convolutional models yet.")
        check_condition(args.decoder != C.TRANSFORMER_TYPE or C.LHUC_STATE_INIT not in args.lhuc,
                        "The %s options only applies to RNN models" % C.LHUC_STATE_INIT)

    if args.decoder_only:
        check_condition(args.decoder != C.TRANSFORMER_TYPE and args.decoder != C.CONVOLUTION_TYPE,
                        "Decoder pre-training currently supports RNN decoders only.")


def check_resume(args: argparse.Namespace, output_folder: str) -> bool:
    """
    Check if we should resume a broken training run.

    :param args: Arguments as returned by argparse.
    :param output_folder: Main output folder for the model.
    :return: Flag signaling if we are resuming training and the directory with
        the training status.
    """
    resume_training = False
    training_state_dir = os.path.join(output_folder, C.TRAINING_STATE_DIRNAME)
    if os.path.exists(output_folder):
        if args.overwrite_output:
            logger.info("Removing existing output folder %s.", output_folder)
            shutil.rmtree(output_folder)
            os.makedirs(output_folder)
        elif os.path.exists(training_state_dir):
            old_args = vars(arguments.load_args(os.path.join(output_folder, C.ARGS_STATE_NAME)))
            arg_diffs = _dict_difference(vars(args), old_args) | _dict_difference(old_args, vars(args))
            # Remove args that may differ without affecting the training.
            arg_diffs -= set(C.ARGS_MAY_DIFFER)
            # allow different device-ids provided their total count is the same
            if 'device_ids' in arg_diffs and len(old_args['device_ids']) == len(vars(args)['device_ids']):
                arg_diffs.discard('device_ids')
            if not arg_diffs:
                resume_training = True
            else:
                # We do not have the logger yet
                logger.error("Mismatch in arguments for training continuation.")
                logger.error("Differing arguments: %s.", ", ".join(arg_diffs))
                sys.exit(1)
        elif os.path.exists(os.path.join(output_folder, C.PARAMS_BEST_NAME)):
            logger.error("Refusing to overwrite model folder %s as it seems to contain a trained model.", output_folder)
            sys.exit(1)
        else:
            logger.info("The output folder %s already exists, but no training state or parameter file was found. "
                        "Will start training from scratch.", output_folder)
    else:
        os.makedirs(output_folder)

    return resume_training


def create_checkpoint_decoder(args: argparse.Namespace,
                              exit_stack: ExitStack,
                              train_context: List[mx.Context]) -> Optional[checkpoint_decoder.CheckpointDecoder]:
    """
    Returns a checkpoint decoder or None.

    :param args: Arguments as returned by argparse.
    :param exit_stack: An ExitStack from contextlib.
    :param train_context: Context for training.
    :return: A CheckpointDecoder if --decode-and-evaluate != 0, else None.
    """
    sample_size = args.decode_and_evaluate
    if args.optimized_metric == C.BLEU and sample_size == 0:
        logger.info("You chose BLEU as the optimized metric, will turn on BLEU monitoring during training. "
                    "To control how many validation sentences are used for calculating bleu use "
                    "the --decode-and-evaluate argument.")
        sample_size = -1

    if sample_size == 0:
        return None

    if args.use_cpu or args.decode_and_evaluate_use_cpu:
        context = mx.cpu()
    elif args.decode_and_evaluate_device_id is not None:
        context = utils.determine_context(device_ids=[args.decode_and_evaluate_device_id],
                                          use_cpu=False,
                                          disable_device_locking=args.disable_device_locking,
                                          lock_dir=args.lock_dir,
                                          exit_stack=exit_stack)[0]
    else:
        # default decode context is the last training device
        context = train_context[-1]

    return checkpoint_decoder.CheckpointDecoder(context=context,
                                                inputs=[args.validation_source] + args.validation_source_factors,
                                                references=args.validation_target,
                                                model=args.output,
                                                sample_size=sample_size)


def use_shared_vocab(args: argparse.Namespace) -> bool:
    """
    True if arguments entail a shared source and target vocabulary.

    :param: args: Arguments as returned by argparse.
    """
    weight_tying = args.weight_tying
    weight_tying_type = args.weight_tying_type
    shared_vocab = args.shared_vocab
    decoder_only = args.decoder_only
    if weight_tying and C.WEIGHT_TYING_SRC in weight_tying_type and C.WEIGHT_TYING_TRG in weight_tying_type:
        if not shared_vocab:
            logger.info("A shared source/target vocabulary will be used as weight tying source/target weight tying "
                        "is enabled")
        shared_vocab = True
    if decoder_only:
        if not shared_vocab:
            logger.info("A shared source/target vocabulary will be used for pre-training the decoder.")
        shared_vocab = True
    return shared_vocab


def create_data_iters_and_vocabs(args: argparse.Namespace,
                                 max_seq_len_source: int,
                                 max_seq_len_target: int,
                                 shared_vocab: bool,
                                 resume_training: bool,
                                 output_folder: str) -> Tuple['data_io.BaseParallelSampleIter',
                                                              'data_io.BaseParallelSampleIter',
                                                              'data_io.DataConfig',
                                                              List[vocab.Vocab], vocab.Vocab]:
    """
    Create the data iterators and the vocabularies.

    :param args: Arguments as returned by argparse.
    :param max_seq_len_source: Source maximum sequence length.
    :param max_seq_len_target: Target maximum sequence length.
    :param shared_vocab: Whether to create a shared vocabulary.
    :param resume_training: Whether to resume training.
    :param output_folder: Output folder.
    :return: The data iterators (train, validation, config_data) as well as the source and target vocabularies.
    """
    num_words_source, num_words_target = args.num_words
    num_words_source = num_words_source if num_words_source > 0 else None
    num_words_target = num_words_target if num_words_target > 0 else None

    word_min_count_source, word_min_count_target = args.word_min_count
    batch_num_devices = 1 if args.use_cpu else sum(-di if di < 0 else 1 for di in args.device_ids)
    batch_by_words = args.batch_type == C.BATCH_TYPE_WORD

    validation_sources = [args.validation_source] + args.validation_source_factors
    validation_sources = [str(os.path.abspath(source)) for source in validation_sources]
    validation_target = str(os.path.abspath(args.validation_target))

    either_raw_or_prepared_error_msg = "Either specify a raw training corpus with %s and %s or a preprocessed corpus " \
                                       "with %s." % (C.TRAINING_ARG_SOURCE,
                                                     C.TRAINING_ARG_TARGET,
                                                     C.TRAINING_ARG_PREPARED_DATA)
    if args.prepared_data is not None:
        utils.check_condition(args.source is None and args.target is None, either_raw_or_prepared_error_msg)
        if not resume_training:
            utils.check_condition(args.source_vocab is None and args.target_vocab is None,
                                  "You are using a prepared data folder, which is tied to a vocabulary. "
                                  "To change it you need to rerun data preparation with a different vocabulary.")
        train_iter, validation_iter, data_config, source_vocabs, target_vocab = data_io.get_prepared_data_iters(
            prepared_data_dir=args.prepared_data,
            validation_sources=validation_sources,
            validation_target=validation_target,
            shared_vocab=shared_vocab,
            batch_size=args.batch_size,
            batch_by_words=batch_by_words,
            batch_num_devices=batch_num_devices)

        check_condition(args.source_factors_combine == C.SOURCE_FACTORS_COMBINE_SUM \
                        or len(source_vocabs) == len(args.source_factors_num_embed) + 1,
                        "Data was prepared with %d source factors, but only provided %d source factor dimensions." % (
                            len(source_vocabs), len(args.source_factors_num_embed) + 1))

        if resume_training:
            # resuming training. Making sure the vocabs in the model and in the prepared data match up
            model_source_vocabs = vocab.load_source_vocabs(output_folder)
            for i, (v, mv) in enumerate(zip(source_vocabs, model_source_vocabs)):
                utils.check_condition(vocab.are_identical(v, mv),
                                      "Prepared data and resumed model source vocab %d do not match." % i)
            model_target_vocab = vocab.load_target_vocab(output_folder)
            utils.check_condition(vocab.are_identical(target_vocab, model_target_vocab),
                                  "Prepared data and resumed model target vocabs do not match.")

        check_condition(data_config.num_source_factors == len(validation_sources),
                        'Training and validation data must have the same number of factors, but found %d and %d.' % (
                            data_config.num_source_factors, len(validation_sources)))

        return train_iter, validation_iter, data_config, source_vocabs, target_vocab

    else:
        utils.check_condition(args.prepared_data is None and args.source is not None and args.target is not None,
                              either_raw_or_prepared_error_msg)

        if resume_training:
            # Load the existing vocabs created when starting the training run.
            source_vocabs = vocab.load_source_vocabs(output_folder)
            target_vocab = vocab.load_target_vocab(output_folder)

            # Recover the vocabulary path from the data info file:
            data_info = cast(data_io.DataInfo, Config.load(os.path.join(output_folder, C.DATA_INFO)))
            source_vocab_paths = data_info.source_vocabs
            target_vocab_path = data_info.target_vocab

        else:
            # Load or create vocabs
            source_factor_vocab_paths = [args.source_factor_vocabs[i] if i < len(args.source_factor_vocabs)
                                         else None for i in range(len(args.source_factors))]
            source_vocab_paths = [args.source_vocab] + source_factor_vocab_paths
            target_vocab_path = args.target_vocab
            source_vocabs, target_vocab = vocab.load_or_create_vocabs(
                source_paths=[args.source] + args.source_factors,
                target_path=args.target,
                source_vocab_paths=source_vocab_paths,
                target_vocab_path=target_vocab_path,
                shared_vocab=shared_vocab,
                num_words_source=num_words_source,
                num_words_target=num_words_target,
                word_min_count_source=word_min_count_source,
                word_min_count_target=word_min_count_target,
                pad_to_multiple_of=args.pad_vocab_to_multiple_of)

        check_condition(args.source_factors_combine == C.SOURCE_FACTORS_COMBINE_SUM \
                        or len(args.source_factors) == len(args.source_factors_num_embed),
                        "Number of source factor data (%d) differs from provided source factor dimensions (%d)" % (
                            len(args.source_factors), len(args.source_factors_num_embed)))

        sources = [args.source] + args.source_factors
        sources = [str(os.path.abspath(source)) for source in sources]

        check_condition(len(sources) == len(validation_sources),
                        'Training and validation data must have the same number of factors, but found %d and %d.' % (
                            len(source_vocabs), len(validation_sources)))

        train_iter, validation_iter, config_data, data_info = data_io.get_training_data_iters(
            sources=sources,
            target=os.path.abspath(args.target),
            validation_sources=validation_sources,
            validation_target=validation_target,
            source_vocabs=source_vocabs,
            target_vocab=target_vocab,
            source_vocab_paths=source_vocab_paths,
            target_vocab_path=target_vocab_path,
            shared_vocab=shared_vocab,
            batch_size=args.batch_size,
            batch_by_words=batch_by_words,
            batch_num_devices=batch_num_devices,
            max_seq_len_source=max_seq_len_source,
            max_seq_len_target=max_seq_len_target,
            bucketing=not args.no_bucketing,
            bucket_width=args.bucket_width)

        data_info_fname = os.path.join(output_folder, C.DATA_INFO)
        logger.info("Writing data config to '%s'", data_info_fname)
        data_info.save(data_info_fname)

        return train_iter, validation_iter, config_data, source_vocabs, target_vocab


def create_encoder_config(args: argparse.Namespace,
                          max_seq_len_source: int,
                          max_seq_len_target: int,
                          config_conv: Optional[encoder.ConvolutionalEmbeddingConfig]) -> Tuple[encoder.EncoderConfig,
                                                                                                int]:
    """
    Create the encoder config.

    :param args: Arguments as returned by argparse.
    :param max_seq_len_source: Maximum source sequence length.
    :param max_seq_len_target: Maximum target sequence length.
    :param config_conv: The config for the convolutional encoder (optional).
    :return: The encoder config and the number of hidden units of the encoder.
    """
    encoder_num_layers, _ = args.num_layers
    num_embed_source, _ = args.num_embed
    config_encoder = None  # type: Optional[Config]

    if args.decoder_only:
        if args.encoder in (C.TRANSFORMER_TYPE, C.TRANSFORMER_WITH_CONV_EMBED_TYPE):
            encoder_num_hidden = args.transformer_model_size[0]
        elif args.encoder == C.CONVOLUTION_TYPE:
            encoder_num_hidden = args.cnn_num_hidden
        else:
            encoder_num_hidden = args.rnn_num_hidden
        config_encoder = encoder.EmptyEncoderConfig(num_embed=num_embed_source,
                                                    num_hidden=encoder_num_hidden)
    elif args.encoder in (C.TRANSFORMER_TYPE, C.TRANSFORMER_WITH_CONV_EMBED_TYPE):
        encoder_transformer_preprocess, _ = args.transformer_preprocess
        encoder_transformer_postprocess, _ = args.transformer_postprocess
        encoder_transformer_model_size = args.transformer_model_size[0]

        total_source_factor_size = sum(args.source_factors_num_embed)
        if args.source_factors_combine == C.SOURCE_FACTORS_COMBINE_CONCAT and total_source_factor_size > 0:
            logger.info("Encoder transformer-model-size adjusted to account for source factor embeddings: %d -> %d" % (
                encoder_transformer_model_size, num_embed_source + total_source_factor_size))
            encoder_transformer_model_size = num_embed_source + total_source_factor_size
        config_encoder = transformer.TransformerConfig(
            model_size=encoder_transformer_model_size,
            attention_heads=args.transformer_attention_heads[0],
            feed_forward_num_hidden=args.transformer_feed_forward_num_hidden[0],
            act_type=args.transformer_activation_type,
            num_layers=encoder_num_layers,
            dropout_attention=args.transformer_dropout_attention,
            dropout_act=args.transformer_dropout_act,
            dropout_prepost=args.transformer_dropout_prepost,
            positional_embedding_type=args.transformer_positional_embedding_type,
            preprocess_sequence=encoder_transformer_preprocess,
            postprocess_sequence=encoder_transformer_postprocess,
            max_seq_len_source=max_seq_len_source,
            max_seq_len_target=max_seq_len_target,
            conv_config=config_conv,
            lhuc=args.lhuc is not None and (C.LHUC_ENCODER in args.lhuc or C.LHUC_ALL in args.lhuc))
        encoder_num_hidden = encoder_transformer_model_size
    elif args.encoder == C.CONVOLUTION_TYPE:
        cnn_kernel_width_encoder, _ = args.cnn_kernel_width
        cnn_config = convolution.ConvolutionConfig(kernel_width=cnn_kernel_width_encoder,
                                                   num_hidden=args.cnn_num_hidden,
                                                   act_type=args.cnn_activation_type,
                                                   weight_normalization=args.weight_normalization)
        cnn_num_embed = num_embed_source
        if args.source_factors_combine == C.SOURCE_FACTORS_COMBINE_CONCAT:
            cnn_num_embed += sum(args.source_factors_num_embed)
        config_encoder = encoder.ConvolutionalEncoderConfig(num_embed=cnn_num_embed,
                                                            max_seq_len_source=max_seq_len_source,
                                                            cnn_config=cnn_config,
                                                            num_layers=encoder_num_layers,
                                                            positional_embedding_type=args.cnn_positional_embedding_type)

        encoder_num_hidden = args.cnn_num_hidden
    else:
        encoder_rnn_dropout_inputs, _ = args.rnn_dropout_inputs
        encoder_rnn_dropout_states, _ = args.rnn_dropout_states
        encoder_rnn_dropout_recurrent, _ = args.rnn_dropout_recurrent
        config_encoder = encoder.RecurrentEncoderConfig(
            rnn_config=rnn.RNNConfig(cell_type=args.rnn_cell_type,
                                     num_hidden=args.rnn_num_hidden,
                                     num_layers=encoder_num_layers,
                                     dropout_inputs=encoder_rnn_dropout_inputs,
                                     dropout_states=encoder_rnn_dropout_states,
                                     dropout_recurrent=encoder_rnn_dropout_recurrent,
                                     residual=args.rnn_residual_connections,
                                     first_residual_layer=args.rnn_first_residual_layer,
                                     forget_bias=args.rnn_forget_bias,
                                     lhuc=args.lhuc is not None and (C.LHUC_ENCODER in args.lhuc or C.LHUC_ALL in args.lhuc)),
            conv_config=config_conv,
            reverse_input=args.rnn_encoder_reverse_input)
        encoder_num_hidden = args.rnn_num_hidden

    return config_encoder, encoder_num_hidden


def create_decoder_config(args: argparse.Namespace, encoder_num_hidden: int,
                          max_seq_len_source: int, max_seq_len_target: int) -> decoder.DecoderConfig:
    """
    Create the config for the decoder.

    :param args: Arguments as returned by argparse.
    :param encoder_num_hidden: Number of hidden units of the Encoder.
    :param max_seq_len_source: Maximum source sequence length.
    :param max_seq_len_target: Maximum target sequence length.
    :return: The config for the decoder.
    """
    _, decoder_num_layers = args.num_layers
    _, num_embed_target = args.num_embed

    config_decoder = None  # type: Optional[Config]

    if args.decoder == C.TRANSFORMER_TYPE:
        if args.decoder_only:
            raise NotImplementedError()
        _, decoder_transformer_preprocess = args.transformer_preprocess
        _, decoder_transformer_postprocess = args.transformer_postprocess
        config_decoder = transformer.TransformerConfig(
            model_size=args.transformer_model_size[1],
            attention_heads=args.transformer_attention_heads[1],
            feed_forward_num_hidden=args.transformer_feed_forward_num_hidden[1],
            act_type=args.transformer_activation_type,
            num_layers=decoder_num_layers,
            dropout_attention=args.transformer_dropout_attention,
            dropout_act=args.transformer_dropout_act,
            dropout_prepost=args.transformer_dropout_prepost,
            positional_embedding_type=args.transformer_positional_embedding_type,
            preprocess_sequence=decoder_transformer_preprocess,
            postprocess_sequence=decoder_transformer_postprocess,
            max_seq_len_source=max_seq_len_source,
            max_seq_len_target=max_seq_len_target,
            conv_config=None,
            lhuc=args.lhuc is not None and (C.LHUC_DECODER in args.lhuc or C.LHUC_ALL in args.lhuc))

    elif args.decoder == C.CONVOLUTION_TYPE:
        if args.decoder_only:
            raise NotImplementedError()
        _, cnn_kernel_width_decoder = args.cnn_kernel_width
        convolution_config = convolution.ConvolutionConfig(kernel_width=cnn_kernel_width_decoder,
                                                           num_hidden=args.cnn_num_hidden,
                                                           act_type=args.cnn_activation_type,
                                                           weight_normalization=args.weight_normalization)
        config_decoder = decoder.ConvolutionalDecoderConfig(cnn_config=convolution_config,
                                                            max_seq_len_target=max_seq_len_target,
                                                            num_embed=num_embed_target,
                                                            encoder_num_hidden=encoder_num_hidden,
                                                            num_layers=decoder_num_layers,
                                                            positional_embedding_type=args.cnn_positional_embedding_type,
                                                            project_qkv=args.cnn_project_qkv,
                                                            hidden_dropout=args.cnn_hidden_dropout)

    else:
        if args.decoder_only:
            args.rnn_decoder_state_init = C.RNN_DEC_INIT_ZERO
            args.rnn_context_gating = False
            args.rnn_attention_type = C.ATT_FIXED
            args.rnn_attention_in_upper_layers = False
            args.lhuc = None
            args.rnn_enc_last_hidden_concat_to_embedding = False

        rnn_attention_num_hidden = args.rnn_num_hidden if args.rnn_attention_num_hidden is None else args.rnn_attention_num_hidden
        config_coverage = None
        if args.rnn_attention_type == C.ATT_COV:
            config_coverage = coverage.CoverageConfig(type=args.rnn_attention_coverage_type,
                                                      max_fertility=args.rnn_attention_coverage_max_fertility,
                                                      num_hidden=args.rnn_attention_coverage_num_hidden,
                                                      layer_normalization=args.layer_normalization)
        config_attention = rnn_attention.AttentionConfig(type=args.rnn_attention_type,
                                                         num_hidden=rnn_attention_num_hidden,
                                                         input_previous_word=args.rnn_attention_use_prev_word,
                                                         source_num_hidden=encoder_num_hidden,
                                                         query_num_hidden=args.rnn_num_hidden,
                                                         layer_normalization=args.layer_normalization,
                                                         config_coverage=config_coverage,
                                                         num_heads=args.rnn_attention_mhdot_heads,
                                                         is_scaled=args.rnn_scale_dot_attention)

        _, decoder_rnn_dropout_inputs = args.rnn_dropout_inputs
        _, decoder_rnn_dropout_states = args.rnn_dropout_states
        _, decoder_rnn_dropout_recurrent = args.rnn_dropout_recurrent

        config_decoder = decoder.RecurrentDecoderConfig(
            max_seq_len_source=max_seq_len_source,
            rnn_config=rnn.RNNConfig(cell_type=args.rnn_cell_type,
                                     num_hidden=args.rnn_num_hidden,
                                     num_layers=decoder_num_layers,
                                     dropout_inputs=decoder_rnn_dropout_inputs,
                                     dropout_states=decoder_rnn_dropout_states,
                                     dropout_recurrent=decoder_rnn_dropout_recurrent,
                                     residual=args.rnn_residual_connections,
                                     first_residual_layer=args.rnn_first_residual_layer,
                                     forget_bias=args.rnn_forget_bias,
                                     lhuc=args.lhuc is not None and (C.LHUC_DECODER in args.lhuc or C.LHUC_ALL in args.lhuc)),
            attention_config=config_attention,
            hidden_dropout=args.rnn_decoder_hidden_dropout,
            state_init=args.rnn_decoder_state_init,
            context_gating=args.rnn_context_gating,
            layer_normalization=args.layer_normalization,
            attention_in_upper_layers=args.rnn_attention_in_upper_layers,
            state_init_lhuc=args.lhuc is not None and (C.LHUC_STATE_INIT in args.lhuc or C.LHUC_ALL in args.lhuc),
            enc_last_hidden_concat_to_embedding=args.rnn_enc_last_hidden_concat_to_embedding)

    return config_decoder


def check_encoder_decoder_args(args) -> None:
    """
    Check possible encoder-decoder argument conflicts.

    :param args: Arguments as returned by argparse.
    """
    encoder_embed_dropout, decoder_embed_dropout = args.embed_dropout
    encoder_rnn_dropout_inputs, decoder_rnn_dropout_inputs = args.rnn_dropout_inputs
    encoder_rnn_dropout_states, decoder_rnn_dropout_states = args.rnn_dropout_states
    if encoder_embed_dropout > 0 and encoder_rnn_dropout_inputs > 0:
        logger.warning("Setting encoder RNN AND source embedding dropout > 0 leads to "
                       "two dropout layers on top of each other.")
    if decoder_embed_dropout > 0 and decoder_rnn_dropout_inputs > 0:
        logger.warning("Setting encoder RNN AND source embedding dropout > 0 leads to "
                       "two dropout layers on top of each other.")
    encoder_rnn_dropout_recurrent, decoder_rnn_dropout_recurrent = args.rnn_dropout_recurrent
    if encoder_rnn_dropout_recurrent > 0 or decoder_rnn_dropout_recurrent > 0:
        check_condition(args.rnn_cell_type == C.LSTM_TYPE,
                        "Recurrent dropout without memory loss only supported for LSTMs right now.")


def create_model_config(args: argparse.Namespace,
                        source_vocab_sizes: List[int],
                        target_vocab_size: int,
                        max_seq_len_source: int,
                        max_seq_len_target: int,
                        config_data: data_io.DataConfig) -> model.ModelConfig:
    """
    Create a ModelConfig from the argument given in the command line.

    :param args: Arguments as returned by argparse.
    :param source_vocab_sizes: The size of the source vocabulary (and source factors).
    :param target_vocab_size: The size of the target vocabulary.
    :param max_seq_len_source: Maximum source sequence length.
    :param max_seq_len_target: Maximum target sequence length.
    :param config_data: Data config.
    :return: The model configuration.
    """
    num_embed_source, num_embed_target = args.num_embed
    embed_dropout_source, embed_dropout_target = args.embed_dropout
    source_vocab_size, *source_factor_vocab_sizes = source_vocab_sizes

    check_encoder_decoder_args(args)

    config_conv = None
    if args.encoder == C.RNN_WITH_CONV_EMBED_NAME:
        config_conv = encoder.ConvolutionalEmbeddingConfig(num_embed=num_embed_source,
                                                           max_filter_width=args.conv_embed_max_filter_width,
                                                           num_filters=args.conv_embed_num_filters,
                                                           pool_stride=args.conv_embed_pool_stride,
                                                           num_highway_layers=args.conv_embed_num_highway_layers,
                                                           dropout=args.conv_embed_dropout)
    if args.encoder == C.TRANSFORMER_WITH_CONV_EMBED_TYPE:
        config_conv = encoder.ConvolutionalEmbeddingConfig(num_embed=num_embed_source,
                                                           output_dim=num_embed_source,
                                                           max_filter_width=args.conv_embed_max_filter_width,
                                                           num_filters=args.conv_embed_num_filters,
                                                           pool_stride=args.conv_embed_pool_stride,
                                                           num_highway_layers=args.conv_embed_num_highway_layers,
                                                           dropout=args.conv_embed_dropout)

    config_encoder, encoder_num_hidden = create_encoder_config(args, max_seq_len_source, max_seq_len_target,
                                                               config_conv)
    config_decoder = create_decoder_config(args, encoder_num_hidden, max_seq_len_source, max_seq_len_target)

    source_factor_configs = None
    if len(source_vocab_sizes) > 1:
        source_factors_num_embed = args.source_factors_num_embed
        if args.source_factors_combine == C.SOURCE_FACTORS_COMBINE_SUM:
            # If factors are being added instead of concatenated, set all dimensions to the embedding dimensions
            logger.info("Setting all source factor embedding sizes to `num_embed` ('%d') for summing",
                        num_embed_source)
            source_factors_num_embed = [num_embed_source] * len(source_factor_vocab_sizes)

        source_factor_configs = [encoder.FactorConfig(size, dim) for size, dim in zip(source_factor_vocab_sizes,
                                                                                      source_factors_num_embed)]

    config_embed_source = encoder.EmbeddingConfig(vocab_size=source_vocab_size,
                                                  num_embed=num_embed_source,
                                                  dropout=embed_dropout_source,
                                                  factor_configs=source_factor_configs,
                                                  source_factors_combine=args.source_factors_combine)

    config_embed_target = encoder.EmbeddingConfig(vocab_size=target_vocab_size,
                                                  num_embed=num_embed_target,
                                                  dropout=embed_dropout_target)

    config_loss = loss.LossConfig(name=args.loss,
                                  vocab_size=target_vocab_size,
                                  normalization_type=args.loss_normalization_type,
                                  label_smoothing=args.label_smoothing)

    model_config = model.ModelConfig(config_data=config_data,
                                     vocab_source_size=source_vocab_size,
                                     vocab_target_size=target_vocab_size,
                                     config_embed_source=config_embed_source,
                                     config_embed_target=config_embed_target,
                                     config_encoder=config_encoder,
                                     config_decoder=config_decoder,
                                     config_loss=config_loss,
                                     weight_tying=args.weight_tying,
                                     weight_tying_type=args.weight_tying_type if args.weight_tying else None,
                                     weight_normalization=args.weight_normalization,
                                     lhuc=args.lhuc is not None)
    return model_config


def create_training_model(config: model.ModelConfig,
                          context: List[mx.Context],
                          output_dir: str,
                          train_iter: data_io.BaseParallelSampleIter,
                          args: argparse.Namespace) -> training.TrainingModel:
    """
    Create a training model and load the parameters from disk if needed.

    :param config: The configuration for the model.
    :param context: The context(s) to run on.
    :param output_dir: Output folder.
    :param train_iter: The training data iterator.
    :param args: Arguments as returned by argparse.
    :return: The training model.
    """
    training_model = training.TrainingModel(config=config,
                                            context=context,
                                            output_dir=output_dir,
                                            provide_data=train_iter.provide_data,
                                            provide_label=train_iter.provide_label,
                                            default_bucket_key=train_iter.default_bucket_key,
                                            bucketing=not args.no_bucketing,
                                            gradient_compression_params=gradient_compression_params(args),
                                            fixed_param_names=args.fixed_param_names)

    return training_model


def gradient_compression_params(args: argparse.Namespace) -> Optional[Dict[str, Any]]:
    """
    :param args: Arguments as returned by argparse.
    :return: Gradient compression parameters or None.
    """
    if args.gradient_compression_type is None:
        return None
    else:
        return {'type': args.gradient_compression_type, 'threshold': args.gradient_compression_threshold}


def create_optimizer_config(args: argparse.Namespace, source_vocab_sizes: List[int],
                            extra_initializers: List[Tuple[str, mx.initializer.Initializer]] = None) -> OptimizerConfig:
    """
    Returns an OptimizerConfig.

    :param args: Arguments as returned by argparse.
    :param source_vocab_sizes: Source vocabulary sizes.
    :param extra_initializers: extra initializer to pass to `get_initializer`.
    :return: The optimizer type and its parameters as well as the kvstore.
    """
    optimizer_params = {'wd': args.weight_decay,
                        "learning_rate": args.initial_learning_rate}

    gradient_clipping_threshold = none_if_negative(args.gradient_clipping_threshold)
    if gradient_clipping_threshold is None:
        logger.info("Gradient clipping threshold set to negative value. Will not perform gradient clipping.")
        gradient_clipping_type = C.GRADIENT_CLIPPING_TYPE_NONE
    else:
        gradient_clipping_type = args.gradient_clipping_type

    # Note: for 'abs' we use the implementation inside of MXNet's optimizer and 'norm_*' we implement ourselves
    # inside the TrainingModel.
    if gradient_clipping_threshold is not None and gradient_clipping_type == C.GRADIENT_CLIPPING_TYPE_ABS:
        optimizer_params["clip_gradient"] = gradient_clipping_threshold
    if args.momentum is not None:
        optimizer_params["momentum"] = args.momentum
    if args.loss_normalization_type == C.LOSS_NORM_VALID:
        # When we normalize by the number of non-PAD symbols in a batch we need to disable rescale_grad.
        optimizer_params["rescale_grad"] = 1.0
    elif args.loss_normalization_type == C.LOSS_NORM_BATCH:
        # Making MXNet module API's default scaling factor explicit
        optimizer_params["rescale_grad"] = 1.0 / args.batch_size
    # Manually specified params
    if args.optimizer_params:
        optimizer_params.update(args.optimizer_params)

    weight_init = initializer.get_initializer(default_init_type=args.weight_init,
                                              default_init_scale=args.weight_init_scale,
                                              default_init_xavier_rand_type=args.weight_init_xavier_rand_type,
                                              default_init_xavier_factor_type=args.weight_init_xavier_factor_type,
                                              embed_init_type=args.embed_weight_init,
                                              embed_init_sigma=source_vocab_sizes[0] ** -0.5,
                                              rnn_init_type=args.rnn_h2h_init,
                                              extra_initializers=extra_initializers)

    lr_sched = lr_scheduler.get_lr_scheduler(args.learning_rate_scheduler_type,
                                             args.checkpoint_interval,
                                             none_if_negative(args.learning_rate_half_life),
                                             args.learning_rate_reduce_factor,
                                             args.learning_rate_reduce_num_not_improved,
                                             args.learning_rate_schedule,
                                             args.learning_rate_warmup)

    config = OptimizerConfig(name=args.optimizer,
                             params=optimizer_params,
                             kvstore=args.kvstore,
                             initializer=weight_init,
                             gradient_clipping_type=gradient_clipping_type,
                             gradient_clipping_threshold=gradient_clipping_threshold)
    config.set_lr_scheduler(lr_sched)
    logger.info("Optimizer: %s", config)
    logger.info("Gradient Compression: %s", gradient_compression_params(args))
    return config


def main():
    params = arguments.ConfigArgumentParser(description='Train Sockeye sequence-to-sequence models.')
    arguments.add_train_cli_args(params)
    args = params.parse_args()
    train(args)


def train(args: argparse.Namespace) -> training.TrainState:
    if args.dry_run:
        # Modify arguments so that we write to a temporary directory and
        # perform 0 training iterations
        temp_dir = tempfile.TemporaryDirectory()  # Will be automatically removed
        args.output = temp_dir.name
        args.max_updates = 0

    utils.seed_rngs(args.seed)

    check_arg_compatibility(args)
    output_folder = os.path.abspath(args.output)
    resume_training = check_resume(args, output_folder)

    setup_main_logger(file_logging=True,
<<<<<<< HEAD
                      console=not args.quiet,
                      path=os.path.join(output_folder, C.LOG_NAME),
                      level=args.loglevel)
=======
                      console=not args.quiet, path=os.path.join(output_folder, C.LOG_NAME))
    if hasattr(args, "checkpoint_frequency"):
        logger.warn("'--checkpoint-frequency' is deprecated, and will be removed in the future.  Please use '--checkpoint-interval'")
>>>>>>> 7995dda4
    utils.log_basic_info(args)
    arguments.save_args(args, os.path.join(output_folder, C.ARGS_STATE_NAME))

    max_seq_len_source, max_seq_len_target = args.max_seq_len
    # The maximum length is the length before we add the BOS/EOS symbols
    max_seq_len_source = max_seq_len_source + C.SPACE_FOR_XOS
    max_seq_len_target = max_seq_len_target + C.SPACE_FOR_XOS
    logger.info("Adjusting maximum length to reserve space for a BOS/EOS marker. New maximum length: (%d, %d)",
                max_seq_len_source, max_seq_len_target)

    with ExitStack() as exit_stack:
        context = utils.determine_context(device_ids=args.device_ids,
                                          use_cpu=args.use_cpu,
                                          disable_device_locking=args.disable_device_locking,
                                          lock_dir=args.lock_dir,
                                          exit_stack=exit_stack)
        if args.batch_type == C.BATCH_TYPE_SENTENCE:
            check_condition(args.batch_size % len(context) == 0, "When using multiple devices the batch size must be "
                                                                 "divisible by the number of devices. Choose a batch "
                                                                 "size that is a multiple of %d." % len(context))
        logger.info("Training Device(s): %s", ", ".join(str(c) for c in context))

        train_iter, eval_iter, config_data, source_vocabs, target_vocab = create_data_iters_and_vocabs(
            args=args,
            max_seq_len_source=max_seq_len_source,
            max_seq_len_target=max_seq_len_target,
            shared_vocab=use_shared_vocab(args),
            resume_training=resume_training,
            output_folder=output_folder)
        max_seq_len_source = config_data.max_seq_len_source
        max_seq_len_target = config_data.max_seq_len_target

        # Dump the vocabularies if we're just starting up
        if not resume_training:
            vocab.save_source_vocabs(source_vocabs, output_folder)
            vocab.save_target_vocab(target_vocab, output_folder)

        source_vocab_sizes = [len(v) for v in source_vocabs]
        target_vocab_size = len(target_vocab)
        logger.info('Vocabulary sizes: source=[%s] target=%d',
                    '|'.join([str(size) for size in source_vocab_sizes]),
                    target_vocab_size)

        model_config = create_model_config(args=args,
                                           source_vocab_sizes=source_vocab_sizes, target_vocab_size=target_vocab_size,
                                           max_seq_len_source=max_seq_len_source, max_seq_len_target=max_seq_len_target,
                                           config_data=config_data)
        model_config.freeze()

        training_model = create_training_model(config=model_config,
                                               context=context,
                                               output_dir=output_folder,
                                               train_iter=train_iter,
                                               args=args)

        # Handle options that override training settings
        min_updates = args.min_updates
        max_updates = args.max_updates
        min_samples = args.min_samples
        max_samples = args.max_samples
        max_num_checkpoint_not_improved = args.max_num_checkpoint_not_improved
        min_epochs = args.min_num_epochs
        max_epochs = args.max_num_epochs
        if min_epochs is not None and max_epochs is not None:
            check_condition(min_epochs <= max_epochs,
                            "Minimum number of epochs must be smaller than maximum number of epochs")
        # Fixed training schedule always runs for a set number of updates
        if args.learning_rate_schedule:
            min_updates = None
            max_updates = sum(num_updates for (_, num_updates) in args.learning_rate_schedule)
            max_num_checkpoint_not_improved = -1
            min_samples = None
            max_samples = None
            min_epochs = None
            max_epochs = None

        trainer = training.EarlyStoppingTrainer(model=training_model,
                                                optimizer_config=create_optimizer_config(args, source_vocab_sizes),
                                                max_params_files_to_keep=args.keep_last_params,
                                                keep_initializations=args.keep_initializations,
                                                source_vocabs=source_vocabs,
                                                target_vocab=target_vocab,
                                                stop_training_on_decoder_failure=args.stop_training_on_decoder_failure)

        training_state = trainer.fit(train_iter=train_iter,
                                     validation_iter=eval_iter,
                                     early_stopping_metric=args.optimized_metric,
                                     metrics=args.metrics,
                                     checkpoint_interval=args.checkpoint_interval,
                                     max_num_not_improved=max_num_checkpoint_not_improved,
                                     min_samples=min_samples,
                                     max_samples=max_samples,
                                     min_updates=min_updates,
                                     max_updates=max_updates,
                                     min_epochs=min_epochs,
                                     max_epochs=max_epochs,
                                     lr_decay_param_reset=args.learning_rate_decay_param_reset,
                                     lr_decay_opt_states_reset=args.learning_rate_decay_optimizer_states_reset,
                                     decoder=create_checkpoint_decoder(args, exit_stack, context),
                                     mxmonitor_pattern=args.monitor_pattern,
                                     mxmonitor_stat_func=args.monitor_stat_func,
                                     allow_missing_parameters=args.allow_missing_params or model_config.lhuc,
                                     existing_parameters=args.params)
        return training_state

if __name__ == "__main__":
    main()<|MERGE_RESOLUTION|>--- conflicted
+++ resolved
@@ -799,15 +799,11 @@
     resume_training = check_resume(args, output_folder)
 
     setup_main_logger(file_logging=True,
-<<<<<<< HEAD
                       console=not args.quiet,
                       path=os.path.join(output_folder, C.LOG_NAME),
                       level=args.loglevel)
-=======
-                      console=not args.quiet, path=os.path.join(output_folder, C.LOG_NAME))
     if hasattr(args, "checkpoint_frequency"):
         logger.warn("'--checkpoint-frequency' is deprecated, and will be removed in the future.  Please use '--checkpoint-interval'")
->>>>>>> 7995dda4
     utils.log_basic_info(args)
     arguments.save_args(args, os.path.join(output_folder, C.ARGS_STATE_NAME))
 
