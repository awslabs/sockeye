--- conflicted
+++ resolved
@@ -449,7 +449,7 @@
     config_encoder = create_encoder_config(args, vocab_source_size, config_conv)
     config_decoder = create_decoder_config(args, vocab_target_size)
 
-    config_loss = loss.LossConfig(type=args.loss,
+    config_loss = loss.LossConfig(name=args.loss,
                                   vocab_size=vocab_target_size,
                                   normalize=args.normalize_loss,
                                   smoothed_cross_entropy_alpha=args.smoothed_cross_entropy_alpha)
@@ -532,6 +532,9 @@
     else:
         # Making MXNet module API's default scaling factor explicit
         optimizer_params["rescale_grad"] = 1.0 / args.batch_size
+     # Manually specified params
+    if args.optimizer_params:
+        optimizer_params.update(args.optimizer_params)
     logger.info("Optimizer: %s", optimizer)
     logger.info("Optimizer Parameters: %s", optimizer_params)
 
@@ -566,181 +569,7 @@
         train_iter, eval_iter, config_data = create_data_iters(args, vocab_source, vocab_target)
         lr_scheduler_instance = create_lr_scheduler(args, resume_training, training_state_dir)
 
-<<<<<<< HEAD
-        # create data iterators
-        max_seq_len_source, max_seq_len_target = args.max_seq_len
-        batch_num_devices = 1 if args.use_cpu else sum(-di if di < 0 else 1 for di in args.device_ids)
-        train_iter, eval_iter, config_data = data_io.get_training_data_iters(source=os.path.abspath(args.source),
-                                                                             target=os.path.abspath(args.target),
-                                                                             validation_source=os.path.abspath(
-                                                                                 args.validation_source),
-                                                                             validation_target=os.path.abspath(
-                                                                                 args.validation_target),
-                                                                             vocab_source=vocab_source,
-                                                                             vocab_target=vocab_target,
-                                                                             vocab_source_path=args.source_vocab,
-                                                                             vocab_target_path=args.target_vocab,
-                                                                             batch_size=args.batch_size,
-                                                                             batch_by_words=args.batch_type == C.BATCH_TYPE_WORD,
-                                                                             batch_num_devices=batch_num_devices,
-                                                                             fill_up=args.fill_up,
-                                                                             max_seq_len_source=max_seq_len_source,
-                                                                             max_seq_len_target=max_seq_len_target,
-                                                                             bucketing=not args.no_bucketing,
-                                                                             bucket_width=args.bucket_width)
-
-        # learning rate scheduling
-        learning_rate_half_life = none_if_negative(args.learning_rate_half_life)
-        # TODO: The loading for continuation of the scheduler is done separately from the other parts
-        if not resume_training:
-            lr_scheduler_instance = lr_scheduler.get_lr_scheduler(args.learning_rate_scheduler_type,
-                                                                  args.checkpoint_frequency,
-                                                                  learning_rate_half_life,
-                                                                  args.learning_rate_reduce_factor,
-                                                                  args.learning_rate_reduce_num_not_improved,
-                                                                  args.learning_rate_schedule,
-                                                                  args.learning_rate_warmup)
-        else:
-            with open(os.path.join(training_state_dir, C.SCHEDULER_STATE_NAME), "rb") as fp:
-                lr_scheduler_instance = pickle.load(fp)
-
-        # model configuration
-        num_embed_source, num_embed_target = args.num_embed
-        encoder_num_layers, decoder_num_layers = args.num_layers
-
-        encoder_embed_dropout, decoder_embed_dropout = args.embed_dropout
-        encoder_rnn_dropout_inputs, decoder_rnn_dropout_inputs = args.rnn_dropout_inputs
-        encoder_rnn_dropout_states, decoder_rnn_dropout_states = args.rnn_dropout_states
-        if encoder_embed_dropout > 0 and encoder_rnn_dropout_inputs > 0:
-            logger.warning("Setting encoder RNN AND source embedding dropout > 0 leads to "
-                           "two dropout layers on top of each other.")
-        if decoder_embed_dropout > 0 and decoder_rnn_dropout_inputs > 0:
-            logger.warning("Setting encoder RNN AND source embedding dropout > 0 leads to "
-                           "two dropout layers on top of each other.")
-        encoder_rnn_dropout_recurrent, decoder_rnn_dropout_recurrent = args.rnn_dropout_recurrent
-        if encoder_rnn_dropout_recurrent > 0 or decoder_rnn_dropout_recurrent > 0:
-            check_condition(args.rnn_cell_type == C.LSTM_TYPE,
-                            "Recurrent dropout without memory loss only supported for LSTMs right now.")
-
-        encoder_transformer_preprocess, decoder_transformer_preprocess = args.transformer_preprocess
-        encoder_transformer_postprocess, decoder_transformer_postprocess = args.transformer_postprocess
-
-        config_conv = None
-        if args.encoder == C.RNN_WITH_CONV_EMBED_NAME:
-            config_conv = encoder.ConvolutionalEmbeddingConfig(num_embed=num_embed_source,
-                                                               max_filter_width=args.conv_embed_max_filter_width,
-                                                               num_filters=args.conv_embed_num_filters,
-                                                               pool_stride=args.conv_embed_pool_stride,
-                                                               num_highway_layers=args.conv_embed_num_highway_layers,
-                                                               dropout=args.conv_embed_dropout)
-
-        if args.encoder in (C.TRANSFORMER_TYPE, C.TRANSFORMER_WITH_CONV_EMBED_TYPE):
-            config_encoder = transformer.TransformerConfig(
-                model_size=args.transformer_model_size,
-                attention_heads=args.transformer_attention_heads,
-                feed_forward_num_hidden=args.transformer_feed_forward_num_hidden,
-                num_layers=encoder_num_layers,
-                vocab_size=vocab_source_size,
-                dropout_attention=args.transformer_dropout_attention,
-                dropout_relu=args.transformer_dropout_relu,
-                dropout_prepost=args.transformer_dropout_prepost,
-                weight_tying=args.weight_tying and C.WEIGHT_TYING_SRC in args.weight_tying_type,
-                positional_encodings=not args.transformer_no_positional_encodings,
-                preprocess_sequence=encoder_transformer_preprocess,
-                postprocess_sequence=encoder_transformer_postprocess,
-                conv_config=config_conv)
-        else:
-            config_encoder = encoder.RecurrentEncoderConfig(
-                vocab_size=vocab_source_size,
-                num_embed=num_embed_source,
-                embed_dropout=encoder_embed_dropout,
-                rnn_config=rnn.RNNConfig(cell_type=args.rnn_cell_type,
-                                         num_hidden=args.rnn_num_hidden,
-                                         num_layers=encoder_num_layers,
-                                         dropout_inputs=encoder_rnn_dropout_inputs,
-                                         dropout_states=encoder_rnn_dropout_states,
-                                         dropout_recurrent=encoder_rnn_dropout_recurrent,
-                                         residual=args.rnn_residual_connections,
-                                         first_residual_layer=args.rnn_first_residual_layer,
-                                         forget_bias=args.rnn_forget_bias),
-                conv_config=config_conv,
-                reverse_input=args.rnn_encoder_reverse_input)
-
-        decoder_weight_tying = args.weight_tying and C.WEIGHT_TYING_TRG in args.weight_tying_type \
-                               and C.WEIGHT_TYING_SOFTMAX in args.weight_tying_type
-
-        if args.decoder == C.TRANSFORMER_TYPE:
-            config_decoder = transformer.TransformerConfig(
-                model_size=args.transformer_model_size,
-                attention_heads=args.transformer_attention_heads,
-                feed_forward_num_hidden=args.transformer_feed_forward_num_hidden,
-                num_layers=decoder_num_layers,
-                vocab_size=vocab_target_size,
-                dropout_attention=args.transformer_dropout_attention,
-                dropout_relu=args.transformer_dropout_relu,
-                dropout_prepost=args.transformer_dropout_prepost,
-                weight_tying=decoder_weight_tying,
-                positional_encodings=not args.transformer_no_positional_encodings,
-                preprocess_sequence=decoder_transformer_preprocess,
-                postprocess_sequence=decoder_transformer_postprocess,
-                conv_config=None)
-
-        else:
-            attention_num_hidden = args.rnn_num_hidden if not args.attention_num_hidden else args.attention_num_hidden
-            config_coverage = None
-            if args.attention_type == C.ATT_COV:
-                config_coverage = coverage.CoverageConfig(type=args.attention_coverage_type,
-                                                          num_hidden=args.attention_coverage_num_hidden,
-                                                          layer_normalization=args.layer_normalization)
-            config_attention = attention.AttentionConfig(type=args.attention_type,
-                                                         num_hidden=attention_num_hidden,
-                                                         input_previous_word=args.attention_use_prev_word,
-                                                         rnn_num_hidden=args.rnn_num_hidden,
-                                                         layer_normalization=args.layer_normalization,
-                                                         config_coverage=config_coverage,
-                                                         num_heads=args.attention_mhdot_heads)
-            config_decoder = decoder.RecurrentDecoderConfig(
-                vocab_size=vocab_target_size,
-                max_seq_len_source=max_seq_len_source,
-                num_embed=num_embed_target,
-                rnn_config=rnn.RNNConfig(cell_type=args.rnn_cell_type,
-                                         num_hidden=args.rnn_num_hidden,
-                                         num_layers=decoder_num_layers,
-                                         dropout_inputs=decoder_rnn_dropout_inputs,
-                                         dropout_states=decoder_rnn_dropout_states,
-                                         dropout_recurrent=decoder_rnn_dropout_recurrent,
-                                         residual=args.rnn_residual_connections,
-                                         first_residual_layer=args.rnn_first_residual_layer,
-                                         forget_bias=args.rnn_forget_bias),
-                attention_config=config_attention,
-                embed_dropout=decoder_embed_dropout,
-                hidden_dropout=args.rnn_decoder_hidden_dropout,
-                weight_tying=decoder_weight_tying,
-                state_init=args.rnn_decoder_state_init,
-                context_gating=args.rnn_context_gating,
-                layer_normalization=args.layer_normalization,
-                attention_in_upper_layers=args.attention_in_upper_layers)
-
-        config_loss = loss.LossConfig(name=args.loss,
-                                      vocab_size=vocab_target_size,
-                                      normalize=args.normalize_loss,
-                                      smoothed_cross_entropy_alpha=args.smoothed_cross_entropy_alpha)
-
-        model_config = model.ModelConfig(config_data=config_data,
-                                         max_seq_len_source=max_seq_len_source,
-                                         max_seq_len_target=max_seq_len_target,
-                                         vocab_source_size=vocab_source_size,
-                                         vocab_target_size=vocab_target_size,
-                                         config_encoder=config_encoder,
-                                         config_decoder=config_decoder,
-                                         config_loss=config_loss,
-                                         lexical_bias=args.lexical_bias,
-                                         learn_lexical_bias=args.learn_lexical_bias,
-                                         weight_tying=args.weight_tying,
-                                         weight_tying_type=args.weight_tying_type if args.weight_tying else None)
-=======
         model_config = create_model_config(args, vocab_source_size, vocab_target_size, config_data)
->>>>>>> 2f01fa86
         model_config.freeze()
 
         training_model = create_training_model(model_config, args,
@@ -753,32 +582,7 @@
         weight_initializer = initializer.get_initializer(args.weight_init, args.weight_init_scale,
                                                          args.rnn_h2h_init, lexicon=lexicon_array)
 
-<<<<<<< HEAD
-        optimizer = args.optimizer
-        optimizer_params = {'wd': args.weight_decay,
-                            "learning_rate": args.initial_learning_rate}
-        if lr_scheduler_instance is not None:
-            optimizer_params["lr_scheduler"] = lr_scheduler_instance
-        clip_gradient = none_if_negative(args.clip_gradient)
-        if clip_gradient is not None:
-            optimizer_params["clip_gradient"] = clip_gradient
-        if args.momentum is not None:
-            optimizer_params["momentum"] = args.momentum
-        if args.normalize_loss:
-            # When normalize_loss is turned on we normalize by the number of non-PAD symbols in a batch which implicitly
-            # already contains the number of sentences and therefore we need to disable rescale_grad.
-            optimizer_params["rescale_grad"] = 1.0
-        else:
-            # Making MXNet module API's default scaling factor explicit
-            optimizer_params["rescale_grad"] = 1.0 / args.batch_size
-        # Manually specified params
-        if args.optimizer_params:
-            optimizer_params.update(args.optimizer_params)
-        logger.info("Optimizer: %s", optimizer)
-        logger.info("Optimizer Parameters: %s", optimizer_params)
-=======
         optimizer, optimizer_params = define_optimizer(args, lr_scheduler_instance)
->>>>>>> 2f01fa86
 
         # Handle options that override training settings
         max_updates = args.max_updates
