# Copyright 2017 Amazon.com, Inc. or its affiliates. All Rights Reserved.
#
# Licensed under the Apache License, Version 2.0 (the "License"). You may not
# use this file except in compliance with the License. A copy of the License
# is located at
#
#     http://aws.amazon.com/apache2.0/
#
# or in the "license" file accompanying this file. This file is distributed on
# an "AS IS" BASIS, WITHOUT WARRANTIES OR CONDITIONS OF ANY KIND, either
# express or implied. See the License for the specific language governing
# permissions and limitations under the License.

"""
Simple Training CLI.
"""
import argparse
import json
import os
import pickle
import random
import shutil
import sys
from contextlib import ExitStack
from typing import Optional, Dict, List

import mxnet as mx
import numpy as np

from sockeye.log import setup_main_logger, log_sockeye_version, log_mxnet_version
from sockeye.utils import acquire_gpus, check_condition, get_num_gpus, expand_requested_device_ids
from . import arguments
from . import attention
from . import constants as C
from . import coverage
from . import data_io
from . import decoder
from . import encoder
from . import initializer
from . import lexicon
from . import loss
from . import lr_scheduler
from . import model
from . import rnn
from . import training
from . import transformer
from . import vocab


def none_if_negative(val):
    return None if val < 0 else val


def _build_or_load_vocab(existing_vocab_path: Optional[str], data_paths: List[str], num_words: int,
                         word_min_count: int) -> Dict:
    if existing_vocab_path is None:
        vocabulary = vocab.build_from_paths(paths=data_paths,
                                            num_words=num_words,
                                            min_count=word_min_count)
    else:
        vocabulary = vocab.vocab_from_json(existing_vocab_path)
    return vocabulary


def _list_to_tuple(v):
    """Convert v to a tuple if it is a list."""
    if isinstance(v, list):
        return tuple(v)
    return v


def _dict_difference(dict1: Dict, dict2: Dict):
    diffs = set()
    for k, v in dict1.items():
        # Note: A list and a tuple with the same values is considered equal
        # (this is due to json deserializing former tuples as list).
        if k not in dict2 or _list_to_tuple(dict2[k]) != _list_to_tuple(v):
            diffs.add(k)
    return diffs


def main():
    params = argparse.ArgumentParser(description='CLI to train sockeye sequence-to-sequence models.')
    arguments.add_train_cli_args(params)
    args = params.parse_args()

    # seed the RNGs
    np.random.seed(args.seed)
    random.seed(args.seed)
    mx.random.seed(args.seed)

    if args.use_fused_rnn:
        check_condition(not args.use_cpu, "GPU required for FusedRNN cells")

    check_condition(args.optimized_metric == C.BLEU or args.optimized_metric in args.metrics,
                    "Must optimize either BLEU or one of tracked metrics (--metrics)")

    # Checking status of output folder, resumption, etc.
    # Create temporary logger to console only
    logger = setup_main_logger(__name__, file_logging=False, console=not args.quiet)

    output_folder = os.path.abspath(args.output)
    resume_training = False
    training_state_dir = os.path.join(output_folder, C.TRAINING_STATE_DIRNAME)
    if os.path.exists(output_folder):
        if args.overwrite_output:
            logger.info("Removing existing output folder %s.", output_folder)
            shutil.rmtree(output_folder)
            os.makedirs(output_folder)
        elif os.path.exists(training_state_dir):
            with open(os.path.join(output_folder, C.ARGS_STATE_NAME), "r") as fp:
                old_args = json.load(fp)
            arg_diffs = _dict_difference(vars(args), old_args) | _dict_difference(old_args, vars(args))
            # Remove args that may differ without affecting the training.
            arg_diffs -= set(C.ARGS_MAY_DIFFER)
            # allow different device-ids provided their total count is the same
            if 'device_ids' in arg_diffs and len(old_args['device_ids']) == len(vars(args)['device_ids']):
                arg_diffs.discard('device_ids')
            if not arg_diffs:
                resume_training = True
            else:
                # We do not have the logger yet
                logger.error("Mismatch in arguments for training continuation.")
                logger.error("Differing arguments: %s.", ", ".join(arg_diffs))
                sys.exit(1)
        else:
            logger.error("Refusing to overwrite existing output folder %s.", output_folder)
            sys.exit(1)
    else:
        os.makedirs(output_folder)

    logger = setup_main_logger(__name__,
                               file_logging=True,
                               console=not args.quiet, path=os.path.join(output_folder, C.LOG_NAME))
    log_sockeye_version(logger)
    log_mxnet_version(logger)
    logger.info("Command: %s", " ".join(sys.argv))
    logger.info("Arguments: %s", args)
    with open(os.path.join(output_folder, C.ARGS_STATE_NAME), "w") as fp:
        json.dump(vars(args), fp)

    with ExitStack() as exit_stack:
        # context
        if args.use_cpu:
            logger.info("Device: CPU")
            context = [mx.cpu()]
        else:
            num_gpus = get_num_gpus()
            check_condition(num_gpus >= 1,
                            "No GPUs found, consider running on the CPU with --use-cpu "
                            "(note: check depends on nvidia-smi and this could also mean that the nvidia-smi "
                            "binary isn't on the path).")
            if args.disable_device_locking:
                context = expand_requested_device_ids(args.device_ids)
            else:
                context = exit_stack.enter_context(acquire_gpus(args.device_ids, lock_dir=args.lock_dir))
            logger.info("Device(s): GPU %s", context)
            context = [mx.gpu(gpu_id) for gpu_id in context]

        # load existing or create vocabs
        if resume_training:
            vocab_source = vocab.vocab_from_json_or_pickle(os.path.join(output_folder, C.VOCAB_SRC_NAME))
            vocab_target = vocab.vocab_from_json_or_pickle(os.path.join(output_folder, C.VOCAB_TRG_NAME))
        else:
            num_words_source, num_words_target = args.num_words
            word_min_count_source, word_min_count_target = args.word_min_count

            # if the source and target embeddings are tied we build a joint vocabulary:
            if args.weight_tying and C.WEIGHT_TYING_SRC in args.weight_tying_type \
                    and C.WEIGHT_TYING_TRG in args.weight_tying_type:
                vocab_source = vocab_target = _build_or_load_vocab(args.source_vocab,
                                                                   [args.source, args.target],
                                                                   num_words_source,
                                                                   word_min_count_source)
            else:
                vocab_source = _build_or_load_vocab(args.source_vocab, [args.source],
                                                    num_words_source, word_min_count_source)
                vocab_target = _build_or_load_vocab(args.target_vocab, [args.target],
                                                    num_words_target, word_min_count_target)

            # write vocabularies
            vocab.vocab_to_json(vocab_source, os.path.join(output_folder, C.VOCAB_SRC_NAME) + C.JSON_SUFFIX)
            vocab.vocab_to_json(vocab_target, os.path.join(output_folder, C.VOCAB_TRG_NAME) + C.JSON_SUFFIX)

        vocab_source_size = len(vocab_source)
        vocab_target_size = len(vocab_target)
        logger.info("Vocabulary sizes: source=%d target=%d", vocab_source_size, vocab_target_size)

        # create data iterators
        max_seq_len_source, max_seq_len_target = args.max_seq_len
<<<<<<< HEAD
        batch_num_devices = 1 if args.use_cpu else sum(-di if di < 0 else 1 for di in args.device_ids)
        train_iter, eval_iter = data_io.get_training_data_iters(source=config_data.source,
                                                                target=config_data.target,
                                                                validation_source=config_data.validation_source,
                                                                validation_target=config_data.validation_target,
                                                                vocab_source=vocab_source,
                                                                vocab_target=vocab_target,
                                                                batch_size=args.batch_size,
                                                                batch_by_words=args.batch_type == C.BATCH_TYPE_WORD,
                                                                batch_num_devices=batch_num_devices,
                                                                fill_up=args.fill_up,
                                                                max_seq_len_source=max_seq_len_source,
                                                                max_seq_len_target=max_seq_len_target,
                                                                bucketing=not args.no_bucketing,
                                                                bucket_width=args.bucket_width)
=======
        train_iter, eval_iter, config_data = data_io.get_training_data_iters(source=os.path.abspath(args.source),
                                                                             target=os.path.abspath(args.target),
                                                                             validation_source=os.path.abspath(
                                                                                 args.validation_source),
                                                                             validation_target=os.path.abspath(
                                                                                 args.validation_target),
                                                                             vocab_source=vocab_source,
                                                                             vocab_target=vocab_target,
                                                                             vocab_source_path=args.source_vocab,
                                                                             vocab_target_path=args.target_vocab,
                                                                             batch_size=args.batch_size,
                                                                             fill_up=args.fill_up,
                                                                             max_seq_len_source=max_seq_len_source,
                                                                             max_seq_len_target=max_seq_len_target,
                                                                             bucketing=not args.no_bucketing,
                                                                             bucket_width=args.bucket_width)
>>>>>>> bdd7ecf0

        # learning rate scheduling
        learning_rate_half_life = none_if_negative(args.learning_rate_half_life)
        # TODO: The loading for continuation of the scheduler is done separately from the other parts
        if not resume_training:
            lr_scheduler_instance = lr_scheduler.get_lr_scheduler(args.learning_rate_scheduler_type,
                                                                  args.checkpoint_frequency,
                                                                  learning_rate_half_life,
                                                                  args.learning_rate_reduce_factor,
                                                                  args.learning_rate_reduce_num_not_improved,
                                                                  args.learning_rate_schedule,
                                                                  args.learning_rate_warmup)
        else:
            with open(os.path.join(training_state_dir, C.SCHEDULER_STATE_NAME), "rb") as fp:
                lr_scheduler_instance = pickle.load(fp)

        # model configuration
        num_embed_source, num_embed_target = args.num_embed
        encoder_num_layers, decoder_num_layers = args.num_layers

        encoder_embed_dropout, decoder_embed_dropout = args.embed_dropout
        encoder_rnn_dropout_inputs, decoder_rnn_dropout_inputs = args.rnn_dropout_inputs
        encoder_rnn_dropout_states, decoder_rnn_dropout_states = args.rnn_dropout_inputs
        if encoder_embed_dropout > 0 and encoder_rnn_dropout_inputs > 0:
            logger.warning("Setting encoder RNN AND source embedding dropout > 0 leads to "
                           "two dropout layers on top of each other.")
        if decoder_embed_dropout > 0 and decoder_rnn_dropout_inputs > 0:
            logger.warning("Setting encoder RNN AND source embedding dropout > 0 leads to "
                           "two dropout layers on top of each other.")
        encoder_rnn_dropout_recurrent, decoder_rnn_dropout_recurrent = args.rnn_dropout_recurrent
        if encoder_rnn_dropout_recurrent > 0 or decoder_rnn_dropout_recurrent > 0:
            check_condition(args.rnn_cell_type == C.LSTM_TYPE,
                            "Recurrent dropout without memory loss only supported for LSTMs right now.")

        config_conv = None
        if args.encoder == C.RNN_WITH_CONV_EMBED_NAME:
            config_conv = encoder.ConvolutionalEmbeddingConfig(num_embed=num_embed_source,
                                                               max_filter_width=args.conv_embed_max_filter_width,
                                                               num_filters=args.conv_embed_num_filters,
                                                               pool_stride=args.conv_embed_pool_stride,
                                                               num_highway_layers=args.conv_embed_num_highway_layers,
                                                               dropout=args.conv_embed_dropout)

        if args.encoder in (C.TRANSFORMER_TYPE, C.TRANSFORMER_WITH_CONV_EMBED_TYPE):
            config_encoder = transformer.TransformerConfig(
                model_size=args.transformer_model_size,
                attention_heads=args.transformer_attention_heads,
                feed_forward_num_hidden=args.transformer_feed_forward_num_hidden,
                num_layers=encoder_num_layers,
                vocab_size=vocab_source_size,
                dropout_attention=args.transformer_dropout_attention,
                dropout_relu=args.transformer_dropout_relu,
                dropout_residual=args.transformer_dropout_residual,
                layer_normalization=args.layer_normalization,
                weight_tying=args.weight_tying,
                positional_encodings=not args.transformer_no_positional_encodings,
                conv_config=config_conv)
        else:
            config_encoder = encoder.RecurrentEncoderConfig(
                vocab_size=vocab_source_size,
                num_embed=num_embed_source,
                embed_dropout=encoder_embed_dropout,
                rnn_config=rnn.RNNConfig(cell_type=args.rnn_cell_type,
                                         num_hidden=args.rnn_num_hidden,
                                         num_layers=encoder_num_layers,
                                         dropout_inputs=encoder_rnn_dropout_inputs,
                                         dropout_states=encoder_rnn_dropout_states,
                                         dropout_recurrent=encoder_rnn_dropout_recurrent,
                                         residual=args.rnn_residual_connections,
                                         first_residual_layer=args.rnn_first_residual_layer,
                                         forget_bias=args.rnn_forget_bias),
                conv_config=config_conv,
                reverse_input=args.rnn_encoder_reverse_input)

        if args.decoder == C.TRANSFORMER_TYPE:
            config_decoder = transformer.TransformerConfig(
                model_size=args.transformer_model_size,
                attention_heads=args.transformer_attention_heads,
                feed_forward_num_hidden=args.transformer_feed_forward_num_hidden,
                num_layers=decoder_num_layers,
                vocab_size=vocab_target_size,
                dropout_attention=args.transformer_dropout_attention,
                dropout_relu=args.transformer_dropout_relu,
                dropout_residual=args.transformer_dropout_residual,
                layer_normalization=args.layer_normalization,
                weight_tying=args.weight_tying,
                positional_encodings=not args.transformer_no_positional_encodings)

        else:
            attention_num_hidden = args.rnn_num_hidden if not args.attention_num_hidden else args.attention_num_hidden
            config_coverage = None
            if args.attention_type == "coverage":
                config_coverage = coverage.CoverageConfig(type=args.attention_coverage_type,
                                                          num_hidden=args.attention_coverage_num_hidden,
                                                          layer_normalization=args.layer_normalization)
            config_attention = attention.AttentionConfig(type=args.attention_type,
                                                         num_hidden=attention_num_hidden,
                                                         input_previous_word=args.attention_use_prev_word,
                                                         rnn_num_hidden=args.rnn_num_hidden,
                                                         layer_normalization=args.layer_normalization,
                                                         config_coverage=config_coverage,
                                                         num_heads=args.attention_mhdot_heads)
            decoder_weight_tying = args.weight_tying and C.WEIGHT_TYING_TRG in args.weight_tying_type \
                                   and C.WEIGHT_TYING_SOFTMAX in args.weight_tying_type
            config_decoder = decoder.RecurrentDecoderConfig(
                vocab_size=vocab_target_size,
                max_seq_len_source=max_seq_len_source,
                num_embed=num_embed_target,
                rnn_config=rnn.RNNConfig(cell_type=args.rnn_cell_type,
                                         num_hidden=args.rnn_num_hidden,
                                         num_layers=decoder_num_layers,
                                         dropout_inputs=decoder_rnn_dropout_inputs,
                                         dropout_states=decoder_rnn_dropout_states,
                                         dropout_recurrent=decoder_rnn_dropout_recurrent,
                                         residual=args.rnn_residual_connections,
                                         first_residual_layer=args.rnn_first_residual_layer,
                                         forget_bias=args.rnn_forget_bias),
                attention_config=config_attention,
                embed_dropout=decoder_embed_dropout,
                hidden_dropout=args.rnn_decoder_hidden_dropout,
                weight_tying=decoder_weight_tying,
                zero_state_init=args.rnn_decoder_zero_init,
                context_gating=args.rnn_context_gating,
                layer_normalization=args.layer_normalization,
                attention_in_upper_layers=args.attention_in_upper_layers)

        config_loss = loss.LossConfig(type=args.loss,
                                      vocab_size=vocab_target_size,
                                      normalize=args.normalize_loss,
                                      smoothed_cross_entropy_alpha=args.smoothed_cross_entropy_alpha)

        model_config = model.ModelConfig(config_data=config_data,
                                         max_seq_len_source=max_seq_len_source,
                                         max_seq_len_target=max_seq_len_target,
                                         vocab_source_size=vocab_source_size,
                                         vocab_target_size=vocab_target_size,
                                         config_encoder=config_encoder,
                                         config_decoder=config_decoder,
                                         config_loss=config_loss,
                                         lexical_bias=args.lexical_bias,
                                         learn_lexical_bias=args.learn_lexical_bias,
                                         weight_tying=args.weight_tying,
                                         weight_tying_type=args.weight_tying_type if args.weight_tying else None)
        model_config.freeze()

        # create training model
        training_model = training.TrainingModel(config=model_config,
                                                context=context,
                                                train_iter=train_iter,
                                                fused=args.use_fused_rnn,
                                                bucketing=not args.no_bucketing,
                                                lr_scheduler=lr_scheduler_instance)

        # We may consider loading the params in TrainingModule, for consistency
        # with the training state saving
        if resume_training:
            logger.info("Found partial training in directory %s. Resuming from saved state.", training_state_dir)
            training_model.load_params_from_file(os.path.join(training_state_dir, C.TRAINING_STATE_PARAMS_NAME))
        elif args.params:
            logger.info("Training will initialize from parameters loaded from '%s'", args.params)
            training_model.load_params_from_file(args.params)

        lexicon_array = lexicon.initialize_lexicon(args.lexical_bias,
                                                   vocab_source, vocab_target) if args.lexical_bias else None

        weight_initializer = initializer.get_initializer(args.weight_init, args.weight_init_scale,
                                                         args.rnn_h2h_init, lexicon=lexicon_array)

        optimizer = args.optimizer
        optimizer_params = {'wd': args.weight_decay,
                            "learning_rate": args.initial_learning_rate}
        if lr_scheduler_instance is not None:
            optimizer_params["lr_scheduler"] = lr_scheduler_instance
        clip_gradient = none_if_negative(args.clip_gradient)
        if clip_gradient is not None:
            optimizer_params["clip_gradient"] = clip_gradient
        if args.momentum is not None:
            optimizer_params["momentum"] = args.momentum
        if args.normalize_loss:
            # When normalize_loss is turned on we normalize by the number of non-PAD symbols in a batch which implicitly
            # already contains the number of sentences and therefore we need to disable rescale_grad.
            optimizer_params["rescale_grad"] = 1.0
        else:
            # Making MXNet module API's default scaling factor explicit
            optimizer_params["rescale_grad"] = 1.0 / args.batch_size
        logger.info("Optimizer: %s", optimizer)
        logger.info("Optimizer Parameters: %s", optimizer_params)

        # Handle options that override training settings
        max_updates = args.max_updates
        max_num_checkpoint_not_improved = args.max_num_checkpoint_not_improved
        min_num_epochs = args.min_num_epochs
        # Fixed training schedule always runs for a set number of updates
        if args.learning_rate_schedule:
            max_updates = sum(num_updates for (_, num_updates) in args.learning_rate_schedule)
            max_num_checkpoint_not_improved = -1
            min_num_epochs = 0

        monitor_bleu = args.monitor_bleu
        # Turn on BLEU monitoring when the optimized metric is BLEU and it hasn't been enabled yet
        if args.optimized_metric == C.BLEU and monitor_bleu == 0:
            logger.info("You chose BLEU as the optimized metric, will turn on BLEU monitoring during training. "
                        "To control how many validation sentences are used for calculating bleu use "
                        "the --monitor-bleu argument.")
            monitor_bleu = -1

        training_model.fit(train_iter, eval_iter,
                           output_folder=output_folder,
                           max_params_files_to_keep=args.keep_last_params,
                           metrics=args.metrics,
                           initializer=weight_initializer,
                           max_updates=max_updates,
                           checkpoint_frequency=args.checkpoint_frequency,
                           optimizer=optimizer, optimizer_params=optimizer_params,
                           optimized_metric=args.optimized_metric,
                           max_num_not_improved=max_num_checkpoint_not_improved,
                           min_num_epochs=min_num_epochs,
                           monitor_bleu=monitor_bleu,
                           use_tensorboard=args.use_tensorboard,
                           mxmonitor_pattern=args.monitor_pattern,
                           mxmonitor_stat_func=args.monitor_stat_func)


if __name__ == "__main__":
    main()<|MERGE_RESOLUTION|>--- conflicted
+++ resolved
@@ -188,23 +188,7 @@
 
         # create data iterators
         max_seq_len_source, max_seq_len_target = args.max_seq_len
-<<<<<<< HEAD
         batch_num_devices = 1 if args.use_cpu else sum(-di if di < 0 else 1 for di in args.device_ids)
-        train_iter, eval_iter = data_io.get_training_data_iters(source=config_data.source,
-                                                                target=config_data.target,
-                                                                validation_source=config_data.validation_source,
-                                                                validation_target=config_data.validation_target,
-                                                                vocab_source=vocab_source,
-                                                                vocab_target=vocab_target,
-                                                                batch_size=args.batch_size,
-                                                                batch_by_words=args.batch_type == C.BATCH_TYPE_WORD,
-                                                                batch_num_devices=batch_num_devices,
-                                                                fill_up=args.fill_up,
-                                                                max_seq_len_source=max_seq_len_source,
-                                                                max_seq_len_target=max_seq_len_target,
-                                                                bucketing=not args.no_bucketing,
-                                                                bucket_width=args.bucket_width)
-=======
         train_iter, eval_iter, config_data = data_io.get_training_data_iters(source=os.path.abspath(args.source),
                                                                              target=os.path.abspath(args.target),
                                                                              validation_source=os.path.abspath(
@@ -216,12 +200,13 @@
                                                                              vocab_source_path=args.source_vocab,
                                                                              vocab_target_path=args.target_vocab,
                                                                              batch_size=args.batch_size,
+                                                                             batch_by_words=args.batch_type == C.BATCH_TYPE_WORD,
+                                                                             batch_num_devices=batch_num_devices,
                                                                              fill_up=args.fill_up,
                                                                              max_seq_len_source=max_seq_len_source,
                                                                              max_seq_len_target=max_seq_len_target,
                                                                              bucketing=not args.no_bucketing,
                                                                              bucket_width=args.bucket_width)
->>>>>>> bdd7ecf0
 
         # learning rate scheduling
         learning_rate_half_life = none_if_negative(args.learning_rate_half_life)
