# Copyright 2017 Amazon.com, Inc. or its affiliates. All Rights Reserved.
#
# Licensed under the Apache License, Version 2.0 (the "License"). You may not
# use this file except in compliance with the License. A copy of the License
# is located at
#
#     http://aws.amazon.com/apache2.0/
#
# or in the "license" file accompanying this file. This file is distributed on
# an "AS IS" BASIS, WITHOUT WARRANTIES OR CONDITIONS OF ANY KIND, either
# express or implied. See the License for the specific language governing
# permissions and limitations under the License.

"""
Simple Training CLI.
"""
import argparse
import json
import os
import pickle
import random
import shutil
import sys
from contextlib import ExitStack
from typing import Optional, Dict

import mxnet as mx
import numpy as np

from sockeye.log import setup_main_logger, log_sockeye_version
from sockeye.utils import acquire_gpus, check_condition, get_num_gpus, expand_requested_device_ids
from . import arguments
from . import attention
from . import constants as C
from . import coverage
from . import data_io
from . import decoder
from . import encoder
from . import initializer
from . import lexicon
from . import loss
from . import lr_scheduler
from . import model
from . import rnn
from . import training
from . import vocab


def none_if_negative(val):
    return None if val < 0 else val


def _build_or_load_vocab(existing_vocab_path: Optional[str], data_path: str, num_words: int,
                         word_min_count: int) -> Dict:
    if existing_vocab_path is None:
        vocabulary = vocab.build_from_path(data_path,
                                           num_words=num_words,
                                           min_count=word_min_count)
    else:
        vocabulary = vocab.vocab_from_json(existing_vocab_path)
    return vocabulary


def _dict_difference(dict1: Dict, dict2: Dict):
    diffs = set()
    for k, v in dict1.items():
        if k not in dict2 or dict2[k] != v:
            diffs.add(k)
    return diffs


def main():
    params = argparse.ArgumentParser(description='CLI to train sockeye sequence-to-sequence models.')
    arguments.add_io_args(params)
    arguments.add_model_parameters(params)
    arguments.add_training_args(params)
    arguments.add_device_args(params)
    args = params.parse_args()

    # seed the RNGs
    np.random.seed(args.seed)
    random.seed(args.seed)
    mx.random.seed(args.seed)

    if args.use_fused_rnn:
        check_condition(not args.use_cpu, "GPU required for FusedRNN cells")

    if args.rnn_residual_connections:
        check_condition(args.rnn_num_layers > 2, "Residual connections require at least 3 RNN layers")

    check_condition(args.optimized_metric == C.BLEU or args.optimized_metric in args.metrics,
                    "Must optimize either BLEU or one of tracked metrics (--metrics)")

    # Checking status of output folder, resumption, etc.
    # Create temporary logger to console only
    logger = setup_main_logger(__name__, file_logging=False, console=not args.quiet)
    output_folder = os.path.abspath(args.output)
    resume_training = False
    training_state_dir = os.path.join(output_folder, C.TRAINING_STATE_DIRNAME)
    if os.path.exists(output_folder):
        if args.overwrite_output:
            logger.info("Removing existing output folder %s.", output_folder)
            shutil.rmtree(output_folder)
            os.makedirs(output_folder)
        elif os.path.exists(training_state_dir):
            with open(os.path.join(output_folder, C.ARGS_STATE_NAME), "r") as fp:
                old_args = json.load(fp)
            arg_diffs = _dict_difference(vars(args), old_args) | _dict_difference(old_args, vars(args))
            # Remove args that may differ without affecting the training.
            arg_diffs -= set(C.ARGS_MAY_DIFFER)
            # allow different device-ids provided their total count is the same
            if 'device_ids' in arg_diffs and len(old_args['device_ids']) == len(vars(args)['device_ids']):
                arg_diffs.discard('device_ids')
            if not arg_diffs:
                resume_training = True
            else:
                # We do not have the logger yet
                logger.error("Mismatch in arguments for training continuation.")
                logger.error("Differing arguments: %s.", ", ".join(arg_diffs))
                sys.exit(1)
        else:
            logger.error("Refusing to overwrite existing output folder %s.", output_folder)
            sys.exit(1)
    else:
        os.makedirs(output_folder)

    logger = setup_main_logger(__name__,
                               file_logging=True,
                               console=not args.quiet, path=os.path.join(output_folder, C.LOG_NAME))
    log_sockeye_version(logger)
    logger.info("Command: %s", " ".join(sys.argv))
    logger.info("Arguments: %s", args)
    with open(os.path.join(output_folder, C.ARGS_STATE_NAME), "w") as fp:
        json.dump(vars(args), fp)

    with ExitStack() as exit_stack:
        # context
        if args.use_cpu:
            logger.info("Device: CPU")
            context = [mx.cpu()]
        else:
            num_gpus = get_num_gpus()
            check_condition(num_gpus >= 1,
                            "No GPUs found, consider running on the CPU with --use-cpu "
                            "(note: check depends on nvidia-smi and this could also mean that the nvidia-smi "
                            "binary isn't on the path).")
            if args.disable_device_locking:
                context = expand_requested_device_ids(args.device_ids)
            else:
                context = exit_stack.enter_context(acquire_gpus(args.device_ids, lock_dir=args.lock_dir))
            logger.info("Device(s): GPU %s", context)
            context = [mx.gpu(gpu_id) for gpu_id in context]

        # load existing or create vocabs
        if resume_training:
            vocab_source = vocab.vocab_from_json_or_pickle(os.path.join(output_folder, C.VOCAB_SRC_NAME))
            vocab_target = vocab.vocab_from_json_or_pickle(os.path.join(output_folder, C.VOCAB_TRG_NAME))
        else:
            num_words_source = args.num_words if args.num_words_source is None else args.num_words_source
            vocab_source = _build_or_load_vocab(args.source_vocab, args.source, num_words_source, args.word_min_count)
            vocab.vocab_to_json(vocab_source, os.path.join(output_folder, C.VOCAB_SRC_NAME) + C.JSON_SUFFIX)

            num_words_target = args.num_words if args.num_words_target is None else args.num_words_target
            vocab_target = _build_or_load_vocab(args.target_vocab, args.target, num_words_target, args.word_min_count)
            vocab.vocab_to_json(vocab_target, os.path.join(output_folder, C.VOCAB_TRG_NAME) + C.JSON_SUFFIX)

        vocab_source_size = len(vocab_source)
        vocab_target_size = len(vocab_target)
        logger.info("Vocabulary sizes: source=%d target=%d", vocab_source_size, vocab_target_size)

        config_data = data_io.DataConfig(os.path.abspath(args.source),
                                         os.path.abspath(args.target),
                                         os.path.abspath(args.validation_source),
                                         os.path.abspath(args.validation_target),
                                         args.source_vocab,
                                         args.target_vocab)

        # create data iterators
        max_seq_len_source = args.max_seq_len if args.max_seq_len_source is None else args.max_seq_len_source
        max_seq_len_target = args.max_seq_len if args.max_seq_len_target is None else args.max_seq_len_target
        train_iter, eval_iter = data_io.get_training_data_iters(source=config_data.source,
                                                                target=config_data.target,
                                                                validation_source=config_data.validation_source,
                                                                validation_target=config_data.validation_target,
                                                                vocab_source=vocab_source,
                                                                vocab_target=vocab_target,
                                                                batch_size=args.batch_size,
                                                                fill_up=args.fill_up,
                                                                max_seq_len_source=max_seq_len_source,
                                                                max_seq_len_target=max_seq_len_target,
                                                                bucketing=not args.no_bucketing,
                                                                bucket_width=args.bucket_width)

        # learning rate scheduling
        learning_rate_half_life = none_if_negative(args.learning_rate_half_life)
        # TODO: The loading for continuation of the scheduler is done separately from the other parts
        if not resume_training:
            lr_scheduler_instance = lr_scheduler.get_lr_scheduler(args.learning_rate_scheduler_type,
                                                                  args.checkpoint_frequency,
                                                                  learning_rate_half_life,
                                                                  args.learning_rate_reduce_factor,
                                                                  args.learning_rate_reduce_num_not_improved)
        else:
            with open(os.path.join(training_state_dir, C.SCHEDULER_STATE_NAME), "rb") as fp:
                lr_scheduler_instance = pickle.load(fp)

        # model configuration
        num_embed_source = args.num_embed if args.num_embed_source is None else args.num_embed_source
        num_embed_target = args.num_embed if args.num_embed_target is None else args.num_embed_target

        config_rnn = rnn.RNNConfig(cell_type=args.rnn_cell_type,
                                   num_hidden=args.rnn_num_hidden,
                                   num_layers=args.rnn_num_layers,
                                   dropout=args.dropout,
                                   residual=args.rnn_residual_connections,
                                   forget_bias=args.rnn_forget_bias)

        config_conv = None
        if args.encoder == C.RNN_WITH_CONV_EMBED_NAME:
            config_conv = encoder.ConvolutionalEmbeddingConfig(num_embed=num_embed_source,
                                                               max_filter_width=args.conv_embed_max_filter_width,
                                                               num_filters=args.conv_embed_num_filters,
                                                               pool_stride=args.conv_embed_pool_stride,
                                                               num_highway_layers=args.conv_embed_num_highway_layers,
                                                               dropout=args.dropout)

        config_encoder = encoder.RecurrentEncoderConfig(vocab_size=vocab_source_size,
                                                        num_embed=num_embed_source,
                                                        rnn_config=config_rnn,
                                                        conv_config=config_conv)

        config_decoder = decoder.RecurrentDecoderConfig(vocab_size=vocab_target_size,
                                                        num_embed=num_embed_target,
                                                        rnn_config=config_rnn,
                                                        dropout=args.dropout,
                                                        weight_tying=args.weight_tying,
                                                        context_gating=args.context_gating,
                                                        layer_normalization=args.layer_normalization)

        attention_num_hidden = args.rnn_num_hidden if not args.attention_num_hidden else args.attention_num_hidden
<<<<<<< HEAD
        model_config = sockeye.model.ModelConfig(max_seq_len=max_seq_len_source,
                                                 vocab_source_size=vocab_source_size,
                                                 vocab_target_size=vocab_target_size,
                                                 num_embed_source=num_embed_source,
                                                 num_embed_target=num_embed_target,
                                                 attention_type=args.attention_type,
                                                 attention_num_hidden=attention_num_hidden,
                                                 attention_coverage_type=args.attention_coverage_type,
                                                 attention_coverage_num_hidden=args.attention_coverage_num_hidden,
                                                 attention_use_prev_word=args.attention_use_prev_word,
                                                 attention_mhdot_heads=args.attention_mhdot_heads,
                                                 dropout=args.dropout,
                                                 rnn_cell_type=args.rnn_cell_type,
                                                 rnn_num_layers=args.rnn_num_layers,
                                                 rnn_num_hidden=args.rnn_num_hidden,
                                                 rnn_residual_connections=args.rnn_residual_connections,
                                                 weight_tying=args.weight_tying,
                                                 context_gating=args.context_gating,
                                                 lexical_bias=args.lexical_bias,
                                                 learn_lexical_bias=args.learn_lexical_bias,
                                                 data_info=data_info,
                                                 loss=args.loss,
                                                 normalize_loss=args.normalize_loss,
                                                 smoothed_cross_entropy_alpha=args.smoothed_cross_entropy_alpha,
                                                 encoder=args.encoder,
                                                 transformer_model_size=args.transformer_model_size,
                                                 transformer_num_layers=args.transformer_num_layers,
                                                 transformer_attention_heads=args.transformer_attention_heads,
                                                 transformer_feed_forward_num_hidden=args.transformer_feed_forward_num_hidden,
                                                 layer_normalization=args.layer_normalization)
=======
        config_coverage = None
        if args.attention_type == "coverage":
            config_coverage = coverage.CoverageConfig(type=args.attention_coverage_type,
                                                      num_hidden=args.attention_coverage_num_hidden,
                                                      layer_normalization=args.layer_normalization)
        config_attention = attention.AttentionConfig(type=args.attention_type,
                                                     num_hidden=attention_num_hidden,
                                                     input_previous_word=args.attention_use_prev_word,
                                                     rnn_num_hidden=config_rnn.num_hidden,
                                                     layer_normalization=args.layer_normalization,
                                                     config_coverage=config_coverage)

        config_loss = loss.LossConfig(type=args.loss,
                                      vocab_size=vocab_target_size,
                                      normalize=args.normalize_loss,
                                      smoothed_cross_entropy_alpha=args.smoothed_cross_entropy_alpha)

        model_config = model.ModelConfig(config_data=config_data,
                                         max_seq_len=max_seq_len_source,
                                         vocab_source_size=vocab_source_size,
                                         vocab_target_size=vocab_target_size,
                                         config_encoder=config_encoder,
                                         config_decoder=config_decoder,
                                         config_attention=config_attention,
                                         config_loss=config_loss,
                                         lexical_bias=args.lexical_bias,
                                         learn_lexical_bias=args.learn_lexical_bias)
        model_config.freeze()
>>>>>>> ab2f4df9

        # create training model
        training_model = training.TrainingModel(config=model_config,
                                                context=context,
                                                train_iter=train_iter,
                                                fused=args.use_fused_rnn,
                                                bucketing=not args.no_bucketing,
                                                lr_scheduler=lr_scheduler_instance)

        # We may consider loading the params in TrainingModule, for consistency
        # with the training state saving
        if resume_training:
            logger.info("Found partial training in directory %s. Resuming from saved state.", training_state_dir)
            training_model.load_params_from_file(os.path.join(training_state_dir, C.TRAINING_STATE_PARAMS_NAME))
        elif args.params:
            logger.info("Training will initialize from parameters loaded from '%s'", args.params)
            training_model.load_params_from_file(args.params)

        lexicon_array = lexicon.initialize_lexicon(args.lexical_bias,
                                                   vocab_source, vocab_target) if args.lexical_bias else None

        weight_initializer = initializer.get_initializer(args.rnn_h2h_init, lexicon=lexicon_array)

        optimizer = args.optimizer
        optimizer_params = {'wd': args.weight_decay,
                            "learning_rate": args.initial_learning_rate}
        if lr_scheduler_instance is not None:
            optimizer_params["lr_scheduler"] = lr_scheduler_instance
        clip_gradient = none_if_negative(args.clip_gradient)
        if clip_gradient is not None:
            optimizer_params["clip_gradient"] = clip_gradient
        if args.momentum is not None:
            optimizer_params["momentum"] = args.momentum
        if args.normalize_loss:
            # When normalize_loss is turned on we normalize by the number of non-PAD symbols in a batch which implicitly
            # already contains the number of sentences and therefore we need to disable rescale_grad.
            optimizer_params["rescale_grad"] = 1.0
        else:
            # Making MXNet module API's default scaling factor explicit
            optimizer_params["rescale_grad"] = 1.0 / args.batch_size
        logger.info("Optimizer: %s", optimizer)
        logger.info("Optimizer Parameters: %s", optimizer_params)

        training_model.fit(train_iter, eval_iter,
                           output_folder=output_folder,
                           max_params_files_to_keep=args.keep_last_params,
                           metrics=args.metrics,
                           initializer=weight_initializer,
                           max_updates=args.max_updates,
                           checkpoint_frequency=args.checkpoint_frequency,
                           optimizer=optimizer, optimizer_params=optimizer_params,
                           optimized_metric=args.optimized_metric,
                           max_num_not_improved=args.max_num_checkpoint_not_improved,
                           min_num_epochs=args.min_num_epochs,
                           monitor_bleu=args.monitor_bleu,
                           use_tensorboard=args.use_tensorboard)


if __name__ == "__main__":
    main()<|MERGE_RESOLUTION|>--- conflicted
+++ resolved
@@ -215,19 +215,27 @@
                                    residual=args.rnn_residual_connections,
                                    forget_bias=args.rnn_forget_bias)
 
-        config_conv = None
-        if args.encoder == C.RNN_WITH_CONV_EMBED_NAME:
-            config_conv = encoder.ConvolutionalEmbeddingConfig(num_embed=num_embed_source,
-                                                               max_filter_width=args.conv_embed_max_filter_width,
-                                                               num_filters=args.conv_embed_num_filters,
-                                                               pool_stride=args.conv_embed_pool_stride,
-                                                               num_highway_layers=args.conv_embed_num_highway_layers,
-                                                               dropout=args.dropout)
-
-        config_encoder = encoder.RecurrentEncoderConfig(vocab_size=vocab_source_size,
-                                                        num_embed=num_embed_source,
-                                                        rnn_config=config_rnn,
-                                                        conv_config=config_conv)
+        if args.encoder == C.TRANSFORMER_TYPE:
+            config_encoder = encoder.TransformerEncoderConfig(vocab_size=vocab_source_size,
+                                                              max_seq_len=max_seq_len_source,
+                                                              num_embed=args.transformer_model_size,
+                                                              num_layers=args.transformer_num_layers,
+                                                              attention_heads=args.transformer_attention_heads,
+                                                              feed_forward_num_hidden=args.transformer_feed_forward_num_hidden,
+                                                              dropout=args.dropout)
+        else:
+            config_conv = None
+            if args.encoder == C.RNN_WITH_CONV_EMBED_NAME:
+                config_conv = encoder.ConvolutionalEmbeddingConfig(num_embed=num_embed_source,
+                                                                   max_filter_width=args.conv_embed_max_filter_width,
+                                                                   num_filters=args.conv_embed_num_filters,
+                                                                   pool_stride=args.conv_embed_pool_stride,
+                                                                   num_highway_layers=args.conv_embed_num_highway_layers,
+                                                                   dropout=args.dropout)
+            config_encoder = encoder.RecurrentEncoderConfig(vocab_size=vocab_source_size,
+                                                            num_embed=num_embed_source,
+                                                            rnn_config=config_rnn,
+                                                            conv_config=config_conv)
 
         config_decoder = decoder.RecurrentDecoderConfig(vocab_size=vocab_target_size,
                                                         num_embed=num_embed_target,
@@ -238,38 +246,6 @@
                                                         layer_normalization=args.layer_normalization)
 
         attention_num_hidden = args.rnn_num_hidden if not args.attention_num_hidden else args.attention_num_hidden
-<<<<<<< HEAD
-        model_config = sockeye.model.ModelConfig(max_seq_len=max_seq_len_source,
-                                                 vocab_source_size=vocab_source_size,
-                                                 vocab_target_size=vocab_target_size,
-                                                 num_embed_source=num_embed_source,
-                                                 num_embed_target=num_embed_target,
-                                                 attention_type=args.attention_type,
-                                                 attention_num_hidden=attention_num_hidden,
-                                                 attention_coverage_type=args.attention_coverage_type,
-                                                 attention_coverage_num_hidden=args.attention_coverage_num_hidden,
-                                                 attention_use_prev_word=args.attention_use_prev_word,
-                                                 attention_mhdot_heads=args.attention_mhdot_heads,
-                                                 dropout=args.dropout,
-                                                 rnn_cell_type=args.rnn_cell_type,
-                                                 rnn_num_layers=args.rnn_num_layers,
-                                                 rnn_num_hidden=args.rnn_num_hidden,
-                                                 rnn_residual_connections=args.rnn_residual_connections,
-                                                 weight_tying=args.weight_tying,
-                                                 context_gating=args.context_gating,
-                                                 lexical_bias=args.lexical_bias,
-                                                 learn_lexical_bias=args.learn_lexical_bias,
-                                                 data_info=data_info,
-                                                 loss=args.loss,
-                                                 normalize_loss=args.normalize_loss,
-                                                 smoothed_cross_entropy_alpha=args.smoothed_cross_entropy_alpha,
-                                                 encoder=args.encoder,
-                                                 transformer_model_size=args.transformer_model_size,
-                                                 transformer_num_layers=args.transformer_num_layers,
-                                                 transformer_attention_heads=args.transformer_attention_heads,
-                                                 transformer_feed_forward_num_hidden=args.transformer_feed_forward_num_hidden,
-                                                 layer_normalization=args.layer_normalization)
-=======
         config_coverage = None
         if args.attention_type == "coverage":
             config_coverage = coverage.CoverageConfig(type=args.attention_coverage_type,
@@ -298,7 +274,6 @@
                                          lexical_bias=args.lexical_bias,
                                          learn_lexical_bias=args.learn_lexical_bias)
         model_config.freeze()
->>>>>>> ab2f4df9
 
         # create training model
         training_model = training.TrainingModel(config=model_config,
