# Copyright 2017--2022 Amazon.com, Inc. or its affiliates. All Rights Reserved.
#
# Licensed under the Apache License, Version 2.0 (the "License"). You may not
# use this file except in compliance with the License. A copy of the License
# is located at
#
#     http://aws.amazon.com/apache2.0/
#
# or in the "license" file accompanying this file. This file is distributed on
# an "AS IS" BASIS, WITHOUT WARRANTIES OR CONDITIONS OF ANY KIND, either
# express or implied. See the License for the specific language governing
# permissions and limitations under the License.

"""
Simple Training CLI.
"""
# Run before importing torch or any module that imports torch
from . import initial_setup

initial_setup.handle_env_cli_arg()

import argparse
import logging
import os
import shutil
import sys
import tempfile
from typing import cast, Callable, Optional, Dict, List, Tuple

import torch
import torch.distributed
import torch.distributed.elastic.multiprocessing.errors

from . import arguments
from . import checkpoint_decoder
from . import constants as C
from . import data_io
from . import encoder
from . import layers
from . import loss
from . import lr_scheduler
from . import model
from . import optimizers
from . import training
from . import transformer
from . import utils
from . import vocab
from .config import Config
from .log import setup_main_logger
from .utils import check_condition

# Temporary logger, the real one (logging to a file probably, will be created in the main function)
logger = logging.getLogger(__name__)


def none_if_negative(val):
    return None if val < 0 else val


def _list_to_tuple(v):
    """Convert v to a tuple if it is a list."""
    if isinstance(v, list):
        return tuple(v)
    return v


def _dict_difference(dict1: Dict, dict2: Dict):
    diffs = set()
    for k, v in dict1.items():
        # Note: A list and a tuple with the same values is considered equal
        # (this is due to json deserializing former tuples as list).
        if k not in dict2 or _list_to_tuple(dict2[k]) != _list_to_tuple(v):
            diffs.add(k)
    return diffs


def check_arg_compatibility(args: argparse.Namespace):
    """
    Check if some arguments are incompatible with each other.

    :param args: Arguments as returned by argparse.
    """

    # Require at least one stopping criteria
    check_condition(any((args.max_samples,
                         args.max_updates,
                         args.max_seconds,
                         args.max_checkpoints,
                         args.max_num_epochs,
                         args.max_num_checkpoint_not_improved)),
                    'Please specify at least one stopping criteria: --max-samples --max-updates --max-checkpoints '
                    '--max-num-epochs --max-num-checkpoint-not-improved')

    n_source_factors = len(args.validation_source_factors)
    n_target_factors = len(args.validation_target_factors)
    # Read number of source/target factors from prepared validation data when
    # present
    if args.validation_prepared_data:
        prepared_data_dir = args.validation_prepared_data[0]
        config_file = os.path.join(prepared_data_dir, C.DATA_CONFIG)
        check_condition(os.path.exists(config_file),
                        "Could not find data config %s. Are you sure %s is a directory created with "
                        "sockeye-prepare-data?" % (config_file, prepared_data_dir))
        config_data = cast(data_io.DataConfig, data_io.DataConfig.load(config_file))
        n_source_factors = config_data.num_source_factors
        n_target_factors = config_data.num_target_factors

    # Check and possibly adapt the parameters for source factors
    if len(args.source_factors_combine) > 1:
        check_condition(n_source_factors == len(args.source_factors_combine),
                        'The number of combination strategies for source '
                        'factors does not match the number of source factors.')
    else:
        # Length 1: expand the list to the appropriate length
        args.source_factors_combine = args.source_factors_combine * n_source_factors
    if len(args.source_factors_share_embedding) > 1:
        check_condition(n_source_factors == len(args.source_factors_share_embedding),
                        'The number of vocabulary sharing flags for source '
                        'factors does not match the number of source factors.')
    else:
        # Length 1: expand the list to the appropriate length
        args.source_factors_share_embedding = args.source_factors_share_embedding * n_source_factors

    # Check and possibly adapt the parameters for target factors
    if len(args.target_factors_combine) > 1:
        check_condition(n_target_factors == len(args.target_factors_combine),
                        'The number of combination strategies for target '
                        'factors does not match the number of target factors.')
    else:
        # Length 1: expand the list to the appropriate length
        args.target_factors_combine = args.target_factors_combine * n_target_factors
    if len(args.target_factors_share_embedding) > 1:
        check_condition(n_target_factors == len(args.target_factors_share_embedding),
                        'The number of vocabulary sharing flags for target '
                        'factors does not match the number of target factors.')
    else:
        # Length 1: expand the list to the appropriate length
        args.target_factors_share_embedding = args.target_factors_share_embedding * n_target_factors

    check_condition(not (args.amp and args.apex_amp), 'Use either --amp (safer) or --apex-amp (faster).')

    if args.dtype != C.DTYPE_FP32:
        logger.warning('Specifying a non-float32 dtype to sockeye.train has no effect. Use --amp or --apex-amp for '
                       'mixed precision training.')


def check_resume(args: argparse.Namespace, output_folder: str) -> bool:
    """
    Check if we should resume a broken training run.

    :param args: Arguments as returned by argparse.
    :param output_folder: Main output folder for the model.

    :return: Flag signaling if we are resuming training and the directory with
        the training status.
    """
    resume_training = False
    training_state_dir = os.path.join(output_folder, C.TRAINING_STATE_DIRNAME)
    if os.path.exists(output_folder):
        if args.overwrite_output:
            if utils.is_primary_worker():
                logger.info("Removing existing output folder %s.", output_folder)
                shutil.rmtree(output_folder)
                os.makedirs(output_folder)
        elif os.path.exists(training_state_dir):
            old_args = vars(arguments.load_args(os.path.join(output_folder, C.ARGS_STATE_NAME)))
            arg_diffs = _dict_difference(vars(args), old_args) | _dict_difference(old_args, vars(args))
            # Remove args that may differ without affecting the training.
            arg_diffs -= set(C.ARGS_MAY_DIFFER)
            if not arg_diffs:
                resume_training = True
            else:
                # We do not have the logger yet
                logger.error("Mismatch in arguments for training continuation.")
                logger.error("Differing arguments: %s.", ", ".join(arg_diffs))
                sys.exit(1)
        elif os.path.exists(os.path.join(output_folder, C.PARAMS_BEST_NAME)):
            logger.error("Refusing to overwrite model folder %s as it seems to contain a trained model.", output_folder)
            sys.exit(1)
        else:
            logger.info("The output folder %s already exists, but no training state or parameter file was found. "
                        "Will start training from scratch.", output_folder)
    else:
        if utils.is_primary_worker():
            os.makedirs(output_folder)
    if utils.is_distributed():
        if utils.is_primary_worker():
            os.makedirs(os.path.join(output_folder, C.DIST_SECONDARY_WORKERS_LOGDIR), exist_ok=True)
        # Distributed sync point: output folder exists and we're ready to start
        # training
        torch.distributed.barrier()
    return resume_training


def create_checkpoint_decoder(
        args: argparse.Namespace,
        device: torch.device,
        sockeye_model: model.SockeyeModel,
        source_vocabs: List[vocab.Vocab],
        target_vocabs: List[vocab.Vocab]) -> Optional[checkpoint_decoder.CheckpointDecoder]:
    """
    Returns a checkpoint decoder or None.

    :param args: Arguments as returned by argparse.
    :param device: Torch device for checkpoint decoder.
    :param sockeye_model: The Sockeye model instance.
    :param source_vocabs: The source vocabs.
    :param target_vocabs: The target vocabs.
    :return: A CheckpointDecoder if --decode-and-evaluate != 0, else None.
    """
    sample_size = args.decode_and_evaluate
    if args.optimized_metric in C.METRICS_REQUIRING_DECODER and sample_size == 0:
        logger.info("You chose %s as the optimized metric, will turn on %s monitoring during training. "
                    "To control how many validation sentences are used for calculating bleu use "
                    "the --decode-and-evaluate argument.", args.optimized_metric, args.optimized_metric)
        sample_size = -1

    if sample_size == 0:
        return None

    if args.validation_prepared_data is not None:
        logger.info('Checkpoint decoding does not currently support prepared validation data. Disabling checkpoint '
                    'decoder.')
        return None

    cpd = checkpoint_decoder.CheckpointDecoder(
        model_folder=args.output,
        inputs=[args.validation_source] + args.validation_source_factors,
        references=[args.validation_target] + args.validation_target_factors,
        sample_size=sample_size,
        model=sockeye_model,
        source_vocabs=source_vocabs,
        target_vocabs=target_vocabs,
        device=device)
    cpd.warmup()
    return cpd


def use_shared_vocab(args: argparse.Namespace) -> bool:
    """
    True if arguments entail a shared source and target vocabulary.

    :param: args: Arguments as returned by argparse.
    """
    weight_tying_type = args.weight_tying_type
    shared_vocab = args.shared_vocab
    if C.WEIGHT_TYING_SRC in weight_tying_type and C.WEIGHT_TYING_TRG in weight_tying_type:
        if not shared_vocab:
            logger.info("A shared source/target vocabulary will be used as weight tying source/target weight tying "
                        "is enabled")
        shared_vocab = True
    return shared_vocab


def create_data_iters_and_vocabs(args: argparse.Namespace,
                                 max_seq_len_source: int,
                                 max_seq_len_target: int,
                                 shared_vocab: bool,
                                 resume_training: bool,
                                 output_folder: str) -> Tuple['data_io.BaseParallelSampleIter',
                                                              List['data_io.BaseParallelSampleIter'],
                                                              'data_io.DataConfig',
                                                              List[vocab.Vocab], List[vocab.Vocab]]:
    """
    Create the data iterators and the vocabularies.

    :param args: Arguments as returned by argparse.
    :param max_seq_len_source: Source maximum sequence length.
    :param max_seq_len_target: Target maximum sequence length.
    :param shared_vocab: Whether to create a shared vocabulary.
    :param resume_training: Whether to resume training.
    :param output_folder: Output folder.
    :return: The data iterators (train, validation, config_data) as well as the source and target vocabularies.
    """
    num_words_source, num_words_target = args.num_words
    num_words_source = num_words_source if num_words_source > 0 else None
    num_words_target = num_words_target if num_words_target > 0 else None

    word_min_count_source, word_min_count_target = args.word_min_count

    validation_sources = None  # type: Optional[List[str]]
    if args.validation_source is not None:
        validation_sources = [args.validation_source] + args.validation_source_factors
        validation_sources = [str(os.path.abspath(source)) for source in validation_sources]  # type: ignore
    validation_targets = None  # type: Optional[List[str]]
    if args.validation_target is not None:
        validation_targets = [args.validation_target] + args.validation_target_factors
        validation_targets = [str(os.path.abspath(target)) for target in validation_targets]  # type: ignore

    if utils.is_distributed():
        error_msg = 'Distributed training requires prepared training data. Use `python -m sockeye.prepare_data` and ' \
                    'specify with %s' % C.TRAINING_ARG_PREPARED_DATA
        check_condition(args.prepared_data is not None, error_msg)
    train_raw_or_prepared_error_msg = "Either specify a raw training corpus with %s and %s or a preprocessed corpus " \
                                      "with %s." % (C.TRAINING_ARG_SOURCE,
                                                    C.TRAINING_ARG_TARGET,
                                                    C.TRAINING_ARG_PREPARED_DATA)
    valid_raw_or_prepared_error_msg = 'Either specify separate validation data files (%s, %s) or at least one ' \
                                      'prepared validation data directories (%s).' % (C.TRAINING_ARG_VALID_SOURCE,
                                                                                      C.TRAINING_ARG_VALID_TARGET,
                                                                                      C.TRAINING_ARG_PREPARED_DATA)
    if args.prepared_data is not None:
        utils.check_condition(args.source is None and args.target is None, train_raw_or_prepared_error_msg)
        if args.validation_prepared_data is not None:
            utils.check_condition(args.validation_source is None and args.validation_target is None,
                                  valid_raw_or_prepared_error_msg)
            utils.check_condition(len(args.validation_prepared_data) == 1
                                  or len(args.validation_prepared_data) == len(args.prepared_data),
                                  'Either specify a single prepared validation data directory or the same number of '
                                  'prepared training and validation data directories: %d != 1 or %d'
                                  % (len(args.validation_prepared_data), len(args.prepared_data)))
        else:
            utils.check_condition(args.validation_source is not None and args.validation_target is not None,
                                  valid_raw_or_prepared_error_msg)
        if not resume_training:
            utils.check_condition(args.source_vocab is None and args.target_vocab is None,
                                  "You are using a prepared data folder, which is tied to a vocabulary. "
                                  "To change it you need to rerun data preparation with a different vocabulary.")
        train_iter, validation_iters, data_config, source_vocabs, target_vocabs = data_io.get_prepared_data_iters(
            prepared_data_dirs=args.prepared_data,
            validation_sources=validation_sources,
            validation_targets=validation_targets,
            validation_prepared_data_dirs=args.validation_prepared_data,
            shared_vocab=shared_vocab,
            batch_size=args.batch_size,
            batch_type=args.batch_type,
            batch_sentences_multiple_of=args.batch_sentences_multiple_of,
            sampling_method=args.data_sampling_method,
            sampling_temperature=args.data_sampling_temperature,
            sampling_custom=args.data_sampling_custom,
            random_rerouting_rate=args.data_random_rerouting,
            random_rerouting_method=args.data_random_rerouting_method)

        check_condition(all([combine in [C.FACTORS_COMBINE_SUM, C.FACTORS_COMBINE_AVERAGE]
                             for combine in args.source_factors_combine])
                        or len(source_vocabs) == len(args.source_factors_num_embed) + 1,
                        "Data was prepared with %d source factors, but only provided %d source factor dimensions." % (
                            len(source_vocabs), len(args.source_factors_num_embed) + 1))
        check_condition(all([combine in [C.FACTORS_COMBINE_SUM, C.FACTORS_COMBINE_AVERAGE]
                             for combine in args.target_factors_combine])
                        or len(target_vocabs) == len(args.target_factors_num_embed) + 1,
                        "Data was prepared with %d target factors, but only provided %d target factor dimensions." % (
                            len(target_vocabs), len(args.target_factors_num_embed) + 1))

        if resume_training:
            # resuming training. Making sure the vocabs in the model and in the prepared data match up
            model_source_vocabs = vocab.load_source_vocabs(output_folder)
            for i, (v, mv) in enumerate(zip(source_vocabs, model_source_vocabs)):
                utils.check_condition(vocab.are_identical(v, mv),
                                      "Prepared data and resumed model source vocab %d do not match." % i)
            model_target_vocabs = vocab.load_target_vocabs(output_folder)
            for i, (v, mv) in enumerate(zip(target_vocabs, model_target_vocabs)):
                utils.check_condition(vocab.are_identical(v, mv),
                                      "Prepared data and resumed model target vocab %d do not match." % i)

        if validation_sources is not None:
            check_condition(data_config.num_source_factors == len(validation_sources),
                           'Training and validation data must have the same number of source factors,'
                           ' but found %d and %d.' % (data_config.num_source_factors, len(validation_sources)))
        if validation_targets is not None:
            check_condition(data_config.num_target_factors == len(validation_targets),
                            'Training and validation data must have the same number of target factors,'
                            ' but found %d and %d.' % (data_config.num_target_factors, len(validation_targets)))

        return train_iter, validation_iters, data_config, source_vocabs, target_vocabs

    else:
        utils.check_condition(args.prepared_data is None and args.source is not None and args.target is not None,
                              train_raw_or_prepared_error_msg)
        utils.check_condition(args.validation_prepared_data is None
                              and args.validation_source is not None and args.validation_target is not None,
                              'Specify separate validation data files (%s, %s) when using separate training files (%s, '
                              '%s).' % (C.TRAINING_ARG_VALID_SOURCE, C.TRAINING_ARG_VALID_TARGET,
                                        C.TRAINING_ARG_SOURCE, C.TRAINING_ARG_TARGET))

        if resume_training:
            # Load the existing vocabs created when starting the training run.
            source_vocabs = vocab.load_source_vocabs(output_folder)
            target_vocabs = vocab.load_target_vocabs(output_folder)

            # Recover the vocabulary path from the data info file:
            data_info = cast(data_io.DataInfo, Config.load(os.path.join(output_folder, C.DATA_INFO)))
            source_vocab_paths = data_info.source_vocabs
            target_vocab_paths = data_info.target_vocabs

        else:
            # Load or create vocabs
            source_factor_vocab_paths = [args.source_factor_vocabs[i] if i < len(args.source_factor_vocabs)
                                         else None for i in range(len(args.source_factors))]
            source_vocab_paths = [args.source_vocab] + source_factor_vocab_paths
            target_factor_vocab_paths = [args.target_factor_vocabs[i] if i < len(args.target_factor_vocabs)
                                         else None for i in range(len(args.target_factors))]
            target_vocab_paths = [args.target_vocab] + target_factor_vocab_paths
            source_vocabs, target_vocabs = vocab.load_or_create_vocabs(
                shard_source_paths=[[args.source] + args.source_factors],
                shard_target_paths=[[args.target] + args.target_factors],
                source_vocab_paths=source_vocab_paths,
                source_factor_vocab_same_as_source=args.source_factors_share_embedding,
                target_vocab_paths=target_vocab_paths,
                target_factor_vocab_same_as_target=args.target_factors_share_embedding,
                shared_vocab=shared_vocab,
                num_words_source=num_words_source,
                num_words_target=num_words_target,
                word_min_count_source=word_min_count_source,
                word_min_count_target=word_min_count_target,
                pad_to_multiple_of=args.pad_vocab_to_multiple_of)

        check_condition(all([combine in [C.FACTORS_COMBINE_SUM, C.FACTORS_COMBINE_AVERAGE]
                             for combine in args.source_factors_combine])
                        or len(args.source_factors) == len(args.source_factors_num_embed),
                        "Number of source factor data (%d) differs from provided source factor dimensions (%d)" % (
                            len(args.source_factors), len(args.source_factors_num_embed)))
        check_condition(all([combine in [C.FACTORS_COMBINE_SUM, C.FACTORS_COMBINE_AVERAGE]
                             for combine in args.target_factors_combine])
                        or len(args.target_factors) == len(args.target_factors_num_embed),
                        "Number of target factor data (%d) differs from provided source factor dimensions (%d)" % (
                            len(args.target_factors), len(args.target_factors_num_embed)))

        sources = [args.source] + args.source_factors
        sources = [str(os.path.abspath(s)) for s in sources]
        targets = [args.target] + args.target_factors
        targets = [str(os.path.abspath(t)) for t in targets]

        check_condition(len(sources) == len(validation_sources),
                        'Training and validation data must have the same number of source factors, '
                        'but found %d and %d.' % (len(source_vocabs), len(validation_sources)))
        check_condition(len(targets) == len(validation_targets),
                        'Training and validation data must have the same number of target factors, '
                        'but found %d and %d.' % (len(source_vocabs), len(validation_sources)))

        train_iter, validation_iters, config_data, data_info = data_io.get_training_data_iters(
            sources=sources,
            targets=targets,
            validation_sources=validation_sources,
            validation_targets=validation_targets,
            source_vocabs=source_vocabs,
            target_vocabs=target_vocabs,
            source_vocab_paths=source_vocab_paths,
            target_vocab_paths=target_vocab_paths,
            shared_vocab=shared_vocab,
            batch_size=args.batch_size,
            batch_type=args.batch_type,
            max_seq_len_source=max_seq_len_source,
            max_seq_len_target=max_seq_len_target,
            bucketing=not args.no_bucketing,
            bucket_width=args.bucket_width,
            bucket_scaling=args.bucket_scaling,
            batch_sentences_multiple_of=args.batch_sentences_multiple_of)

        data_info_fname = os.path.join(output_folder, C.DATA_INFO)
        logger.info("Writing data config to '%s'", data_info_fname)
        data_info.save(data_info_fname)

        return train_iter, validation_iters, config_data, source_vocabs, target_vocabs


def create_encoder_config(args: argparse.Namespace,
                          max_seq_len_source: int,
                          max_seq_len_target: int,
                          num_embed_source: int) -> Tuple[transformer.TransformerConfig, int]:
    """
    Create the encoder config.

    :param args: Arguments as returned by argparse.
    :param max_seq_len_source: Maximum source sequence length.
    :param max_seq_len_target: Maximum target sequence length.
    :param num_embed_source: The size of the source embedding.
    :return: The encoder config and the number of hidden units of the encoder.
    """
    encoder_num_layers, _ = args.num_layers

    num_branches = 1
    if args.branch_encoder_layers is not None:
        if args.num_branches is not None:
            num_branches = args.num_branches
        elif args.prepared_data is not None:
            num_branches = len(args.prepared_data)

    encoder_transformer_preprocess, _ = args.transformer_preprocess
    encoder_transformer_postprocess, _ = args.transformer_postprocess
    encoder_transformer_model_size, _ = args.transformer_model_size

    total_source_factor_size = 0
    for factor_combine, factor_size in zip(args.source_factors_combine, args.source_factors_num_embed):
        if factor_combine == C.FACTORS_COMBINE_CONCAT:
            total_source_factor_size += factor_size
    if total_source_factor_size > 0:
        logger.info("Encoder transformer-model-size adjusted to account for source factor embeddings: %d -> %d" % (
            encoder_transformer_model_size, num_embed_source + total_source_factor_size))
        encoder_transformer_model_size = num_embed_source + total_source_factor_size

    config_encoder = transformer.TransformerConfig(
        model_size=encoder_transformer_model_size,
        attention_heads=args.transformer_attention_heads[0],
        feed_forward_num_hidden=args.transformer_feed_forward_num_hidden[0],
        act_type=args.transformer_activation_type[0],
        num_layers=encoder_num_layers,
        dropout_attention=args.transformer_dropout_attention[0],
        dropout_act=args.transformer_dropout_act[0],
        dropout_prepost=args.transformer_dropout_prepost[0],
        positional_embedding_type=args.transformer_positional_embedding_type,
        preprocess_sequence=encoder_transformer_preprocess,
        postprocess_sequence=encoder_transformer_postprocess,
        max_seq_len_source=max_seq_len_source,
        max_seq_len_target=max_seq_len_target,
        depth_key_value=encoder_transformer_model_size,
        use_lhuc=args.lhuc is not None and (C.LHUC_ENCODER in args.lhuc or C.LHUC_ALL in args.lhuc),
        decoder_type=args.decoder,
        use_glu=args.transformer_feed_forward_use_glu,
        num_branches=num_branches,
        branch_layers=args.branch_encoder_layers)
    encoder_num_hidden = encoder_transformer_model_size

    return config_encoder, encoder_num_hidden


def create_decoder_config(args: argparse.Namespace,
                          encoder_num_hidden: int,
                          max_seq_len_source: int,
                          max_seq_len_target: int,
                          num_embed_target: int) -> transformer.TransformerConfig:
    """
    Create the config for the decoder.

    :param args: Arguments as returned by argparse.
    :param encoder_num_hidden: Number of hidden units of the Encoder.
    :param max_seq_len_source: Maximum source sequence length.
    :param max_seq_len_target: Maximum target sequence length.
    :param num_embed_target: The size of the target embedding.
    :return: The config for the decoder.
    """
    _, decoder_num_layers = args.num_layers

    num_branches = 1
    if args.branch_decoder_layers is not None:
        if args.num_branches is not None:
            num_branches = args.num_branches
        elif args.prepared_data is not None:
            num_branches = len(args.prepared_data)

    _, decoder_transformer_preprocess = args.transformer_preprocess
    _, decoder_transformer_postprocess = args.transformer_postprocess
    _, decoder_transformer_model_size = args.transformer_model_size

    total_target_factor_size = 0
    for factor_combine, factor_size in zip(args.target_factors_combine, args.target_factors_num_embed):
        if factor_combine == C.FACTORS_COMBINE_CONCAT:
            total_target_factor_size += factor_size
    if total_target_factor_size > 0:
        logger.info("Decoder transformer-model-size adjusted to account for target factor embeddings: %d -> %d" % (
            decoder_transformer_model_size, num_embed_target + total_target_factor_size))
        decoder_transformer_model_size = num_embed_target + total_target_factor_size

    config_decoder = transformer.TransformerConfig(
        model_size=decoder_transformer_model_size,
        attention_heads=args.transformer_attention_heads[1],
        feed_forward_num_hidden=args.transformer_feed_forward_num_hidden[1],
        act_type=args.transformer_activation_type[1],
        num_layers=decoder_num_layers,
        dropout_attention=args.transformer_dropout_attention[1],
        dropout_act=args.transformer_dropout_act[1],
        dropout_prepost=args.transformer_dropout_prepost[1],
        positional_embedding_type=args.transformer_positional_embedding_type,
        preprocess_sequence=decoder_transformer_preprocess,
        postprocess_sequence=decoder_transformer_postprocess,
        max_seq_len_source=max_seq_len_source,
        max_seq_len_target=max_seq_len_target,
        use_lhuc=args.lhuc is not None and (C.LHUC_DECODER in args.lhuc or C.LHUC_ALL in args.lhuc),
        depth_key_value=encoder_num_hidden,
        decoder_type=args.decoder,
        use_glu=args.transformer_feed_forward_use_glu,
        num_branches=num_branches,
        branch_layers=args.branch_decoder_layers)

    return config_decoder


def get_num_embed(args: argparse.Namespace) -> Tuple[int, int]:
    num_embed_source, num_embed_target = args.num_embed

    transformer_model_size_source = args.transformer_model_size[0]
    if not num_embed_source:
        logger.info("Source embedding size was not set it will automatically be adjusted to match the "
                    "Transformer source model size (%d).", transformer_model_size_source)
        num_embed_source = transformer_model_size_source
    else:
        check_condition(args.transformer_model_size[0] == num_embed_source,
                        "Source embedding size must match transformer model size: %s vs. %s"
                        % (args.transformer_model_size[0], num_embed_source))

    total_source_factor_size = 0
    for factor_combine, factor_size in zip(args.source_factors_combine, args.source_factors_num_embed):
        if factor_combine == C.FACTORS_COMBINE_CONCAT:
            total_source_factor_size += factor_size
    if total_source_factor_size > 0:
        adjusted_transformer_encoder_model_size = num_embed_source + total_source_factor_size
        check_condition(adjusted_transformer_encoder_model_size % 2 == 0 and
                        adjusted_transformer_encoder_model_size % args.transformer_attention_heads[0] == 0,
                        "Sum of source factor sizes, i.e. num-embed plus source-factors-num-embed, (%d) "
                        "has to be even and a multiple of encoder attention heads (%d)" % (
                            adjusted_transformer_encoder_model_size, args.transformer_attention_heads[0]))

    if not num_embed_source:
        num_embed_source = C.DEFAULT_NUM_EMBED

    transformer_model_size_target = args.transformer_model_size[1]
    total_target_factor_size = 0
    for factor_combine, factor_size in zip(args.target_factors_combine, args.target_factors_num_embed):
        if factor_combine == C.FACTORS_COMBINE_CONCAT:
            total_target_factor_size += factor_size

    if not num_embed_target:
        logger.info("Target embedding size was not set it will automatically be adjusted to match the "
                    "Transformer target model size (%d).", transformer_model_size_target)
        num_embed_target = transformer_model_size_target
    else:
        # Make sure that if the user sets num_embed it matches the Transformer model size
        check_condition(args.transformer_model_size[1] == num_embed_target + total_target_factor_size,
                        "Target embedding size must match transformer model size: %s vs. %s"
                        % (args.transformer_model_size[1], num_embed_target + total_target_factor_size))

    if total_target_factor_size > 0:
        adjusted_transformer_decoder_model_size = num_embed_target + total_target_factor_size
        check_condition(adjusted_transformer_decoder_model_size % 2 == 0 and
                        adjusted_transformer_decoder_model_size % args.transformer_attention_heads[0] == 0,
                        "Sum of target factor sizes, i.e. num-embed plus target-factors-num-embed, (%d) "
                        "has to be even and a multiple of encoder attention heads (%d)" % (
                            adjusted_transformer_decoder_model_size, args.transformer_attention_heads[0]))
        # Whenever an input embedding weight is used for the output layer, we cannot use
        # 'concatenation' as the method of combining target factors to the regular target input embedding:
        # num_embed_target + factor_sizes = transformer_model_size
        # output layer input: transformer_model_size, its parameters are however of size num_embed_target
        check_condition(C.WEIGHT_TYING_SOFTMAX not in args.weight_tying_type,
                        "Cannot use weight tying of target input and output embeddings when target factors "
                        "are defined and to be combined via 'concat'. Use 'sum' instead or disable "
                        "weight tying")

    if not num_embed_target:
        num_embed_target = C.DEFAULT_NUM_EMBED

    return num_embed_source, num_embed_target


def create_model_config(args: argparse.Namespace,
                        source_vocab_sizes: List[int],
                        target_vocab_sizes: List[int],
                        max_seq_len_source: int,
                        max_seq_len_target: int,
                        config_data: data_io.DataConfig) -> model.ModelConfig:
    """
    Create a ModelConfig from the argument given in the command line.

    :param args: Arguments as returned by argparse.
    :param source_vocab_sizes: The size of the source vocabulary (and source factors).
    :param target_vocab_sizes: The size of the target vocabulary (and target factors).
    :param max_seq_len_source: Maximum source sequence length.
    :param max_seq_len_target: Maximum target sequence length.
    :param config_data: Data config.
    :return: The model configuration.
    """
    num_embed_source, num_embed_target = get_num_embed(args)

    embed_dropout_source, embed_dropout_target = args.embed_dropout
    source_vocab_size, *source_factor_vocab_sizes = source_vocab_sizes
    target_vocab_size, *target_factor_vocab_sizes = target_vocab_sizes

    config_encoder, encoder_num_hidden = create_encoder_config(args, max_seq_len_source, max_seq_len_target,
                                                               num_embed_source)
    config_decoder = create_decoder_config(args, encoder_num_hidden, max_seq_len_source, max_seq_len_target,
                                           num_embed_target)

    source_factor_configs = None
    if len(source_vocab_sizes) > 1:
        source_factors_num_embed = args.source_factors_num_embed
        if not source_factors_num_embed:
            # This happens if the combination method is sum or average. We then
            # set the dimension to num_embed_source for all factors
            logger.info("Setting all source factor embedding sizes to `num_embed` ('%d')",
                        num_embed_source)
            source_factors_num_embed = [num_embed_source] * len(source_factor_vocab_sizes)
        else:
            # Check each individual factor
            for i, combine in enumerate(args.source_factors_combine):
                if combine in [C.FACTORS_COMBINE_SUM, C.FACTORS_COMBINE_AVERAGE]:
                    logger.info("Setting embedding size of source factor %d to `num_embed` ('%d') for %s",
                                i + 1, num_embed_source,
                                "summing" if combine == C.FACTORS_COMBINE_SUM else "averaging")
                    source_factors_num_embed[i] = num_embed_source

        source_factor_configs = [encoder.FactorConfig(size, dim, combine, share) \
                                 for size, dim, combine, share in zip(source_factor_vocab_sizes,
                                                                      source_factors_num_embed,
                                                                      args.source_factors_combine,
                                                                      args.source_factors_share_embedding)]

    target_factor_configs = None
    if len(target_vocab_sizes) > 1:
        target_factors_num_embed = args.target_factors_num_embed
        if not target_factors_num_embed:
            # This happens if the combination method is sum or average. We then
            # set the dimension to num_embed_target for all factors
            logger.info("Setting all target factor embedding sizes to `num_embed` ('%d')",
                        num_embed_target)
            target_factors_num_embed = [num_embed_target] * len(target_factor_vocab_sizes)
        else:
            # Check each individual factor
            for i, combine in enumerate(args.target_factors_combine):
                if combine in [C.FACTORS_COMBINE_SUM, C.FACTORS_COMBINE_AVERAGE]:
                    logger.info("Setting embedding size of target factor %d to `num_embed` ('%d') for %s",
                                i + 1, num_embed_target,
                                "summing" if combine == C.FACTORS_COMBINE_SUM else "averaging")
                    target_factors_num_embed[i] = num_embed_target

        target_factor_configs = [encoder.FactorConfig(size, dim, combine, share) \
                                 for size, dim, combine, share in zip(target_factor_vocab_sizes,
                                                                      target_factors_num_embed,
                                                                      args.target_factors_combine,
                                                                      args.target_factors_share_embedding)]

    config_embed_source = encoder.EmbeddingConfig(vocab_size=source_vocab_size,
                                                  num_embed=num_embed_source,
                                                  dropout=embed_dropout_source,
                                                  factor_configs=source_factor_configs,
                                                  allow_sparse_grad=False)

    config_embed_target = encoder.EmbeddingConfig(vocab_size=target_vocab_size,
                                                  num_embed=num_embed_target,
                                                  dropout=embed_dropout_target,
                                                  factor_configs=target_factor_configs,
                                                  allow_sparse_grad=False)

    config_length_task = None
    if args.length_task is not None:
        config_length_task = layers.LengthRatioConfig(num_layers=args.length_task_layers,
                                                      weight=args.length_task_weight)

    output_layer_num_branches = 1
    if args.branch_output_layers:
        if args.num_branches is not None:
            output_layer_num_branches = args.num_branches
        elif args.prepared_data is not None:
            output_layer_num_branches = len(args.prepared_data)

    model_config = model.ModelConfig(config_data=config_data,
                                     vocab_source_size=source_vocab_size,
                                     vocab_target_size=target_vocab_size,
                                     config_embed_source=config_embed_source,
                                     config_embed_target=config_embed_target,
                                     config_encoder=config_encoder,
                                     config_decoder=config_decoder,
                                     config_length_task=config_length_task,
                                     weight_tying_type=args.weight_tying_type,
                                     neural_vocab_selection=args.neural_vocab_selection,
                                     neural_vocab_selection_block_loss=args.neural_vocab_selection_block_loss,
                                     lhuc=args.lhuc is not None,
                                     dtype=C.DTYPE_FP32,
                                     output_layer_num_branches=output_layer_num_branches)
    return model_config


def create_losses(args: argparse.Namespace, all_num_classes: List[int]) -> List[loss.Loss]:
    # loss weights per factor
    if len(args.target_factors_weight) != len(all_num_classes) - 1:
        check_condition(len(args.target_factors_weight) == 1,
                        "Must provide the same number of target factor weights as secondary target factors, or one.")
        factor_weights = args.target_factors_weight * (len(all_num_classes) - 1)
    else:
        factor_weights = args.target_factors_weight
    loss_weights = [1.0] + factor_weights

    losses = []  # type: List[loss.Loss]

    # Cross-Entropy losses for all target streams/factors
    for i, (num_classes, weight) in enumerate(zip(all_num_classes, loss_weights)):
        name = C.CROSS_ENTROPY
        metric_prefix = '' if i == 0 else 'f%i-' % i
        output_name = C.LOGITS_NAME if i == 0 else C.FACTOR_LOGITS_NAME % i
        label_name = C.TARGET_LABEL_NAME if i == 0 else C.TARGET_FACTOR_LABEL_NAME % i
        label_smoothing = args.label_smoothing if i == 0 else .0  # Note: No label smoothing for target factor losses.

        losses.append(loss.CrossEntropyLoss(name=name,
                                            weight=weight,
                                            label_smoothing=label_smoothing,
                                            dtype=C.DTYPE_FP32,
                                            output_name=output_name,
                                            label_name=label_name,
                                            metric_prefix=metric_prefix,
                                            label_smoothing_impl=args.label_smoothing_impl))

    if args.length_task is not None:
        weight = args.length_task_weight
        if args.length_task == C.LENGTH_TASK_RATIO:
            losses.append(loss.MSELoss(name=f'{C.LENRATIO_NAME}_{C.LINK_NORMAL}',
                                       weight=weight,
                                       output_name=C.LENRATIO_NAME,
                                       label_name=C.LENRATIO_LABEL_NAME))
        else:
            losses.append(loss.PoissonLoss(name=f'{C.LENRATIO_NAME}_{C.LINK_POISSON}',
                                           weight=weight,
                                           output_name=C.LENRATIO_NAME,
                                           label_name=C.LENRATIO_LABEL_NAME))

    if args.neural_vocab_selection:
        bow_loss = loss.BinaryCrossEntropyBowLoss(name="bow_ce",
                                                  output_name=C.NVS_PRED_NAME,
                                                  weight=args.bow_task_weight,
                                                  pos_weight=args.bow_task_pos_weight,
                                                  num_labels=all_num_classes[0],
                                                  label_name=C.TARGET_LABEL_NAME,
                                                  metric_prefix="bow")
        losses.append(bow_loss)

    return losses


def create_optimizer_config(args: argparse.Namespace) -> optimizers.OptimizerConfig:
    """
    Returns an OptimizerConfig.

    :param args: Arguments as returned by argparse.

    :return: The config dataclass specifying the optimizer and related settings.
    """
    gradient_clipping_threshold = none_if_negative(args.gradient_clipping_threshold)
    if gradient_clipping_threshold is None:
        logger.info("Gradient clipping threshold set to negative value. Will not perform gradient clipping.")
        gradient_clipping_type = C.GRADIENT_CLIPPING_TYPE_NONE
    else:
        gradient_clipping_type = args.gradient_clipping_type

    lr_sched = lr_scheduler.get_lr_scheduler(args.learning_rate_scheduler_type,
                                             args.initial_learning_rate,
                                             args.learning_rate_t_scale,
                                             args.learning_rate_t_offset,
                                             args.learning_rate_reduce_factor,
                                             args.learning_rate_reduce_num_not_improved,
                                             args.learning_rate_warmup,
                                             args.max_updates)

    config = optimizers.OptimizerConfig(name=args.optimizer,
                                        running_on_gpu=not args.use_cpu,
                                        lr=args.initial_learning_rate,
                                        betas=args.optimizer_betas,
                                        eps=args.optimizer_eps,
                                        weight_decay=args.weight_decay,
                                        momentum=args.momentum,
                                        gradient_clipping_type=gradient_clipping_type,
                                        gradient_clipping_threshold=gradient_clipping_threshold,
                                        lr_scheduler=lr_sched)

    num_workers = 1 if not utils.is_distributed() else torch.distributed.get_world_size()
    effective_batch_size = args.batch_size * args.update_interval * num_workers
    logger.info(config)
    logger.info(f'Gradient accumulation over {args.update_interval} batch(es) by {num_workers} worker(s). Effective '
                f'batch size: {effective_batch_size}')

    return config


def unset_requires_grad_for_fixed_params(config: model.ModelConfig,
                                         params: Dict[str, torch.nn.parameter.Parameter],
                                         fixed_param_names: List[str],
                                         fixed_param_strategy: Optional[str] = None):
    utils.check_condition(not config.lhuc or fixed_param_strategy is None,
                          "LHUC fixes all other parameters and is thus not compatible with other fixing strategies.")
    if config.lhuc:
        # fix everything except LHUC-related parameters
        fixed_param_names += [name for name in params if not name.endswith("lhuc.weight")]
        logger.info("LHUC enabled, fixing all non-LHUC parameters")
    elif fixed_param_strategy is not None:
        fixed_param_names += fixed_param_names_from_strategy(config, params, fixed_param_strategy)
        logger.info("Fixed param strategy: '%s'", fixed_param_strategy)

    for name in fixed_param_names:
        if name not in params:
            logger.warning("Fixed parameter name '%s' not part of model parameters, ignoring", name)
            continue
        params[name].requires_grad = False


def fixed_param_names_from_strategy(config: model.ModelConfig,
                                    params: Dict[str, torch.nn.parameter.Parameter],
                                    strategy: str) -> List[str]:
    """
    Generate a fixed parameter list given a list of all parameter names and
    a strategy.
    """
    # Number of encoder/decoder layers in model.
    num_encoder_layers = config.config_encoder.num_layers
    num_decoder_layers = config.config_decoder.num_layers

    def is_fixed(name: str) -> bool:
        if strategy == C.FIXED_PARAM_STRATEGY_ALL_EXCEPT_DECODER:
            # Any decoder layer.
            return not name.startswith(C.DECODER_PREFIX)
        if strategy == C.FIXED_PARAM_STRATEGY_ALL_EXCEPT_OUTER_LAYERS:
            # First and last encoder and decoder layers (this excludes output layer and NVS).
            first_encoder_prefix = f'{C.ENCODER_PREFIX}.layers.{0}'
            last_encoder_prefix = f'{C.ENCODER_PREFIX}.layers.{num_encoder_layers - 1}'
            first_decoder_prefix = f'{C.DECODER_PREFIX}.layers.{0}'
            last_decoder_prefix = f'{C.DECODER_PREFIX}.layers.{num_decoder_layers - 1}'
            return not (name.startswith(first_encoder_prefix) or
                        name.startswith(last_encoder_prefix) or
                        name.startswith(first_decoder_prefix) or
                        name.startswith(last_decoder_prefix))
        if strategy == C.FIXED_PARAM_STRATEGY_ALL_EXCEPT_EMBEDDINGS:
            # Any type of learned embedding.
            return not (name.startswith(C.SOURCE_EMBEDDING_PREFIX) or name.startswith(C.TARGET_EMBEDDING_PREFIX))
        if strategy == C.FIXED_PARAM_STRATEGY_ALL_EXCEPT_OUTPUT_PROJ:
            # Target output projection.
            return not name.startswith(C.DEFAULT_OUTPUT_LAYER_PREFIX) and not name.startswith(C.NVS_LAYER_PREFIX)
        if strategy == C.FIXED_PARAM_STRATEGY_ALL_EXCEPT_FEED_FORWARD:
            return not (name.endswith("ff.ff1.bias") or name.endswith("ff.ff1.weight") or
                        name.endswith("ff.ff2.bias") or name.endswith("ff.ff2.weight"))
        if strategy == C.FIXED_PARAM_STRATEGY_ALL_EXCEPT_BRANCHING:
            return 'branches' not in name.split('.')
        if strategy == C.FIXED_PARAM_STRATEGY_ENCODER_AND_SOURCE_EMBEDDINGS:
            return name.startswith(C.ENCODER_PREFIX) or name.startswith(C.SOURCE_EMBEDDING_PREFIX)
        if strategy == C.FIXED_PARAM_STRATEGY_ENCODER_HALF_AND_SOURCE_EMBEDDINGS:
            if name.startswith(C.ENCODER_PREFIX):
                for i in range(num_encoder_layers // 2):
                    if name.startswith(f"{C.ENCODER_PREFIX}.layers.{i}"):
                        return True
            return name.startswith(C.SOURCE_EMBEDDING_PREFIX)
        raise ValueError("Unknown fixed parameter strategy: %s" % strategy)

    return [name for name in params if is_fixed(name)]


def main():
    params = arguments.ConfigArgumentParser(description='Train Sockeye sequence-to-sequence models.')
    arguments.add_train_cli_args(params)
    args = params.parse_args()
    train(args)


@torch.distributed.elastic.multiprocessing.errors.record
def train(args: argparse.Namespace, custom_metrics_logger: Optional[Callable] = None,
          checkpoint_callback: Optional[Callable] = None) -> training.TrainState:
    """
    :param custom_metrics_logger: Optional custom metrics logging function. If supplied, takes care of metrics produced
                                  during training in a custom way. It should accept a list or a dictionary of
                                  (metric name, metric value) pairs, and an optional global_step/checkpoint parameter.
    :param checkpoint_callback: An optional callback function (int -> None). The function will be called
                                each time a checkpoint has been reached
    """

    if args.dist:
        torch.distributed.init_process_group(torch.distributed.Backend.GLOO if args.use_cpu
                                             else torch.distributed.Backend.NCCL)

    if args.dry_run:
        # Modify arguments so that we write to a temporary directory and
        # perform 0 training iterations
        temp_dir = tempfile.TemporaryDirectory()  # Will be automatically removed
        args.output = temp_dir.name
        args.max_updates = 0

    check_arg_compatibility(args)
    output_folder = os.path.abspath(args.output)
    resume_training = check_resume(args, output_folder)

    # In distributed mode, multiple workers (instances of sockeye.train) are
    # launched via torchrun. Each worker has a unique rank. Worker 0 is the
    # primary worker that writes files and makes authoritative training
    # decisions (ex: whether a checkpoint improves). Workers 1+ are secondary
    # workers that run parallel training steps and send gradients to the primary
    # worker (but don't output anything other than log files).
    logfile = os.path.join(output_folder, C.LOG_NAME)
    console_level = None
    if not utils.is_primary_worker():
        logfile = os.path.join(output_folder, C.DIST_SECONDARY_WORKERS_LOGDIR,
                               f'{torch.distributed.get_rank()}.{C.LOG_NAME}')
        # If requested, suppress console output for secondary workers
        if args.quiet_secondary_workers:
            args.quiet = True
        console_level = args.loglevel_secondary_workers

    setup_main_logger(file_logging=not args.no_logfile,
                      console=not args.quiet,
                      path=logfile,
                      level=args.loglevel,
                      console_level=console_level)
    utils.log_basic_info(args)
    if utils.is_primary_worker():
        arguments.save_args(args, os.path.join(output_folder, C.ARGS_STATE_NAME))

    max_seq_len_source, max_seq_len_target = args.max_seq_len
    # The maximum length given by the user is the length before we add the BOS/EOS symbols
    max_seq_len_source = max_seq_len_source + C.SPACE_FOR_XOS
    max_seq_len_target = max_seq_len_target + C.SPACE_FOR_XOS
    logger.info("Adjusting maximum length to reserve space for a BOS/EOS marker. New maximum length: (%d, %d)",
                max_seq_len_source, max_seq_len_target)

    device = torch.device('cpu') if args.use_cpu \
        else torch.device('cuda', utils.get_local_rank()) if utils.is_distributed() \
        else torch.device('cuda', args.device_id)
    if not args.use_cpu:
        # Ensure that GPU operations use the correct device by default
        torch.cuda.set_device(device)
    logger.info(f'Training Device: {device}')
    utils.seed_rngs(args.seed)

    train_iter, validation_iters, config_data, source_vocabs, target_vocabs = create_data_iters_and_vocabs(
        args=args,
        max_seq_len_source=max_seq_len_source,
        max_seq_len_target=max_seq_len_target,
        shared_vocab=use_shared_vocab(args),
        resume_training=resume_training,
        output_folder=output_folder)

    if max_seq_len_source != config_data.max_seq_len_source:
        logger.info("Maximum source length determined by prepared data. Using %d instead of %d",
                    config_data.max_seq_len_source, max_seq_len_source)
        max_seq_len_source = config_data.max_seq_len_source
    if max_seq_len_target != config_data.max_seq_len_target:
        logger.info("Maximum target length determined by prepared data. Using %d instead of %d",
                    config_data.max_seq_len_target, max_seq_len_target)
        max_seq_len_target = config_data.max_seq_len_target

    # Dump the vocabularies if we're just starting up
    if utils.is_primary_worker() and not resume_training:
        vocab.save_source_vocabs(source_vocabs, output_folder)
        vocab.save_target_vocabs(target_vocabs, output_folder)

    source_vocab_sizes = [len(v) for v in source_vocabs]
    target_vocab_sizes = [len(v) for v in target_vocabs]
    logger.info('Vocabulary sizes: source=[%s] target=[%s]',
                '|'.join([str(size) for size in source_vocab_sizes]),
                '|'.join([str(size) for size in target_vocab_sizes]))

    model_config = create_model_config(args=args,
                                       source_vocab_sizes=source_vocab_sizes,
                                       target_vocab_sizes=target_vocab_sizes,
                                       max_seq_len_source=max_seq_len_source,
                                       max_seq_len_target=max_seq_len_target,
                                       config_data=config_data)

    # Handle options that override training settings
    trainer_config = training.TrainerConfig(output_dir=args.output,
                                            early_stopping_metric=args.optimized_metric,
                                            max_params_files_to_keep=args.keep_last_params,
                                            keep_initializations=args.keep_initializations,
                                            max_params_files_to_cache=args.cache_last_best_params,
                                            cache_strategy=args.cache_strategy,
                                            cache_metric=args.cache_metric,
                                            checkpoint_interval=args.checkpoint_interval,
                                            max_num_checkpoint_not_improved=args.max_num_checkpoint_not_improved,
                                            checkpoint_improvement_threshold=args.checkpoint_improvement_threshold,
                                            max_checkpoints=args.max_checkpoints,
                                            min_samples=args.min_samples,
                                            max_samples=args.max_samples,
                                            min_updates=args.min_updates,
                                            max_updates=args.max_updates,
                                            min_epochs=args.min_num_epochs,
                                            max_epochs=args.max_num_epochs,
                                            max_seconds=args.max_seconds,
                                            update_interval=args.update_interval,
                                            stop_training_on_decoder_failure=args.stop_training_on_decoder_failure,
                                            no_reload_on_learning_rate_reduce=args.no_reload_on_learning_rate_reduce)
    if trainer_config.min_epochs is not None and trainer_config.max_epochs is not None:
        check_condition(trainer_config.min_epochs <= trainer_config.max_epochs,
                        "Minimum number of epochs must be smaller than maximum number of epochs")

    optimizer_config = create_optimizer_config(args)

    sockeye_model = model.SockeyeModel(
        model_config,
        train_decoder_only=args.fixed_param_strategy == C.FIXED_PARAM_STRATEGY_ALL_EXCEPT_DECODER)
    sockeye_model.to(device)
    sockeye_model.apply(model.initialize_parameters)

    # Load starting parameters if specified
    if args.params is not None:
        sockeye_model.load_parameters(filename=args.params,
                                      device=device,
                                      allow_missing=args.allow_missing_params or model_config.lhuc,
                                      ignore_extra=args.ignore_extra_params)

    unset_requires_grad_for_fixed_params(config=model_config,
                                         params=dict(sockeye_model.named_parameters()),
                                         fixed_param_names=args.fixed_param_names,
                                         fixed_param_strategy=args.fixed_param_strategy)

    utils.log_parameters(sockeye_model)

    optimizer, zero_grad_kwargs = optimizers.get_optimizer(sockeye_model, optimizer_config)

    # This starts as a reference to the original Sockeye model. It is
    # sequentially transformed/wrapped to produce the model instance used for
    # training.
    training_model = sockeye_model  # type: torch.nn.Module

    if args.apex_amp:
        try:
            import apex.amp
        except ImportError:
            logger.error('Cannot import NVIDIA Apex AMP. Please install Apex: https://github.com/NVIDIA/apex')
            sys.exit(1)
        # Optimization level 2 runs the entire model in FP16 mode with FP32
        # master weights and loss scaling. See:
        # https://nvidia.github.io/apex/amp.html#o2-almost-fp16-mixed-precision
        training_model, optimizer = apex.amp.initialize(training_model, optimizer, opt_level='O2')

<<<<<<< HEAD
    if model_config.config_encoder.num_branches > 1 or model_config.config_decoder.num_branches > 1:
        logger.info('Skipping trace for branching model')
    else:
        logger.info('Tracing model on validation batch')
        batch = validation_iters[0].next().load(device=device)  # pylint: disable=not-callable
        # When using AMP, turn on autocasting when tracing the model so that
        # dtypes will match during AMP training. Disable the weight cache for
        # compatibility with tracing. See:
        # https://github.com/pytorch/pytorch/pull/63552
        with torch.cuda.amp.autocast(cache_enabled=False) if args.amp else utils.no_context():  # type: ignore
            training_model = torch.jit.trace(training_model, (batch.source, batch.source_length,
                                                              batch.target, batch.target_length), strict=False)
    validation_iters[0].reset()
=======
    logger.info('Tracing model on a validation batch')
    batch = eval_iter.next().load(device=device)  # pylint: disable=not-callable
    # When using AMP, turn on autocasting when tracing the model so that
    # dtypes will match during AMP training. Disable the weight cache for
    # compatibility with tracing. See:
    # https://github.com/pytorch/pytorch/pull/63552
    with torch.cuda.amp.autocast(cache_enabled=False) if args.amp else utils.no_context():  # type: ignore
        training_model = torch.jit.trace(training_model, (batch.source, batch.source_length,
                                                          batch.target, batch.target_length), strict=False)
    eval_iter.reset()
>>>>>>> 94cdad72

    if utils.is_distributed():
        # In distributed mode, wrap the traced model with a distributed
        # data-parallel model that shares (averages) gradients with models
        # in other worker processes.
        training_model = torch.nn.parallel.DistributedDataParallel(
            training_model,
            device_ids=None if args.use_cpu else [device],
            output_device=None if args.use_cpu else device,
            # Branching models only use a subset of the parameters for each
            # forward-backward pass
            find_unused_parameters=sockeye_model.is_branching)

    # Map data sources to model branches
    branch_mapping = args.branch_mapping
    if branch_mapping is None:
        branch_mapping = list(range(len(args.prepared_data))) if args.prepared_data is not None else [0]
    branch_map = dict(enumerate(branch_mapping))

    losses = create_losses(args, all_num_classes=target_vocab_sizes)

    trainer = training.EarlyStoppingTrainer(
        config=trainer_config,
        optimizer_config=optimizer_config,
        sockeye_model=sockeye_model,
        training_model=training_model,
        branch_map=branch_map,
        optimizer=optimizer,
        zero_grad_kwargs=zero_grad_kwargs,
        loss_functions=losses,
        device=device,
        using_amp=args.amp,
        using_apex_amp=args.apex_amp,
        custom_metrics_logger=custom_metrics_logger,
        checkpoint_callback=checkpoint_callback)

    # Only primary worker runs checkpoint decoder
    checkpoint_decoder = None
    if utils.is_primary_worker():
        checkpoint_decoder = create_checkpoint_decoder(args, device, sockeye_model, source_vocabs, target_vocabs)

    training_state = trainer.fit(train_iter=train_iter, validation_iters=validation_iters,
                                 checkpoint_decoder=checkpoint_decoder)

    return training_state


if __name__ == "__main__":
    main()<|MERGE_RESOLUTION|>--- conflicted
+++ resolved
@@ -1102,11 +1102,10 @@
         # https://nvidia.github.io/apex/amp.html#o2-almost-fp16-mixed-precision
         training_model, optimizer = apex.amp.initialize(training_model, optimizer, opt_level='O2')
 
-<<<<<<< HEAD
     if model_config.config_encoder.num_branches > 1 or model_config.config_decoder.num_branches > 1:
         logger.info('Skipping trace for branching model')
     else:
-        logger.info('Tracing model on validation batch')
+        logger.info('Tracing model on a validation batch')
         batch = validation_iters[0].next().load(device=device)  # pylint: disable=not-callable
         # When using AMP, turn on autocasting when tracing the model so that
         # dtypes will match during AMP training. Disable the weight cache for
@@ -1116,18 +1115,6 @@
             training_model = torch.jit.trace(training_model, (batch.source, batch.source_length,
                                                               batch.target, batch.target_length), strict=False)
     validation_iters[0].reset()
-=======
-    logger.info('Tracing model on a validation batch')
-    batch = eval_iter.next().load(device=device)  # pylint: disable=not-callable
-    # When using AMP, turn on autocasting when tracing the model so that
-    # dtypes will match during AMP training. Disable the weight cache for
-    # compatibility with tracing. See:
-    # https://github.com/pytorch/pytorch/pull/63552
-    with torch.cuda.amp.autocast(cache_enabled=False) if args.amp else utils.no_context():  # type: ignore
-        training_model = torch.jit.trace(training_model, (batch.source, batch.source_length,
-                                                          batch.target, batch.target_length), strict=False)
-    eval_iter.reset()
->>>>>>> 94cdad72
 
     if utils.is_distributed():
         # In distributed mode, wrap the traced model with a distributed
