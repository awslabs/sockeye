--- conflicted
+++ resolved
@@ -270,13 +270,8 @@
     """
     Check that loading a model with MC Dropoout returns a model with dropout layers.
     """
-<<<<<<< HEAD
-    model, _, _ = load_model(model_folder=model_path, context=[mx.cpu()],
-                             mc_dropout=True, inference_only=True, hybridize=True)
-=======
     model, _, _ = load_model(model_folder=model_path, context=[mx.cpu()], mc_dropout=True,
                              inference_only=True, hybridize=True)
->>>>>>> 3c6b4e45
 
     # Ensure the model has some dropout turned on
     config_blocks = [block for _, block in model.config.__dict__.items() if isinstance(block, Config)]
