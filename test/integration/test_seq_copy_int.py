--- conflicted
+++ resolved
@@ -97,9 +97,5 @@
                             data['validation_source'],
                             data['validation_target'],
                             max_seq_len=_LINE_MAX_LENGTH + 1,
-<<<<<<< HEAD
                             restrict_lexicon=restrict_lexicon,
-                            work_dir=work_dir)
-=======
-                            work_dir=data['work_dir'])
->>>>>>> 88940a7e
+                            work_dir=data['work_dir'])