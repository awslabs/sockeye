--- conflicted
+++ resolved
@@ -143,14 +143,9 @@
      " --batch-size 2 --max-updates 2 --batch-type sentence --decode-and-evaluate 2"
      " --checkpoint-interval 2 --optimizer adam --initial-learning-rate 0.01 --clamp-to-dtype",
      "--beam-size 2 --clamp-to-dtype",
-<<<<<<< HEAD
-     False, 0, 0, 0.),
-    # Basic transformer, training only the decoder
-=======
-     False, 0, 0),
+     False, 0, 0, 0.),
     # Basic transformer, training only the decoder with bfloat16 inference when
     # running on Linux
->>>>>>> a08216cf
     ("--encoder transformer --decoder {decoder}"
      " --num-layers 2 --transformer-attention-heads 2 --transformer-model-size 8 --num-embed 8"
      " --transformer-feed-forward-num-hidden 16"
@@ -159,13 +154,8 @@
      " --batch-size 2 --max-updates 2 --batch-type sentence --decode-and-evaluate 2"
      " --checkpoint-interval 2 --optimizer adam --initial-learning-rate 0.01"
      " --fixed-param-strategy " + C.FIXED_PARAM_STRATEGY_ALL_EXCEPT_DECODER,
-<<<<<<< HEAD
-     "--beam-size 2",
-     False, 0, 0, 0.),
-=======
      "--beam-size 2" + (" --dtype bfloat16" if platform.system() == "Linux" else ""),
-     False, 0, 0),
->>>>>>> a08216cf
+     False, 0, 0, 0.),
 ]
 
 # expand test cases across transformer & ssru, as well as use_pytorch true/false
