--- conflicted
+++ resolved
@@ -162,13 +162,8 @@
 @pytest.mark.parametrize("test_params, expected_params", [
     ('', dict(batch_size=2560,
               batch_type='word',
-<<<<<<< HEAD
               batch_sentences_multiple_of=8,
-              loss=C.CROSS_ENTROPY,
-=======
-              round_batch_sizes_to_multiple_of=1,
               loss='cross-entropy-without-softmax-output',
->>>>>>> 9eb79d22
               label_smoothing=0.1,
               length_task=None,
               length_task_layers=1,
