# Copyright 2017, 2018 Amazon.com, Inc. or its affiliates. All Rights Reserved.
#
# Licensed under the Apache License, Version 2.0 (the "License"). You may not
# use this file except in compliance with the License. A copy of the License
# is located at
#
#     http://aws.amazon.com/apache2.0/
#
# or in the "license" file accompanying this file. This file is distributed on
# an "AS IS" BASIS, WITHOUT WARRANTIES OR CONDITIONS OF ANY KIND, either
# express or implied. See the License for the specific language governing
# permissions and limitations under the License.

import argparse
import pytest
import tempfile
import os
import yaml

import sockeye.arguments as arguments
import sockeye.constants as C

from itertools import zip_longest


# note that while --prepared-data and --source/--target are mutually exclusive this is not the case at the CLI level
@pytest.mark.parametrize("test_params, expected_params", [
    # mandatory parameters
    ('--source test_src --target test_tgt --prepared-data prep_data '
     '--validation-source test_validation_src --validation-target test_validation_tgt '
     '--output test_output',
     dict(source='test_src', target='test_tgt',
          source_factors=[],
          prepared_data='prep_data',
          validation_source='test_validation_src', validation_target='test_validation_tgt',
          validation_source_factors=[],
          output='test_output', overwrite_output=False,
          source_vocab=None, target_vocab=None, source_factor_vocabs=[], shared_vocab=False, num_words=(0, 0),
          word_min_count=(1, 1), pad_vocab_to_multiple_of=None,
          no_bucketing=False, bucket_width=10, max_seq_len=(99, 99),
          monitor_pattern=None, monitor_stat_func='mx_default')),

    # short parameters
    ('-s test_src -t test_tgt -d prep_data '
     '-vs test_validation_src -vt test_validation_tgt '
     '-o test_output',
     dict(source='test_src', target='test_tgt',
          source_factors=[],
          prepared_data='prep_data',
          validation_source='test_validation_src', validation_target='test_validation_tgt',
          validation_source_factors=[],
          output='test_output', overwrite_output=False,
          source_vocab=None, target_vocab=None, source_factor_vocabs=[], shared_vocab=False, num_words=(0, 0),
          word_min_count=(1, 1), pad_vocab_to_multiple_of=None,
          no_bucketing=False, bucket_width=10, max_seq_len=(99, 99),
          monitor_pattern=None, monitor_stat_func='mx_default'))
])
def test_io_args(test_params, expected_params):
    _test_args(test_params, expected_params, arguments.add_training_io_args)


@pytest.mark.parametrize("test_params, expected_params", [
    ('', dict(quiet=False)),
])
def test_logging_args(test_params, expected_params):
    _test_args(test_params, expected_params, arguments.add_logging_args)


@pytest.mark.parametrize("test_params, expected_params", [
    ('', dict(device_ids=[-1], use_cpu=False, disable_device_locking=False, lock_dir='/tmp')),
    ('--device-ids 1 2 3 --use-cpu --disable-device-locking --lock-dir test_dir',
     dict(device_ids=[1, 2, 3], use_cpu=True, disable_device_locking=True, lock_dir='test_dir'))
])
def test_device_args(test_params, expected_params):
    _test_args(test_params, expected_params, arguments.add_device_args)


@pytest.mark.parametrize("test_params, expected_params", [
    ('', dict(params=None,
              allow_missing_params=False,
              num_layers=(6, 6),
              num_embed=(512, 512),
              source_factors_num_embed=[],
              rnn_attention_type='mlp',
              rnn_attention_num_hidden=None,
              rnn_scale_dot_attention=False,
              rnn_attention_coverage_type='count',
              rnn_attention_coverage_num_hidden=1,
              weight_tying=False,
              weight_tying_type="trg_softmax",
              rnn_attention_mhdot_heads=None,
              transformer_attention_heads=(8, 8),
              transformer_feed_forward_num_hidden=(2048, 2048),
              transformer_activation_type=C.RELU,
              transformer_model_size=(512, 512),
              transformer_positional_embedding_type="fixed",
              transformer_preprocess=('n', 'n'),
              transformer_postprocess=('dr', 'dr'),
              rnn_attention_use_prev_word=False,
              rnn_decoder_state_init="last",
              rnn_encoder_reverse_input=False,
              rnn_context_gating=False,
              rnn_cell_type=C.LSTM_TYPE,
              rnn_num_hidden=1024,
              rnn_residual_connections=False,
              rnn_first_residual_layer=2,
              cnn_activation_type='glu',
              cnn_kernel_width=(3, 3),
              cnn_num_hidden=512,
              cnn_positional_embedding_type="learned",
              cnn_project_qkv=False,
              layer_normalization=False,
              weight_normalization=False,
              lhuc=None,
              encoder=C.TRANSFORMER_TYPE,
              conv_embed_max_filter_width=8,
              decoder=C.TRANSFORMER_TYPE,
              conv_embed_output_dim=None,
              conv_embed_num_filters=(200, 200, 250, 250, 300, 300, 300, 300),
              conv_embed_num_highway_layers=4,
              conv_embed_pool_stride=5,
              conv_embed_add_positional_encodings=False,
              rnn_attention_in_upper_layers=False))
])
def test_model_parameters(test_params, expected_params):
    _test_args(test_params, expected_params, arguments.add_model_parameters)


@pytest.mark.parametrize("test_params, expected_params", [
    ('', dict(decoder_only=False,
              batch_size=4096,
              batch_type="word",
              fill_up='replicate',
              loss=C.CROSS_ENTROPY,
              label_smoothing=0.1,
              loss_normalization_type='valid',
              metrics=[C.PERPLEXITY],
              optimized_metric=C.PERPLEXITY,
              checkpoint_frequency=4000,
              max_num_checkpoint_not_improved=32,
              embed_dropout=(.0, .0),
              transformer_dropout_attention=0.1,
              transformer_dropout_act=0.1,
              transformer_dropout_prepost=0.1,
              conv_embed_dropout=0.0,
              optimizer='adam',
              optimizer_params=None,
              kvstore='device',
              gradient_compression_type=None,
              gradient_compression_threshold=0.5,
              min_samples=None,
              max_samples=None,
              min_updates=None,
              max_updates=None,
              min_num_epochs=None,
              max_num_epochs=None,
              initial_learning_rate=0.0002,
              weight_decay=0.0,
              momentum=None,
              gradient_clipping_threshold=1.0,
              gradient_clipping_type='none',
              learning_rate_scheduler_type='plateau-reduce',
              learning_rate_reduce_factor=0.7,
              learning_rate_reduce_num_not_improved=8,
              learning_rate_half_life=10,
              learning_rate_warmup=0,
              learning_rate_schedule=None,
              learning_rate_decay_param_reset=False,
              learning_rate_decay_optimizer_states_reset='off',
              weight_init='xavier',
              weight_init_scale=3.0,
              weight_init_xavier_rand_type='uniform',
              weight_init_xavier_factor_type='avg',
              embed_weight_init='default',
              rnn_dropout_inputs=(.0, .0),
              rnn_dropout_states=(.0, .0),
              rnn_dropout_recurrent=(.0, .0),
              rnn_decoder_hidden_dropout=.2,
              cnn_hidden_dropout=0.2,
              rnn_forget_bias=0.0,
              fixed_param_names=[],
              rnn_h2h_init=C.RNN_INIT_ORTHOGONAL,
              decode_and_evaluate=500,
              decode_and_evaluate_use_cpu=False,
              decode_and_evaluate_device_id=None,
              seed=13,
              keep_last_params=-1,
              rnn_enc_last_hidden_concat_to_embedding=False,
              dry_run=False)),
])
def test_training_arg(test_params, expected_params):
    _test_args(test_params, expected_params, arguments.add_training_args)


@pytest.mark.parametrize("test_params, expected_params", [
    ('-m model', dict(input=None,
                      input_factors=None,
                      json_input=False,
                      output=None,
                      checkpoints=None,
                      models=['model'],
                      beam_size=5,
                      beam_prune=0,
                      batch_size=1,
                      chunk_size=None,
                      ensemble_mode='linear',
                      bucket_width=10,
                      max_input_len=None,
                      restrict_lexicon=None,
                      restrict_lexicon_topk=None,
                      avoid_list=None,
                      softmax_temperature=None,
                      output_type='translation',
                      sure_align_threshold=0.9,
                      max_output_length_num_stds=2,
                      beam_search_stop='all',
                      length_penalty_alpha=1.0,
                      length_penalty_beta=0.0,
<<<<<<< HEAD
                      strip_unknown_words=False)),
=======
                      strip_unknown_words=False,
                      override_dtype=None,
                      skip_topk=False)),
>>>>>>> 5a50d960
])
def test_inference_args(test_params, expected_params):
    _test_args(test_params, expected_params, arguments.add_inference_args)


# Make sure that the parameter names and default values used in the tutorials do not change without the tutorials
# being updated accordingly.
@pytest.mark.parametrize("test_params, expected_params, expected_params_present", [
    # seqcopy tutorial
    ('-s train.source '
     '-t train.target '
     '-vs dev.source '
     '-vt dev.target '
     '--num-embed 32 '
     '--rnn-num-hidden 64 '
     '--rnn-attention-type dot '
     '--use-cpu '
     '--metrics perplexity accuracy '
     '--max-num-checkpoint-not-improved 3 '
     '-o seqcopy_model',
     dict(source="train.source",
          target="train.target",
          validation_source="dev.source",
          validation_target="dev.target",
          num_embed=(32, 32),
          rnn_num_hidden=64,
          use_cpu=True,
          metrics=['perplexity', 'accuracy'],
          max_num_checkpoint_not_improved=3,
          output="seqcopy_model",
          # The tutorial text mentions that we train a RNN model:
          encoder=C.TRANSFORMER_TYPE,
          decoder=C.TRANSFORMER_TYPE),
     # Additionally we mention the checkpoint_frequency
     ['checkpoint_frequency']),
    # WMT tutorial
    ('-d train_data '
     '-vs newstest2016.tc.BPE.de '
     '-vt newstest2016.tc.BPE.en '
     '--encoder rnn '
     '--decoder rnn '
     '--num-embed 256 '
     '--rnn-num-hidden 512 '
     '--rnn-attention-type dot '
     '--max-seq-len 60 '
     '--decode-and-evaluate 500 '
     '--use-cpu '
     '-o wmt_mode',
     dict(
         source=None,
         target=None,
         prepared_data="train_data",
         validation_source="newstest2016.tc.BPE.de",
         validation_target="newstest2016.tc.BPE.en",
         num_embed=(256, 256),
         rnn_num_hidden=512,
         rnn_attention_type='dot',
         max_seq_len=(60, 60),
         decode_and_evaluate=500,
         use_cpu=True,
         # Arguments mentioned in the text, should be renamed in the tutorial if they change:
         rnn_cell_type="lstm",
         encoder=C.RNN_NAME,
         decoder=C.RNN_NAME,
         optimizer="adam"),
     ["num_layers",
      "rnn_residual_connections",
      "batch_size",
      "learning_rate_schedule",
      "optimized_metric",
      "decode_and_evaluate",
      "seed"])
])
def test_tutorial_train_args(test_params, expected_params, expected_params_present):
    _test_args_subset(test_params, expected_params, expected_params_present, arguments.add_train_cli_args)


@pytest.mark.parametrize("test_params, expected_params, expected_params_present", [
    # seqcopy tutorial
    ('-m seqcopy_model '
     '--use-cpu',
     dict(models=["seqcopy_model"],
          use_cpu=True),
     []),
    # WMT tutorial
    ('-m wmt_model wmt_model_seed2 '
     '--use-cpu '
     '--output-type align_plot',
     dict(models=["wmt_model", "wmt_model_seed2"],
          use_cpu=True,
          output_type="align_plot"),
     # Other parameters mentioned in the WMT tutorial
     ["beam_size",
      "softmax_temperature",
      "length_penalty_alpha"]),
])
def test_tutorial_translate_args(test_params, expected_params, expected_params_present):
    _test_args_subset(test_params, expected_params, expected_params_present, arguments.add_translate_cli_args)


@pytest.mark.parametrize("test_params, expected_params, expected_params_present", [
    # WMT tutorial
    ('-o wmt_model_avg/param.best wmt_model',
     dict(inputs=["wmt_model"],
          output="wmt_model_avg/param.best"),
     []),
])
def test_tutorial_averaging_args(test_params, expected_params, expected_params_present):
    _test_args_subset(test_params, expected_params, expected_params_present, arguments.add_average_args)


@pytest.mark.parametrize("test_params, expected_params", [
    # WMT tutorial
    ('--source corpus.tc.BPE.de --target corpus.tc.BPE.en --output train_data ',
     dict(source='corpus.tc.BPE.de', target='corpus.tc.BPE.en',
          source_vocab=None,
          target_vocab=None,
          source_factors=[],
          source_factor_vocabs=[],
          shared_vocab=False,
          num_words=(0, 0),
          word_min_count=(1, 1),
          pad_vocab_to_multiple_of=None,
          no_bucketing=False,
          bucket_width=10,
          max_seq_len=(99, 99),
          min_num_shards=1,
          num_samples_per_shard=1000000,
          seed=13,
          output='train_data'
          ))
])
def test_tutorial_prepare_data_cli_args(test_params, expected_params):
    _test_args(test_params, expected_params, arguments.add_prepare_data_cli_args)


@pytest.mark.parametrize("test_params, expected_params", [
    ('--source test_src --target test_tgt --output prepared_data ',
     dict(source='test_src', target='test_tgt',
          source_vocab=None,
          target_vocab=None,
          source_factors=[],
          source_factor_vocabs=[],
          shared_vocab=False,
          num_words=(0, 0),
          word_min_count=(1, 1),
          pad_vocab_to_multiple_of=None,
          no_bucketing=False,
          bucket_width=10,
          max_seq_len=(99, 99),
          min_num_shards=1,
          num_samples_per_shard=1000000,
          seed=13,
          output='prepared_data'
          ))
])
def test_prepare_data_cli_args(test_params, expected_params):
    _test_args(test_params, expected_params, arguments.add_prepare_data_cli_args)


def _create_argument_values_that_must_be_files_or_dirs(params):
    """
    Loop over test_params and create temporary files for training/validation sources/targets.
    """

    def grouper(iterable, n, fillvalue=None):
        "Collect data into fixed-length chunks or blocks"
        args = [iter(iterable)] * n
        return zip_longest(fillvalue=fillvalue, *args)

    params = params.split()
    regular_files_params = {'-vs', '-vt', '-t', '-s', '--source', '--target',
                            '--validation-source', '--validation-target',
                            '--input', '-i'}
    folder_params = {'--prepared-data', '-d', '--image-root', '-ir',
                     '--validation-source-root', '-vsr', '--source-root', '-sr'}
    to_unlink = set()
    for arg, val in grouper(params, 2):
        if arg in regular_files_params and not os.path.isfile(val):
            open(val, 'w').close()
            to_unlink.add(val)
        if arg in folder_params:
            os.mkdir(val)
            to_unlink.add(val)
    return to_unlink


def _delete_argument_values_that_must_be_files_or_dirs(to_unlink):
    """
    Close and delete previously created files or directories.
    """
    for name in to_unlink:
        if os.path.isfile(name):
            os.unlink(name)
        else:
            os.rmdir(name)


def _test_args(test_params, expected_params, args_func):
    test_parser = argparse.ArgumentParser()
    args_func(test_parser)
    created = _create_argument_values_that_must_be_files_or_dirs(test_params)
    try:
        parsed_params = test_parser.parse_args(test_params.split())
    finally:
        _delete_argument_values_that_must_be_files_or_dirs(created)
    assert dict(vars(parsed_params)) == expected_params


def _test_args_subset(test_params, expected_params, expected_params_present, args_func):
    """
    Only checks the subset of the parameters given in `expected_params`.

    :param test_params: A string of test parameters.
    :param expected_params: A dict of parameters to test for the exact value.
    :param expected_params_present: A dict of parameters to test for presence.
    :param args_func: The function correctly setting up the parameters for ArgumentParser.
    """
    test_parser = argparse.ArgumentParser()
    args_func(test_parser)
    created = _create_argument_values_that_must_be_files_or_dirs(test_params)
    parsed_params = dict(vars(test_parser.parse_args(test_params.split())))
    _delete_argument_values_that_must_be_files_or_dirs(created)
    parsed_params_subset = {k: v for k, v in parsed_params.items() if k in expected_params}
    assert parsed_params_subset == expected_params
    for expected_param_present in expected_params_present:
        assert expected_param_present in parsed_params, "Expected param %s to be present." % expected_param_present


# Test that config file and command line are equivalent
@pytest.mark.parametrize("plain_command_line, config_command_line, config_contents", [
    ("-a 1 -b 2 -C 3 -D 4 -e 5", "", dict(a=1, b=2, C=3, D=4, e=5)),
    ("-a 1 -b 2 -C 3 -D 4 -e 5", "-a 1 -b 2 -e 5", dict(C=3, D=4)),
    ("-C 3 -D 4", "-C 3 -D 4", {}),
    ("-C 3 -D 4", "-C 3", dict(D=4)),
    ("-a 1 -C 3 -D 4", "", dict(a=1, C=3, D=4)),
    ("-a 1 -b 2 -C 3 -D 4 -e 5", "-a 1 -b 2 -C 3", dict(a=10, b=20, C=30, D=4, e=5))
])
def test_config_file(plain_command_line, config_command_line, config_contents):
    config_file_argparse = arguments.ConfigArgumentParser()
    # Capital letter arguments are required
    config_file_argparse.add_argument("-a", type=int)
    config_file_argparse.add_argument("-b", type=int)
    config_file_argparse.add_argument("-C", type=int, required=True)
    config_file_argparse.add_argument("-D", type=int, required=True)
    config_file_argparse.add_argument("-e", type=int)

    # The option '--config <file>' will be added automaticall to config_command_line
    with tempfile.NamedTemporaryFile("w") as fp:
        arguments.save_args(argparse.Namespace(**config_contents), fp.name)
        fp.flush()

        # Parse args and cast to dicts directly
        args_command_line = vars(config_file_argparse.parse_args(args=plain_command_line.split()))
        args_config = vars(config_file_argparse.parse_args(
            args=(config_command_line + (" --config %s" % fp.name)).split()))

        # Remove the config entry
        del args_command_line["config"]
        del args_config["config"]

        assert args_command_line == args_config


# Test that required options are still required if not specified in the config file
@pytest.mark.parametrize("config_command_line, config_contents", [
    ("", dict(a=1, b=2, C=3, e=5)),
    ("-C 3", dict(a=1))
])
def test_config_file_required(config_command_line, config_contents):
    config_file_argparse = arguments.ConfigArgumentParser()
    # Capital letter arguments are required
    config_file_argparse.add_argument("-a", type=int)
    config_file_argparse.add_argument("-b", type=int)
    config_file_argparse.add_argument("-C", type=int, required=True)
    config_file_argparse.add_argument("-D", type=int, required=True)
    config_file_argparse.add_argument("-e", type=int)

    # The option '--config <file>' will be added automaticall to config_command_line
    with pytest.raises(SystemExit): # argparse does not have finer regularity exceptions
        with tempfile.NamedTemporaryFile("w") as fp:
            arguments.save_args(argparse.Namespace(**config_contents), fp.name)
            fp.flush()

            # Parse args and cast to dicts directly
            config_file_argparse.parse_args(
                args=(config_command_line + (" --config %s" % fp.name)).split())<|MERGE_RESOLUTION|>--- conflicted
+++ resolved
@@ -216,13 +216,9 @@
                       beam_search_stop='all',
                       length_penalty_alpha=1.0,
                       length_penalty_beta=0.0,
-<<<<<<< HEAD
-                      strip_unknown_words=False)),
-=======
                       strip_unknown_words=False,
                       override_dtype=None,
                       skip_topk=False)),
->>>>>>> 5a50d960
 ])
 def test_inference_args(test_params, expected_params):
     _test_args(test_params, expected_params, arguments.add_inference_args)
