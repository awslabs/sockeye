--- conflicted
+++ resolved
@@ -66,41 +66,6 @@
 
 
 @pytest.mark.parametrize("test_params, expected_params", [
-<<<<<<< HEAD
-    ('', dict(params=None, num_words=50000, num_words_source=None, num_words_target=None,
-              word_min_count=1,
-              rnn_num_layers=1, rnn_cell_type=C.LSTM_TYPE, rnn_num_hidden=1024,
-              rnn_residual_connections=False, num_embed=512, num_embed_source=None, num_embed_target=None,
-              attention_type='mlp', attention_num_hidden=None, attention_coverage_type='count',
-              attention_coverage_num_hidden=1, attention_in_upper_layers=False,
-              lexical_bias=None, learn_lexical_bias=False, weight_tying=False, weight_tying_type="trg_softmax",
-              max_seq_len=100, max_seq_len_source=None, max_seq_len_target=None,
-              attention_use_prev_word=False, context_gating=False, layer_normalization=False,
-              encoder=C.RNN_NAME, conv_embed_max_filter_width=8,
-              conv_embed_num_filters=(200, 200, 250, 250, 300, 300, 300, 300),
-              conv_embed_num_highway_layers=4, conv_embed_pool_stride=5)),
-    ('--params test_params --num-words 10 --num-words-source 11 --num-words-target 12 --word-min-count 10 '
-     '--rnn-num-layers 10 --rnn-cell-type gru '
-     '--rnn-num-hidden 512 --rnn-residual-connections --num-embed 1024 --num-embed-source 10 --num-embed-target 10 '
-     '--attention-type dot --attention-num-hidden 10 --attention-coverage-type tanh '
-     '--attention-coverage-num-hidden 10 --attention-in-upper-layers --lexical-bias test_bias --learn-lexical-bias --weight-tying '
-     '--weight-tying-type src_trg_softmax --max-seq-len 10 --max-seq-len-source 11 --max-seq-len-target 12 '
-     '--attention-use-prev-word --context-gating --layer-normalization '
-     '--encoder rnn-with-conv-embed --conv-embed-max-filter-width 2 --conv-embed-num-filters 100 100 '
-     '--conv-embed-num-highway-layers 2 --conv-embed-pool-stride 2',
-     dict(params='test_params', num_words=10, num_words_source=11, num_words_target=12,
-          word_min_count=10, rnn_num_layers=10, rnn_cell_type=C.GRU_TYPE,
-          rnn_num_hidden=512,
-          rnn_residual_connections=True, num_embed=1024, num_embed_source=10, num_embed_target=10,
-          attention_type='dot', attention_num_hidden=10, attention_coverage_type='tanh',
-          attention_coverage_num_hidden=10, attention_in_upper_layers=True,
-          lexical_bias='test_bias', learn_lexical_bias=True, weight_tying=True, weight_tying_type="src_trg_softmax",
-          max_seq_len=10, max_seq_len_source=11, max_seq_len_target=12,
-          attention_use_prev_word=True, context_gating=True, layer_normalization=True,
-          encoder=C.RNN_WITH_CONV_EMBED_NAME, conv_embed_max_filter_width=2, conv_embed_num_filters=[100, 100],
-          conv_embed_num_highway_layers=2, conv_embed_pool_stride=2))
-])
-=======
     ('', dict(params=None,
               num_words=(50000,50000),
               word_min_count=(1,1),
@@ -136,8 +101,8 @@
               conv_embed_num_filters=(200, 200, 250, 250, 300, 300, 300, 300),
               conv_embed_num_highway_layers=4,
               conv_embed_pool_stride=5,
-              conv_embed_add_positional_encodings=False))])
->>>>>>> f23e75b9
+              conv_embed_add_positional_encodings=False,
+              attention_in_upper_layers=False))])
 def test_model_parameters(test_params, expected_params):
     _test_args(test_params, expected_params, arguments.add_model_parameters)
 
