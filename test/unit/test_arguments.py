--- conflicted
+++ resolved
@@ -206,14 +206,7 @@
                       output_type='translation',
                       sure_align_threshold=0.9,
                       max_output_length_num_stds=2,
-<<<<<<< HEAD
-                      bank_adjustment='even',
-                      beam_prune=0.0,
-                      coverage_penalty_beta=0.0,
-                      beam_stop='all',
-=======
                       beam_search_stop='all',
->>>>>>> 3c1a8c5f
                       length_penalty_alpha=1.0,
                       length_penalty_beta=0.0,
                       strip_unknown_words=False)),
