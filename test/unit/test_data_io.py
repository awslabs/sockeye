# Copyright 2017, 2018 Amazon.com, Inc. or its affiliates. All Rights Reserved.
#
# Licensed under the Apache License, Version 2.0 (the "License"). You may not
# use this file except in compliance with the License. A copy of the License
# is located at
#
#     http://aws.amazon.com/apache2.0/
#
# or in the "license" file accompanying this file. This file is distributed on
# an "AS IS" BASIS, WITHOUT WARRANTIES OR CONDITIONS OF ANY KIND, either
# express or implied. See the License for the specific language governing
# permissions and limitations under the License.

import os
import random
from tempfile import TemporaryDirectory
from typing import Optional, List, Tuple

import mxnet as mx
import numpy as np
import pytest

from sockeye import constants as C
from sockeye import data_io
from sockeye import vocab
from sockeye.utils import SockeyeError, get_tokens, seedRNGs
from test.common import tmp_digits_dataset

seedRNGs(12)

define_bucket_tests = [(50, 10, [10, 20, 30, 40, 50]),
                       (50, 20, [20, 40, 50]),
                       (50, 50, [50]),
                       (5, 10, [5]),
                       (11, 5, [5, 10, 11]),
                       (19, 10, [10, 19])]


@pytest.mark.parametrize("max_seq_len, step, expected_buckets", define_bucket_tests)
def test_define_buckets(max_seq_len, step, expected_buckets):
    buckets = data_io.define_buckets(max_seq_len, step=step)
    assert buckets == expected_buckets


define_parallel_bucket_tests = [(50, 50, 10, 1.0, [(10, 10), (20, 20), (30, 30), (40, 40), (50, 50)]),
                                (50, 50, 10, 0.5,
                                 [(10, 5), (20, 10), (30, 15), (40, 20), (50, 25), (50, 30), (50, 35), (50, 40),
                                  (50, 45), (50, 50)]),
                                (10, 10, 10, 0.1,
                                 [(10, 2), (10, 3), (10, 4), (10, 5), (10, 6), (10, 7), (10, 8), (10, 9), (10, 10)]),
                                (10, 5, 10, 0.01, [(10, 2), (10, 3), (10, 4), (10, 5)]),
                                (50, 50, 10, 2.0,
                                 [(5, 10), (10, 20), (15, 30), (20, 40), (25, 50), (30, 50), (35, 50), (40, 50),
                                  (45, 50), (50, 50)]),
                                (5, 10, 10, 10.0, [(2, 10), (3, 10), (4, 10), (5, 10)]),
                                (5, 10, 10, 11.0, [(2, 10), (3, 10), (4, 10), (5, 10)]),
                                (50, 50, 50, 0.5, [(50, 25), (50, 50)]),
                                (50, 50, 50, 1.5, [(33, 50), (50, 50)]),
                                (75, 75, 50, 1.5, [(33, 50), (66, 75), (75, 75)])]


@pytest.mark.parametrize("max_seq_len_source, max_seq_len_target, bucket_width, length_ratio, expected_buckets",
                         define_parallel_bucket_tests)
def test_define_parallel_buckets(max_seq_len_source, max_seq_len_target, bucket_width, length_ratio, expected_buckets):
    buckets = data_io.define_parallel_buckets(max_seq_len_source, max_seq_len_target, bucket_width=bucket_width,
                                              length_ratio=length_ratio)
    assert buckets == expected_buckets


get_bucket_tests = [([10, 20, 30, 40, 50], 50, 50),
                    ([10, 20, 30, 40, 50], 11, 20),
                    ([10, 20, 30, 40, 50], 9, 10),
                    ([10, 20, 30, 40, 50], 51, None),
                    ([10, 20, 30, 40, 50], 1, 10),
                    ([10, 20, 30, 40, 50], 0, 10),
                    ([], 50, None)]


@pytest.mark.parametrize("buckets, length, expected_bucket",
                         get_bucket_tests)
def test_get_bucket(buckets, length, expected_bucket):
    bucket = data_io.get_bucket(length, buckets)
    assert bucket == expected_bucket


tokens2ids_tests = [(["a", "b", "c"], {"a": 1, "b": 0, "c": 300, C.UNK_SYMBOL: 12}, [1, 0, 300]),
                    (["a", "x", "c"], {"a": 1, "b": 0, "c": 300, C.UNK_SYMBOL: 12}, [1, 12, 300])]


@pytest.mark.parametrize("tokens, vocab, expected_ids", tokens2ids_tests)
def test_tokens2ids(tokens, vocab, expected_ids):
    ids = data_io.tokens2ids(tokens, vocab)
    assert ids == expected_ids


@pytest.mark.parametrize("tokens, expected_ids", [(["1", "2", "3", "0"], [1, 2, 3, 0]), ([], [])])
def test_strids2ids(tokens, expected_ids):
    ids = data_io.strids2ids(tokens)
    assert ids == expected_ids


@pytest.mark.parametrize("ids, expected_string", [([1, 2, 3, 0], "1 2 3 0"), ([], "")])
def test_ids2strids(ids, expected_string):
    string = data_io.ids2strids(ids)
    assert string == expected_string


sequence_reader_tests = [(["1 2 3", "2", "", "2 2 2"], False, False, False),
                         (["a b c", "c"], True, False, False),
                         (["a b c", ""], True, False, False),
                         (["a b c", "c"], True, True, True)]


@pytest.mark.parametrize("sequences, use_vocab, add_bos, add_eos", sequence_reader_tests)
def test_sequence_reader(sequences, use_vocab, add_bos, add_eos):
    with TemporaryDirectory() as work_dir:
        path = os.path.join(work_dir, 'input')
        with open(path, 'w') as f:
            for sequence in sequences:
                print(sequence, file=f)

        vocabulary = vocab.build_vocab(sequences) if use_vocab else None

        reader = data_io.SequenceReader(path, vocabulary=vocabulary, add_bos=add_bos, add_eos=add_eos)

        read_sequences = [s for s in reader]
        assert len(read_sequences) == len(sequences)

        if vocabulary is None:
            with pytest.raises(SockeyeError) as e:
                _ = data_io.SequenceReader(path, vocabulary=vocabulary, add_bos=True)
            assert str(e.value) == "Adding a BOS or EOS symbol requires a vocabulary"

            expected_sequences = [data_io.strids2ids(get_tokens(s)) if s else None for s in sequences]
            assert read_sequences == expected_sequences
        else:
            expected_sequences = [data_io.tokens2ids(get_tokens(s), vocabulary) if s else None for s in sequences]
            if add_bos:
                expected_sequences = [[vocabulary[C.BOS_SYMBOL]] + s if s else None for s in expected_sequences]
            if add_eos:
                expected_sequences = [s + [vocabulary[C.EOS_SYMBOL]]  if s else None for s in expected_sequences]
            assert read_sequences == expected_sequences


@pytest.mark.parametrize("source_iterables, target_iterable",
                         [
                             (
                                     [[[0], [1, 1], [2], [3, 3, 3]], [[0], [1, 1], [2], [3, 3, 3]]],
                                     [[0], [1]]
                             ),
                             (
                                     [[[0], [1, 1]], [[0], [1, 1]]],
                                     [[0], [1, 1], [2], [3, 3, 3]]
                             ),
                             (
                                     [[[0], [1, 1]]],
                                     [[0], [1, 1], [2], [3, 3, 3]]
                             ),
                         ])
def test_nonparallel_iter(source_iterables, target_iterable):
    with pytest.raises(SockeyeError) as e:
        list(data_io.parallel_iter(source_iterables, target_iterable))
    assert str(e.value) == "Different number of lines in source(s) and target iterables."


@pytest.mark.parametrize("source_iterables, target_iterable",
                         [
                             (
                                     [[[0], [1, 1]], [[0], [1]]],
                                     [[0], [1]]
                             )
                         ])
def test_nontoken_parallel_iter(source_iterables, target_iterable):
    with pytest.raises(SockeyeError) as e:
        list(data_io.parallel_iter(source_iterables, target_iterable))
    assert str(e.value).startswith("Source sequences are not token-parallel")


@pytest.mark.parametrize("source_iterables, target_iterable, expected",
                         [
                             (
                                     [[[0], [1, 1]], [[0], [1, 1]]],
                                     [[0], [1]],
                                     [(([0], [0]), [0]), (([1, 1], [1, 1]), [1])]
                             ),
                             (
                                     [[[0], None], [[0], None]],
                                     [[0], [1]],
                                     [(([0], [0]), [0])]
                             ),
                             (
                                     [[[0], [1, 1]], [[0], [1, 1]]],
                                     [[0], None],
                                     [(([0], [0]), [0])]
                             ),
                             (
                                     [[None, [1, 1]], [None, [1, 1]]],
                                     [None, [1]],
                                     [(([1, 1], [1, 1]), [1])]
                             ),
                             (
                                     [[None, [1, 1]], [None, [1, 1]]],
                                     [None, None],
                                     []
                             )
                         ])
def test_parallel_iter(source_iterables, target_iterable, expected):
    assert list(data_io.parallel_iter(source_iterables, target_iterable)) == expected


def test_sample_based_define_bucket_batch_sizes():
    batch_by_words = False
    batch_size = 32
    max_seq_len = 100
    buckets = data_io.define_parallel_buckets(max_seq_len, max_seq_len, 10, 1.5)
    bucket_batch_sizes = data_io.define_bucket_batch_sizes(buckets=buckets,
                                                           batch_size=batch_size,
                                                           batch_by_words=batch_by_words,
                                                           batch_num_devices=1,
                                                           data_target_average_len=[None] * len(buckets))
    for bbs in bucket_batch_sizes:
        assert bbs.batch_size == batch_size
        assert bbs.average_words_per_batch == bbs.bucket[1] * batch_size


def test_word_based_define_bucket_batch_sizes():
    batch_by_words = True
    batch_num_devices = 1
    batch_size = 200
    max_seq_len = 100
    buckets = data_io.define_parallel_buckets(max_seq_len, max_seq_len, 10, 1.5)
    bucket_batch_sizes = data_io.define_bucket_batch_sizes(buckets=buckets,
                                                           batch_size=batch_size,
                                                           batch_by_words=batch_by_words,
                                                           batch_num_devices=batch_num_devices,
                                                           data_target_average_len=[None] * len(buckets))
    # last bucket batch size is different
    for bbs in bucket_batch_sizes[:-1]:
        expected_batch_size = round((batch_size / bbs.bucket[1]) / batch_num_devices)
        assert bbs.batch_size == expected_batch_size
        expected_average_words_per_batch = expected_batch_size * bbs.bucket[1]
        assert bbs.average_words_per_batch == expected_average_words_per_batch


def _get_random_bucketed_data(buckets: List[Tuple[int, int]],
                              min_count: int,
                              max_count: int,
                              bucket_counts: Optional[List[Optional[int]]] = None):
    """
    Get random bucket data.

    :param buckets: The list of buckets.
    :param min_count: The minimum number of samples that will be sampled if no exact count is given.
    :param max_count: The maximum number of samples that will be sampled if no exact count is given.
    :param bucket_counts: For each bucket an optional exact example count can be given. If it is not given it will be
                         sampled.
    :return: The random source, target and label arrays.
    """
    if bucket_counts is None:
        bucket_counts = [None for _ in buckets]
    bucket_counts = [random.randint(min_count, max_count) if given_count is None else given_count
                     for given_count in bucket_counts]
    source = [mx.nd.array(np.random.randint(0, 10, (count, random.randint(1, bucket[0])))) for count, bucket in
              zip(bucket_counts, buckets)]
    target = [mx.nd.array(np.random.randint(0, 10, (count, random.randint(1, bucket[1])))) for count, bucket in
              zip(bucket_counts, buckets)]
    label = target
    return source, target, label


def test_parallel_data_set():
    buckets = data_io.define_parallel_buckets(100, 100, 10, 1.0)
    source, target, label = _get_random_bucketed_data(buckets, min_count=0, max_count=5)

    def check_equal(arrays1, arrays2):
        assert len(arrays1) == len(arrays2)
        for a1, a2 in zip(arrays1, arrays2):
            assert np.array_equal(a1.asnumpy(), a2.asnumpy())

    with TemporaryDirectory() as work_dir:
        dataset = data_io.ParallelDataSet(source, target, label)
        fname = os.path.join(work_dir, 'dataset')
        dataset.save(fname)
        dataset_loaded = data_io.ParallelDataSet.load(fname)
        check_equal(dataset.source, dataset_loaded.source)
        check_equal(dataset.target, dataset_loaded.target)
        check_equal(dataset.label, dataset_loaded.label)


def test_parallel_data_set_fill_up():
    batch_size = 32
    buckets = data_io.define_parallel_buckets(100, 100, 10, 1.0)
    bucket_batch_sizes = data_io.define_bucket_batch_sizes(buckets,
                                                           batch_size,
                                                           batch_by_words=False,
                                                           batch_num_devices=1,
                                                           data_target_average_len=[None] * len(buckets))
    dataset = data_io.ParallelDataSet(*_get_random_bucketed_data(buckets, min_count=1, max_count=5))

    dataset_filled_up = dataset.fill_up(bucket_batch_sizes, 'replicate')
    assert len(dataset_filled_up.source) == len(dataset.source)
    assert len(dataset_filled_up.target) == len(dataset.target)
    assert len(dataset_filled_up.label) == len(dataset.label)
    for bidx in range(len(dataset)):
        bucket_batch_size = bucket_batch_sizes[bidx].batch_size
        assert dataset_filled_up.source[bidx].shape[0] == bucket_batch_size
        assert dataset_filled_up.target[bidx].shape[0] == bucket_batch_size
        assert dataset_filled_up.label[bidx].shape[0] == bucket_batch_size


def test_get_permutations():
    data = [list(range(3)), list(range(1)), list(range(7)), []]
    bucket_counts = [len(d) for d in data]

    permutation, inverse_permutation = data_io.get_permutations(bucket_counts)
    assert len(permutation) == len(inverse_permutation) == len(bucket_counts) == len(data)

    for d, p, pi in zip(data, permutation, inverse_permutation):
        p = p.asnumpy().astype(np.int)
        pi = pi.asnumpy().astype(np.int)
        p_set = set(p)
        pi_set = set(pi)
        assert len(p_set) == len(p)
        assert len(pi_set) == len(pi)
        assert p_set - pi_set == set()
        if d:
            d = np.array(d)
            assert (d[p][pi] == d).all()
        else:
            assert len(p_set) == 1


def test_parallel_data_set_permute():
    batch_size = 5
    buckets = data_io.define_parallel_buckets(100, 100, 10, 1.0)
    bucket_batch_sizes = data_io.define_bucket_batch_sizes(buckets,
                                                           batch_size,
                                                           batch_by_words=False,
                                                           batch_num_devices=1,
                                                           data_target_average_len=[None] * len(buckets))
    dataset = data_io.ParallelDataSet(*_get_random_bucketed_data(buckets, min_count=0, max_count=5)).fill_up(
        bucket_batch_sizes, 'replicate')

    permutations, inverse_permutations = data_io.get_permutations(dataset.get_bucket_counts())

    assert len(permutations) == len(inverse_permutations) == len(dataset)
    dataset_restored = dataset.permute(permutations).permute(inverse_permutations)
    assert len(dataset) == len(dataset_restored)
    for buck_idx in range(len(dataset)):
        num_samples = dataset.source[buck_idx].shape[0]
        if num_samples:
            assert (dataset.source[buck_idx] == dataset_restored.source[buck_idx]).asnumpy().all()
            assert (dataset.target[buck_idx] == dataset_restored.target[buck_idx]).asnumpy().all()
            assert (dataset.label[buck_idx] == dataset_restored.label[buck_idx]).asnumpy().all()
        else:
            assert not dataset_restored.source[buck_idx]
            assert not dataset_restored.target[buck_idx]
            assert not dataset_restored.label[buck_idx]


def test_get_batch_indices():
    max_bucket_size = 50
    batch_size = 10
    buckets = data_io.define_parallel_buckets(100, 100, 10, 1.0)
    bucket_batch_sizes = data_io.define_bucket_batch_sizes(buckets,
                                                           batch_size,
                                                           batch_by_words=False,
                                                           batch_num_devices=1,
                                                           data_target_average_len=[None] * len(buckets))
    dataset = data_io.ParallelDataSet(*_get_random_bucketed_data(buckets=buckets,
                                                                 min_count=1,
                                                                 max_count=max_bucket_size))

    indices = data_io.get_batch_indices(dataset, bucket_batch_sizes=bucket_batch_sizes)

    # check for valid indices
    for buck_idx, start_pos in indices:
        assert 0 <= buck_idx < len(dataset)
        assert 0 <= start_pos < len(dataset.source[buck_idx]) - batch_size + 1

    # check that all indices are used for a filled-up dataset
    dataset = dataset.fill_up(bucket_batch_sizes, fill_up='replicate')
    indices = data_io.get_batch_indices(dataset, bucket_batch_sizes=bucket_batch_sizes)
    all_bucket_indices = set(list(range(len(dataset))))
    computed_bucket_indices = set([i for i, j in indices])

    assert not all_bucket_indices - computed_bucket_indices


@pytest.mark.parametrize("buckets, expected_default_bucket_key",
                         [([(10, 10), (20, 20), (30, 30), (40, 40), (50, 50)], (50, 50)),
                          ([(5, 10), (10, 20), (15, 30), (25, 50), (20, 40)], (25, 50))])
def test_get_default_bucket_key(buckets, expected_default_bucket_key):
    default_bucket_key = data_io.get_default_bucket_key(buckets)
    assert default_bucket_key == expected_default_bucket_key


get_parallel_bucket_tests = [([(10, 10), (20, 20), (30, 30), (40, 40), (50, 50)], 50, 50, 4, (50, 50)),
                             ([(10, 10), (20, 20), (30, 30), (40, 40), (50, 50)], 50, 10, 4, (50, 50)),
                             ([(10, 10), (20, 20), (30, 30), (40, 40), (50, 50)], 20, 10, 1, (20, 20)),
                             ([(10, 10)], 20, 10, None, None),
                             ([], 20, 10, None, None),
                             ([(10, 11)], 11, 10, None, None),
                             ([(11, 10)], 11, 10, 0, (11, 10))]


@pytest.mark.parametrize("buckets, source_length, target_length, expected_bucket_index, expected_bucket",
                         get_parallel_bucket_tests)
def test_get_parallel_bucket(buckets, source_length, target_length, expected_bucket_index, expected_bucket):
    bucket_index, bucket = data_io.get_parallel_bucket(buckets, source_length, target_length)
    assert bucket_index == expected_bucket_index
    assert bucket == expected_bucket


@pytest.mark.parametrize("sources, target, expected_num_sents, expected_mean, expected_std",
                         [([[[1, 1, 1], [2, 2, 2], [3, 3, 3]]],
                           [[1, 1, 1], [2, 2, 2], [3, 3, 3]], 3, 1.0, 0.0),
                          ([[[1, 1], [2, 2], [3, 3]]],
                           [[1, 1, 1], [2, 2, 2], [3, 3, 3]], 3, 1.5, 0.0),
                          ([[[1, 1, 1], [2, 2], [3, 3, 3, 3, 3, 3, 3]]],
                           [[1, 1, 1], [2], [3, 3, 3]], 2, 0.75, 0.25)])
def test_calculate_length_statistics(sources, target, expected_num_sents, expected_mean, expected_std):
    length_statistics = data_io.calculate_length_statistics(sources, target, 5, 5)
    assert len(sources[0]) == len(target)
    assert length_statistics.num_sents == expected_num_sents
    assert np.isclose(length_statistics.length_ratio_mean, expected_mean)
    assert np.isclose(length_statistics.length_ratio_std, expected_std)


@pytest.mark.parametrize("sources, target",
                         [
                             ([[[1, 1, 1], [2, 2, 2], [3, 3, 3]],
                               [[1, 1, 1], [2, 2], [3, 3, 3]]],
                              [[1, 1, 1], [2, 2, 2], [3, 3, 3]])
                         ])
def test_non_parallel_calculate_length_statistics(sources, target):
    with pytest.raises(SockeyeError):
        data_io.calculate_length_statistics(sources, target, 5, 5)


def test_get_training_data_iters():
    train_line_count = 100
    train_max_length = 30
    dev_line_count = 20
    dev_max_length = 30
    expected_mean = 1.0
    expected_std = 0.0
    test_line_count = 20
    test_line_count_empty = 0
    test_max_length = 30
    batch_size = 5
    with tmp_digits_dataset("tmp_corpus",
                            train_line_count, train_max_length - C.SPACE_FOR_XOS,
                            dev_line_count, dev_max_length - C.SPACE_FOR_XOS,
                            test_line_count, test_line_count_empty,
                            test_max_length - C.SPACE_FOR_XOS) as data:
        # tmp common vocab
        vcb = vocab.build_from_paths([data['source'], data['target']])

<<<<<<< HEAD
        train_iter, val_iter, config_data, data_info = data_io.get_training_data_iters(sources=[data['source']],
                                                                                       target=data['target'],
                                                                                       validation_sources=[
                                                                                           data['validation_source']],
                                                                                       validation_target=data[
                                                                                           'validation_target'],
                                                                                       source_vocabs=[vcb],
                                                                                       target_vocab=vcb,
                                                                                       source_vocab_paths=[None],
                                                                                       target_vocab_path=None,
                                                                                       shared_vocab=True,
                                                                                       batch_size=batch_size,
                                                                                       batch_by_words=False,
                                                                                       batch_num_devices=1,
                                                                                       fill_up="replicate",
                                                                                       max_seq_len_source=train_max_length,
                                                                                       max_seq_len_target=train_max_length,
                                                                                       bucketing=True,
                                                                                       bucket_width=10,
                                                                                       use_pointer_nets=False)
=======
        train_iter, val_iter, config_data, data_info = data_io.get_training_data_iters(
            sources=[data['source']],
            target=data['target'],
            validation_sources=[
                data['validation_source']],
            validation_target=data[
                'validation_target'],
            source_vocabs=[vcb],
            target_vocab=vcb,
            source_vocab_paths=[None],
            target_vocab_path=None,
            shared_vocab=True,
            batch_size=batch_size,
            batch_by_words=False,
            batch_num_devices=1,
            fill_up="replicate",
            max_seq_len_source=train_max_length,
            max_seq_len_target=train_max_length,
            bucketing=True,
            bucket_width=10)
>>>>>>> f56e7833
        assert isinstance(train_iter, data_io.ParallelSampleIter)
        assert isinstance(val_iter, data_io.ParallelSampleIter)
        assert isinstance(config_data, data_io.DataConfig)
        assert data_info.sources == [data['source']]
        assert data_info.target == data['target']
        assert data_info.source_vocabs == [None]
        assert data_info.target_vocab is None
        assert config_data.data_statistics.max_observed_len_source == train_max_length
        assert config_data.data_statistics.max_observed_len_target == train_max_length
        assert np.isclose(config_data.data_statistics.length_ratio_mean, expected_mean)
        assert np.isclose(config_data.data_statistics.length_ratio_std, expected_std)

        assert train_iter.batch_size == batch_size
        assert val_iter.batch_size == batch_size
        assert train_iter.default_bucket_key == (train_max_length, train_max_length)
        assert val_iter.default_bucket_key == (dev_max_length, dev_max_length)
        assert train_iter.dtype == 'float32'

        # test some batches
        bos_id = vcb[C.BOS_SYMBOL]
        eos_id = vcb[C.EOS_SYMBOL]
        expected_first_target_symbols = np.full((batch_size,), bos_id, dtype='float32')
        for epoch in range(2):
            while train_iter.iter_next():
                batch = train_iter.next()
                assert len(batch.data) == 2
                assert len(batch.label) == 1
                assert batch.bucket_key in train_iter.buckets
                source = batch.data[0].asnumpy()
                target = batch.data[1].asnumpy()
                label = batch.label[0].asnumpy()
                assert source.shape[0] == target.shape[0] == label.shape[0] == batch_size
                # target first symbol should be BOS
                # each source sequence contains one EOS symbol
                assert np.sum(source == eos_id) == batch_size
                assert np.array_equal(target[:, 0], expected_first_target_symbols)
                # label first symbol should be 2nd target symbol
                assert np.array_equal(label[:, 0], target[:, 1])
                # each label sequence contains one EOS symbol
                assert np.sum(label == eos_id) == batch_size
            train_iter.reset()


def test_get_training_data_iters_with_pointer_labels():
    train_line_count = 100
    train_max_length = 30
    dev_line_count = 20
    dev_max_length = 30
    expected_mean = 1.0
    expected_std = 0.0
    test_line_count = 20
    test_line_count_empty = 0
    test_max_length = 30
    batch_size = 5
    with tmp_digits_dataset("tmp_corpus",
                            train_line_count, train_max_length, dev_line_count, dev_max_length,
                            test_line_count, test_line_count_empty, test_max_length) as data:
        # tmp common vocab
        vcb = vocab.build_from_paths([data['source'], data['target']])

        train_iter, val_iter, config_data, data_info = data_io.get_training_data_iters(sources=[data['source']],
                                                                                       target=data['target'],
                                                                                       validation_sources=[
                                                                                           data['validation_source']],
                                                                                       validation_target=data[
                                                                                           'validation_target'],
                                                                                       source_vocabs=[vcb],
                                                                                       target_vocab=vcb,
                                                                                       source_vocab_paths=[None],
                                                                                       target_vocab_path=None,
                                                                                       shared_vocab=True,
                                                                                       batch_size=batch_size,
                                                                                       batch_by_words=False,
                                                                                       batch_num_devices=1,
                                                                                       fill_up="replicate",
                                                                                       max_seq_len_source=train_max_length,
                                                                                       max_seq_len_target=train_max_length,
                                                                                       bucketing=True,
                                                                                       bucket_width=10,
                                                                                       use_pointer_nets=True)



        assert isinstance(train_iter, data_io.ParallelSampleIter)
        assert len(train_iter.label_names) == 1
        assert isinstance(val_iter, data_io.ParallelSampleIter)
        assert isinstance(config_data, data_io.DataConfig)
        assert data_info.sources == [data['source']]
        assert data_info.target == data['target']
        assert data_info.source_vocabs == [None]
        assert data_info.target_vocab is None
        assert config_data.data_statistics.max_observed_len_source == train_max_length - 1
        assert config_data.data_statistics.max_observed_len_target == train_max_length
        assert np.isclose(config_data.data_statistics.length_ratio_mean, expected_mean)
        assert np.isclose(config_data.data_statistics.length_ratio_std, expected_std)

        assert train_iter.batch_size == batch_size
        assert val_iter.batch_size == batch_size
        assert train_iter.default_bucket_key == (train_max_length, train_max_length)
        assert val_iter.default_bucket_key == (dev_max_length, dev_max_length)
        assert train_iter.dtype == 'float32'

        # test some batches
        bos_id = vcb[C.BOS_SYMBOL]
        expected_first_target_symbols = np.full((batch_size,), bos_id, dtype='float32')

        first_batch = True

        for epoch in range(2):
            while train_iter.iter_next():
                batch = train_iter.next()
                assert len(batch.data) == 2
                assert len(batch.label) == 1
                assert batch.bucket_key in train_iter.buckets
                source = batch.data[0].asnumpy()
                target = batch.data[1].asnumpy()
                label = batch.label[0].asnumpy()

                '''
labels

[[ 6. 10.  8.  4.  3.  0.  0.  0.  0.  0.]
 [ 6.  7. 11. 11.  3.  0.  0.  0.  0.  0.]
 [ 8.  5.  6. 12.  5. 11.  3.  0.  0.  0.]
 [11.  3.  0.  0.  0.  0.  0.  0.  0.  0.]
 [12. 13.  8.  8.  3.  0.  0.  0.  0.  0.]]

pointer labels

[[ 1.  2.  3.  4. -1.  0.  0.  0.  0.  0.]
 [ 1.  2.  3.  4. -1.  0.  0.  0.  0.  0.]
 [ 1.  2.  3.  4.  5.  6. -1.  0.  0.  0.]
 [ 1. -1.  0.  0.  0.  0.  0.  0.  0.  0.]
[ 1.  2.  3.  4. -1.  0.  0.  0.  0.  0.]]
                
                '''

                #print(label)

                #if first_batch:
                #    first_batch = False
                    #the following labels are the same of the original ones
                #    assert label[0,4] == 3
                #    assert label[0, 4] == 3
                #    assert label[3, 1] == 3

                    #the following labels have been replaced using pointing info
                #    assert label[0, 0] == 15
                #    assert label[3, 0] == 15
                #    assert label[4, 3] == 18

                assert source.shape[0] == target.shape[0] == label.shape[0] == batch_size
                # target first symbol should be BOS
                assert np.array_equal(target[:, 0], expected_first_target_symbols)
                # each label sequence contains one EOS symbol
                assert np.sum(label == vcb[C.EOS_SYMBOL]) == batch_size

            train_iter.reset()


def _data_batches_equal(db1, db2):
    # We just compare the data, should probably be enough
    equal = True
    for data1, data2 in zip(db1.data, db2.data):
        equal = equal and np.allclose(data1.asnumpy(), data2.asnumpy())
    return equal


def test_parallel_sample_iter():
    batch_size = 2
    buckets = data_io.define_parallel_buckets(100, 100, 10, 1.0)
    # The first bucket is going to be empty:
    bucket_counts = [0] + [None] * (len(buckets) - 1)
    bucket_batch_sizes = data_io.define_bucket_batch_sizes(buckets,
                                                           batch_size,
                                                           batch_by_words=False,
                                                           batch_num_devices=1,
                                                           data_target_average_len=[None] * len(buckets))

    dataset = data_io.ParallelDataSet(*_get_random_bucketed_data(buckets, min_count=0, max_count=5,
                                                                 bucket_counts=bucket_counts))
    it = data_io.ParallelSampleIter(dataset, buckets, batch_size, bucket_batch_sizes)

    with TemporaryDirectory() as work_dir:
        # Test 1
        it.next()
        expected_batch = it.next()

        fname = os.path.join(work_dir, "saved_iter")
        it.save_state(fname)

        it_loaded = data_io.ParallelSampleIter(dataset, buckets, batch_size, bucket_batch_sizes, -1, False)
        it_loaded.reset()
        it_loaded.load_state(fname)
        loaded_batch = it_loaded.next()
        assert _data_batches_equal(expected_batch, loaded_batch)

        # Test 2
        it.reset()
        expected_batch = it.next()
        it.save_state(fname)

        it_loaded = data_io.ParallelSampleIter(dataset, buckets, batch_size, bucket_batch_sizes, -1, False)
        it_loaded.reset()
        it_loaded.load_state(fname)

        loaded_batch = it_loaded.next()
        assert _data_batches_equal(expected_batch, loaded_batch)

        # Test 3
        it.reset()
        expected_batch = it.next()
        it.save_state(fname)
        it_loaded = data_io.ParallelSampleIter(dataset, buckets, batch_size, bucket_batch_sizes, -1, False)
        it_loaded.reset()
        it_loaded.load_state(fname)

        loaded_batch = it_loaded.next()
        assert _data_batches_equal(expected_batch, loaded_batch)

        while it.iter_next():
            it.next()
            it_loaded.next()
        assert not it_loaded.iter_next()


def test_sharded_parallel_sample_iter():
    batch_size = 2
    buckets = data_io.define_parallel_buckets(100, 100, 10, 1.0)
    # The first bucket is going to be empty:
    bucket_counts = [0] + [None] * (len(buckets) - 1)
    bucket_batch_sizes = data_io.define_bucket_batch_sizes(buckets,
                                                           batch_size,
                                                           batch_by_words=False,
                                                           batch_num_devices=1,
                                                           data_target_average_len=[None] * len(buckets))

    dataset1 = data_io.ParallelDataSet(*_get_random_bucketed_data(buckets, min_count=0, max_count=5,
                                                                  bucket_counts=bucket_counts))
    dataset2 = data_io.ParallelDataSet(*_get_random_bucketed_data(buckets, min_count=0, max_count=5,
                                                                  bucket_counts=bucket_counts))

    with TemporaryDirectory() as work_dir:
        shard1_fname = os.path.join(work_dir, 'shard1')
        shard2_fname = os.path.join(work_dir, 'shard2')
        dataset1.save(shard1_fname)
        dataset2.save(shard2_fname)
        shard_fnames = [shard1_fname, shard2_fname]

        it = data_io.ShardedParallelSampleIter(shard_fnames, buckets, batch_size, bucket_batch_sizes, 'replicate')

        # Test 1
        it.next()
        expected_batch = it.next()

        fname = os.path.join(work_dir, "saved_iter")
        it.save_state(fname)

        it_loaded = data_io.ShardedParallelSampleIter(shard_fnames, buckets, batch_size, bucket_batch_sizes,
                                                      'replicate')
        it_loaded.reset()
        it_loaded.load_state(fname)
        loaded_batch = it_loaded.next()
        assert _data_batches_equal(expected_batch, loaded_batch)

        # Test 2
        it.reset()
        expected_batch = it.next()
        it.save_state(fname)

        it_loaded = data_io.ShardedParallelSampleIter(shard_fnames, buckets, batch_size, bucket_batch_sizes,
                                                      'replicate')
        it_loaded.reset()
        it_loaded.load_state(fname)

        loaded_batch = it_loaded.next()
        assert _data_batches_equal(expected_batch, loaded_batch)

        # Test 3
        it.reset()
        expected_batch = it.next()
        it.save_state(fname)
        it_loaded = data_io.ShardedParallelSampleIter(shard_fnames, buckets, batch_size, bucket_batch_sizes,
                                                      'replicate')
        it_loaded.reset()
        it_loaded.load_state(fname)

        loaded_batch = it_loaded.next()
        assert _data_batches_equal(expected_batch, loaded_batch)

        while it.iter_next():
            it.next()
            it_loaded.next()
        assert not it_loaded.iter_next()


def test_sharded_parallel_sample_iter_num_batches():
    num_shards = 2
    batch_size = 2
    num_batches_per_bucket = 10
    buckets = data_io.define_parallel_buckets(100, 100, 10, 1.0)
    bucket_counts = [batch_size * num_batches_per_bucket for _ in buckets]
    num_batches_per_shard = num_batches_per_bucket * len(buckets)
    num_batches = num_shards * num_batches_per_shard
    bucket_batch_sizes = data_io.define_bucket_batch_sizes(buckets,
                                                           batch_size,
                                                           batch_by_words=False,
                                                           batch_num_devices=1,
                                                           data_target_average_len=[None] * len(buckets))

    dataset1 = data_io.ParallelDataSet(*_get_random_bucketed_data(buckets, min_count=0, max_count=5,
                                                                  bucket_counts=bucket_counts))
    dataset2 = data_io.ParallelDataSet(*_get_random_bucketed_data(buckets, min_count=0, max_count=5,
                                                                  bucket_counts=bucket_counts))
    with TemporaryDirectory() as work_dir:
        shard1_fname = os.path.join(work_dir, 'shard1')
        shard2_fname = os.path.join(work_dir, 'shard2')
        dataset1.save(shard1_fname)
        dataset2.save(shard2_fname)
        shard_fnames = [shard1_fname, shard2_fname]

        it = data_io.ShardedParallelSampleIter(shard_fnames, buckets, batch_size, bucket_batch_sizes,
                                               'replicate')

        num_batches_seen = 0
        while it.iter_next():
            it.next()
            num_batches_seen += 1
        assert num_batches_seen == num_batches


def test_sharded_and_parallel_iter_same_num_batches():
    """ Tests that a sharded data iterator with just a single shard produces as many shards as an iterator directly
    using the same dataset. """
    batch_size = 2
    num_batches_per_bucket = 10
    buckets = data_io.define_parallel_buckets(100, 100, 10, 1.0)
    bucket_counts = [batch_size * num_batches_per_bucket for _ in buckets]
    num_batches = num_batches_per_bucket * len(buckets)
    bucket_batch_sizes = data_io.define_bucket_batch_sizes(buckets,
                                                           batch_size,
                                                           batch_by_words=False,
                                                           batch_num_devices=1,
                                                           data_target_average_len=[None] * len(buckets))

    dataset = data_io.ParallelDataSet(*_get_random_bucketed_data(buckets, min_count=0, max_count=5,
                                                                 bucket_counts=bucket_counts))

    with TemporaryDirectory() as work_dir:
        shard_fname = os.path.join(work_dir, 'shard1')
        dataset.save(shard_fname)
        shard_fnames = [shard_fname]

        it_sharded = data_io.ShardedParallelSampleIter(shard_fnames, buckets, batch_size, bucket_batch_sizes,
                                                       'replicate')

        it_parallel = data_io.ParallelSampleIter(dataset, buckets, batch_size, bucket_batch_sizes)

        num_batches_seen = 0
        while it_parallel.iter_next():
            assert it_sharded.iter_next()
            it_parallel.next()
            it_sharded.next()
            num_batches_seen += 1
        assert num_batches_seen == num_batches

        print("Resetting...")
        it_sharded.reset()
        it_parallel.reset()

        num_batches_seen = 0
        while it_parallel.iter_next():
            assert it_sharded.iter_next()
            it_parallel.next()
            it_sharded.next()

            num_batches_seen += 1

        assert num_batches_seen == num_batches<|MERGE_RESOLUTION|>--- conflicted
+++ resolved
@@ -457,28 +457,6 @@
         # tmp common vocab
         vcb = vocab.build_from_paths([data['source'], data['target']])
 
-<<<<<<< HEAD
-        train_iter, val_iter, config_data, data_info = data_io.get_training_data_iters(sources=[data['source']],
-                                                                                       target=data['target'],
-                                                                                       validation_sources=[
-                                                                                           data['validation_source']],
-                                                                                       validation_target=data[
-                                                                                           'validation_target'],
-                                                                                       source_vocabs=[vcb],
-                                                                                       target_vocab=vcb,
-                                                                                       source_vocab_paths=[None],
-                                                                                       target_vocab_path=None,
-                                                                                       shared_vocab=True,
-                                                                                       batch_size=batch_size,
-                                                                                       batch_by_words=False,
-                                                                                       batch_num_devices=1,
-                                                                                       fill_up="replicate",
-                                                                                       max_seq_len_source=train_max_length,
-                                                                                       max_seq_len_target=train_max_length,
-                                                                                       bucketing=True,
-                                                                                       bucket_width=10,
-                                                                                       use_pointer_nets=False)
-=======
         train_iter, val_iter, config_data, data_info = data_io.get_training_data_iters(
             sources=[data['source']],
             target=data['target'],
@@ -498,8 +476,8 @@
             max_seq_len_source=train_max_length,
             max_seq_len_target=train_max_length,
             bucketing=True,
-            bucket_width=10)
->>>>>>> f56e7833
+            bucket_width=10,
+            use_pointer_nets=False)
         assert isinstance(train_iter, data_io.ParallelSampleIter)
         assert isinstance(val_iter, data_io.ParallelSampleIter)
         assert isinstance(config_data, data_io.DataConfig)
@@ -591,7 +569,7 @@
         assert data_info.target == data['target']
         assert data_info.source_vocabs == [None]
         assert data_info.target_vocab is None
-        assert config_data.data_statistics.max_observed_len_source == train_max_length - 1
+        assert config_data.data_statistics.max_observed_len_source == train_max_length
         assert config_data.data_statistics.max_observed_len_target == train_max_length
         assert np.isclose(config_data.data_statistics.length_ratio_mean, expected_mean)
         assert np.isclose(config_data.data_statistics.length_ratio_std, expected_std)
