# Copyright 2017--2019 Amazon.com, Inc. or its affiliates. All Rights Reserved.
#
# Licensed under the Apache License, Version 2.0 (the "License"). You may not
# use this file except in compliance with the License. A copy of the License
# is located at
#
#     http://aws.amazon.com/apache2.0/
#
# or in the "license" file accompanying this file. This file is distributed on
# an "AS IS" BASIS, WITHOUT WARRANTIES OR CONDITIONS OF ANY KIND, either
# express or implied. See the License for the specific language governing
# permissions and limitations under the License.
import logging
import os
import sys
from typing import Any, Dict, List
from unittest.mock import patch

import numpy as np

import sockeye.score
import sockeye.translate
from sockeye import constants as C
from sockeye.test_utils import run_train_translate, run_translate_restrict, TRANSLATE_PARAMS_COMMON, \
    TRANSLATE_WITH_FACTORS_COMMON, collect_translate_output_and_scores, create_reference_constraints, \
    SCORE_PARAMS_COMMON, SCORE_WITH_FACTORS_COMMON

logger = logging.getLogger(__name__)


def check_train_translate(train_params: str,
                          translate_params: str,
                          data: Dict[str, Any],
                          use_prepared_data: bool,
                          max_seq_len: int,
                          compare_output: bool = True,
                          seed: int = 13) -> Dict[str, Any]:
    """
    Tests core features (training, inference).
    """
    # train model and translate test set
    data = run_train_translate(train_params=train_params,
                               translate_params=translate_params,
                               data=data,
                               use_prepared_data=use_prepared_data,
                               max_seq_len=max_seq_len,
                               seed=seed)

    # Test equivalence of batch decoding
    translate_params_batch = translate_params + " --batch-size 2"
    test_translate_equivalence(data, translate_params_batch, compare_output)

    # Run translate with restrict-lexicon
    data = run_translate_restrict(data, translate_params)

    # Test scoring by ensuring that the sockeye.scoring module produces the same scores when scoring the output
    # of sockeye.translate. However, since this training is on very small datasets, the output of sockeye.translate
    # is often pure garbage or empty and cannot be scored. So we only try to score if we have some valid output
    # to work with.
    # Only run scoring under these conditions. Why?
    # - translate splits up too-long sentences and translates them in sequence, invalidating the score, so skip that
    # - scoring requires valid translation output to compare against
    if '--max-input-length' not in translate_params and _translate_output_is_valid(data['test_outputs']):
        test_scoring(data, translate_params, compare_output)

    return data


<<<<<<< HEAD
def run_train_translate(train_params: str,
                        translate_params: str,
                        data: Dict[str, Any],
                        use_prepared_data: bool = False,
                        max_seq_len: int = 10,
                        seed: int = 13) -> Dict[str, Any]:
    """
    Train a model and translate a test set. Returns the updated data dictionary containing paths to translation outputs
    and scores.

    :param train_params: Command line args for model training.
    :param translate_params: First command line args for translation.
    :param data: Dictionary containing test data
    :param use_prepared_data: Whether to use the prepared data functionality.
    :param max_seq_len: The maximum sequence length.
    :param seed: The seed used for training.
    :return: Data dictionary, updated with translation outputs and scores
    """
    work_dir = os.path.join(data['work_dir'], 'train_translate')
    data['model'] = os.path.join(work_dir, "model")
    # Optionally create prepared data directory
    if use_prepared_data:
        data['train_prepared'] = os.path.join(work_dir, "prepared_data")
        prepare_params = "{} {}".format(sockeye.prepare_data.__file__,
                                        _PREPARE_DATA_COMMON.format(train_source=data['train_source'],
                                                                    train_target=data['train_target'],
                                                                    output=data['train_prepared'],
                                                                    max_len=max_seq_len))
        if 'train_source_factors' in data:
            prepare_params += _TRAIN_WITH_FACTORS_COMMON.format(source_factors=" ".join(data['train_source_factors']))

        # The default weight tying type is "src_trg_softmax"
        if ('--weight-tying-type' not in train_params
                or '--weight-tying-type src_trg' in train_params
                or '--weight-tying-type src_trg_softmax' in train_params):
            prepare_params += ' --shared-vocab'

        logger.info("Preparing data with parameters %s.", prepare_params)
        with patch.object(sys, "argv", prepare_params.split()):
            sockeye.prepare_data.main()
        # Train model
        params = "{} {} {}".format(sockeye.train.__file__,
                                   _TRAIN_PARAMS_PREPARED_DATA_COMMON.format(prepared_data=data['train_prepared'],
                                                                             dev_source=data['dev_source'],
                                                                             dev_target=data['dev_target'],
                                                                             model=data['model'],
                                                                             max_len=max_seq_len),
                                   train_params)

        if 'dev_source_factors' in data:
            params += _DEV_WITH_FACTORS_COMMON.format(dev_source_factors=" ".join(data['dev_source_factors']))

        logger.info("Starting training with parameters %s.", train_params)
        with patch.object(sys, "argv", params.split()):
            sockeye.train.main()
    else:
        # Train model
        params = "{} {} {}".format(sockeye.train.__file__,
                                   _TRAIN_PARAMS_COMMON.format(train_source=data['train_source'],
                                                               train_target=data['train_target'],
                                                               dev_source=data['dev_source'],
                                                               dev_target=data['dev_target'],
                                                               model=data['model'],
                                                               max_len=max_seq_len,
                                                               seed=seed),
                                   train_params)

        if 'train_source_factors' in data:
            params += _TRAIN_WITH_FACTORS_COMMON.format(source_factors=" ".join(data['train_source_factors']))
        if 'dev_source_factors' in data:
            params += _DEV_WITH_FACTORS_COMMON.format(dev_source_factors=" ".join(data['dev_source_factors']))

        logger.info("Starting training with parameters %s.", train_params)
        with patch.object(sys, "argv", params.split()):
            sockeye.train.main()

    # Translate corpus with the 1st params and scoring output handler to obtain scores
    data['test_output'] = os.path.join(work_dir, "test.out")
    params = "{} {} {}".format(sockeye.translate.__file__,
                               _TRANSLATE_PARAMS_COMMON.format(model=data['model'],
                                                               input=data['test_source'],
                                                               output=data['test_output']),
                               translate_params)

    if 'test_source_factors' in data:
        params += _TRANSLATE_WITH_FACTORS_COMMON.format(input_factors=" ".join(data['test_source_factors']))

    logger.info("Translating with params %s", params)
    with patch.object(sys, "argv", params.split()):
        sockeye.translate.main()

    # Collect test inputs
    with open(data['test_source']) as inputs:
        data['test_inputs'] = [line.strip() for line in inputs]

    # Collect test references
    with open(data['test_target'], "r") as ref:
        data['test_targets'] = [line.strip() for line in ref]

    # Collect test translate outputs and scores
    data['test_outputs'], data['test_scores'] = collect_translate_output_and_scores(data['test_output'])
    assert len(data['test_inputs']) == len(data['test_targets']) == len(data['test_outputs']) == len(data['test_scores'])
    return data


def run_translate_restrict(data: Dict[str, Any], translate_params: str) -> Dict[str, Any]:
    """
    Runs sockeye.translate with vocabulary selection and checks if number of outputs are the same as without
    vocabulary selection. Adds restricted outputs and scores to the data dictionary.
    """
    out_path = os.path.join(data['work_dir'], "out-restrict.txt")
    # fast_align lex table
    ttable_path = os.path.join(data['work_dir'], "ttable")
    generate_fast_align_lex(ttable_path)
    # Top-K lexicon
    lexicon_path = os.path.join(data['work_dir'], "lexicon")
    params = "{} {}".format(sockeye.lexicon.__file__,
                            _LEXICON_CREATE_PARAMS_COMMON.format(input=ttable_path,
                                                                 model=data['model'],
                                                                 topk=20,
                                                                 lexicon=lexicon_path))
    with patch.object(sys, "argv", params.split()):
        sockeye.lexicon.main()
    # Translate corpus with restrict-lexicon
    params = "{} {} {} {}".format(sockeye.translate.__file__,
                                  _TRANSLATE_PARAMS_COMMON.format(model=data['model'],
                                                                  input=data['test_source'],
                                                                  output=out_path),
                                  translate_params,
                                  _TRANSLATE_PARAMS_RESTRICT.format(lexicon=lexicon_path, topk=1))
    if 'test_source_factors' in data:
        params += _TRANSLATE_WITH_FACTORS_COMMON.format(input_factors=" ".join(data['test_source_factors']))
    with patch.object(sys, "argv", params.split()):
        sockeye.translate.main()

    # Collect test translate outputs and scores
    data['test_outputs_restricted'], data['test_scores_restricted'] = collect_translate_output_and_scores(out_path)
    assert len(data['test_outputs_restricted']) == len(data['test_outputs'])
    return data


=======
>>>>>>> 619cab3a
def test_translate_equivalence(data: Dict[str, Any], translate_params_equiv: str, compare_output: bool):
    """
    Tests whether the output and scores generated by sockeye.translate with translate_params_equiv are equal to
    the previously generated outputs, referenced in the data dictionary.
    """
    out_path = os.path.join(data['work_dir'], "test.out.equiv")
    params = "{} {} {}".format(sockeye.translate.__file__,
                               TRANSLATE_PARAMS_COMMON.format(model=data['model'],
                                                              input=data['test_source'],
                                                              output=out_path),
                               translate_params_equiv)
    if 'test_source_factors' in data:
        params += TRANSLATE_WITH_FACTORS_COMMON.format(input_factors=" ".join(data['test_source_factors']))
    with patch.object(sys, "argv", params.split()):
        sockeye.translate.main()
    # Collect translate outputs and scores
    translate_outputs_equiv, translate_scores_equiv = collect_translate_output_and_scores(out_path)

    assert 'test_outputs' in data and 'test_scores' in data
    assert len(data['test_outputs']) == len(translate_outputs_equiv)
    assert len(data['test_scores']) == len(translate_scores_equiv)
    if compare_output:
        assert all(a == b for a, b in zip(data['test_outputs'], translate_outputs_equiv))
        assert all(abs(a - b) < 0.01 or np.isnan(a - b) for a, b in zip(data['test_scores'], translate_scores_equiv))


def test_constrained_decoding_against_ref(data: Dict[str, Any], translate_params: str):
    constrained_inputs = create_reference_constraints(data['test_inputs'], data['test_outputs'])
    new_test_source_path = os.path.join(data['work_dir'], "test_constrained.txt")
    with open(new_test_source_path, 'w') as out:
        for json_line in constrained_inputs:
            print(json_line, file=out)
    out_path_constrained = os.path.join(data['work_dir'], "out_constrained.txt")
    params = "{} {} {} --json-input --output-type translation_with_score --beam-size 1 --batch-size 1 --nbest-size 1".format(
        sockeye.translate.__file__,
        TRANSLATE_PARAMS_COMMON.format(model=data['model'],
                                       input=new_test_source_path,
                                       output=out_path_constrained),
        translate_params)
    with patch.object(sys, "argv", params.split()):
        sockeye.translate.main()
    constrained_outputs, constrained_scores = collect_translate_output_and_scores(out_path_constrained)
    assert len(constrained_outputs) == len(data['test_outputs']) == len(constrained_inputs)
    for json_input, constrained_out, unconstrained_out in zip(constrained_inputs, constrained_outputs, data['test_outputs']):
        # Make sure the constrained output is the same as we got when decoding unconstrained
        assert constrained_out == unconstrained_out

    data['test_constrained_inputs'] = constrained_inputs
    data['test_constrained_outputs'] = constrained_outputs
    data['test_constrained_scores'] = constrained_scores
    return data


def test_scoring(data: Dict[str, Any], translate_params: str, test_similar_scores: bool):
    """
    Tests the scoring CLI and checks for score equivalence with previously generated translate scores.
    """
    # Translate params that affect the score need to be used for scoring as well.
    relevant_params = {'--brevity-penalty-type',
                       '--brevity-penalty-weight',
                       '--brevity-penalty-constant-length-ratio',
                       '--length-penalty-alpha',
                       '--length-penalty-beta'}
    score_params = ''
    params = translate_params.split()
    for i, param in enumerate(params):
        if param in relevant_params:
            score_params = '{} {}'.format(param, params[i + 1])
    out_path = os.path.join(data['work_dir'], "score.out")

    # write translate outputs as target file for scoring and collect tokens
    target_path = os.path.join(data['work_dir'], "score.target")
    translate_tokens = []
    with open(target_path, 'w') as target_out:
        for output in data['test_outputs']:
            print(output, file=target_out)
            translate_tokens.append(output.split())

    params = "{} {} {}".format(sockeye.score.__file__,
                               SCORE_PARAMS_COMMON.format(model=data['model'],
                                                          source=data['test_source'],
                                                          target=target_path,
                                                          output=out_path),
                               score_params)
    if 'test_source_factors' in data:
        params += SCORE_WITH_FACTORS_COMMON.format(source_factors=" ".join(data['test_source_factors']))
    logger.info("Scoring with params %s", params)
    with patch.object(sys, "argv", params.split()):
        sockeye.score.main()

    # Collect scores from output file
    with open(out_path) as score_out:
        score_scores = [float(line.strip()) for line in score_out]

    if test_similar_scores:
        for inp, translate_tokens, translate_score, score_score in zip(data['test_inputs'],
                                                                       translate_tokens,
                                                                       data['test_scores'],
                                                                       score_scores):
            logger.info("tokens: %s || translate score: %.4f || score score: %.4f",
                        translate_tokens, translate_score, score_score)
            assert (translate_score == -np.inf and score_score == -np.inf) or np.isclose(translate_score,
                                                                                         score_score,
                                                                                         atol=1e-06),\
                "input: %s || tokens: %s || translate score: %.6f || score score: %.6f" % (inp, translate_tokens,
                                                                                           translate_score,
                                                                                           score_score)


def _translate_output_is_valid(translate_outputs: List[str]) -> bool:
    """
    True if there are invalid tokens in out_path, or if no valid outputs were found.
    """
    # At least one output must be non-empty
    found_valid_output = False
    bad_tokens = set(C.VOCAB_SYMBOLS)
    for output in translate_outputs:
        if output:
            found_valid_output = True
        if any(token for token in output.split() if token in bad_tokens):
            # There must be no bad tokens
            return False
    return found_valid_output<|MERGE_RESOLUTION|>--- conflicted
+++ resolved
@@ -66,150 +66,6 @@
     return data
 
 
-<<<<<<< HEAD
-def run_train_translate(train_params: str,
-                        translate_params: str,
-                        data: Dict[str, Any],
-                        use_prepared_data: bool = False,
-                        max_seq_len: int = 10,
-                        seed: int = 13) -> Dict[str, Any]:
-    """
-    Train a model and translate a test set. Returns the updated data dictionary containing paths to translation outputs
-    and scores.
-
-    :param train_params: Command line args for model training.
-    :param translate_params: First command line args for translation.
-    :param data: Dictionary containing test data
-    :param use_prepared_data: Whether to use the prepared data functionality.
-    :param max_seq_len: The maximum sequence length.
-    :param seed: The seed used for training.
-    :return: Data dictionary, updated with translation outputs and scores
-    """
-    work_dir = os.path.join(data['work_dir'], 'train_translate')
-    data['model'] = os.path.join(work_dir, "model")
-    # Optionally create prepared data directory
-    if use_prepared_data:
-        data['train_prepared'] = os.path.join(work_dir, "prepared_data")
-        prepare_params = "{} {}".format(sockeye.prepare_data.__file__,
-                                        _PREPARE_DATA_COMMON.format(train_source=data['train_source'],
-                                                                    train_target=data['train_target'],
-                                                                    output=data['train_prepared'],
-                                                                    max_len=max_seq_len))
-        if 'train_source_factors' in data:
-            prepare_params += _TRAIN_WITH_FACTORS_COMMON.format(source_factors=" ".join(data['train_source_factors']))
-
-        # The default weight tying type is "src_trg_softmax"
-        if ('--weight-tying-type' not in train_params
-                or '--weight-tying-type src_trg' in train_params
-                or '--weight-tying-type src_trg_softmax' in train_params):
-            prepare_params += ' --shared-vocab'
-
-        logger.info("Preparing data with parameters %s.", prepare_params)
-        with patch.object(sys, "argv", prepare_params.split()):
-            sockeye.prepare_data.main()
-        # Train model
-        params = "{} {} {}".format(sockeye.train.__file__,
-                                   _TRAIN_PARAMS_PREPARED_DATA_COMMON.format(prepared_data=data['train_prepared'],
-                                                                             dev_source=data['dev_source'],
-                                                                             dev_target=data['dev_target'],
-                                                                             model=data['model'],
-                                                                             max_len=max_seq_len),
-                                   train_params)
-
-        if 'dev_source_factors' in data:
-            params += _DEV_WITH_FACTORS_COMMON.format(dev_source_factors=" ".join(data['dev_source_factors']))
-
-        logger.info("Starting training with parameters %s.", train_params)
-        with patch.object(sys, "argv", params.split()):
-            sockeye.train.main()
-    else:
-        # Train model
-        params = "{} {} {}".format(sockeye.train.__file__,
-                                   _TRAIN_PARAMS_COMMON.format(train_source=data['train_source'],
-                                                               train_target=data['train_target'],
-                                                               dev_source=data['dev_source'],
-                                                               dev_target=data['dev_target'],
-                                                               model=data['model'],
-                                                               max_len=max_seq_len,
-                                                               seed=seed),
-                                   train_params)
-
-        if 'train_source_factors' in data:
-            params += _TRAIN_WITH_FACTORS_COMMON.format(source_factors=" ".join(data['train_source_factors']))
-        if 'dev_source_factors' in data:
-            params += _DEV_WITH_FACTORS_COMMON.format(dev_source_factors=" ".join(data['dev_source_factors']))
-
-        logger.info("Starting training with parameters %s.", train_params)
-        with patch.object(sys, "argv", params.split()):
-            sockeye.train.main()
-
-    # Translate corpus with the 1st params and scoring output handler to obtain scores
-    data['test_output'] = os.path.join(work_dir, "test.out")
-    params = "{} {} {}".format(sockeye.translate.__file__,
-                               _TRANSLATE_PARAMS_COMMON.format(model=data['model'],
-                                                               input=data['test_source'],
-                                                               output=data['test_output']),
-                               translate_params)
-
-    if 'test_source_factors' in data:
-        params += _TRANSLATE_WITH_FACTORS_COMMON.format(input_factors=" ".join(data['test_source_factors']))
-
-    logger.info("Translating with params %s", params)
-    with patch.object(sys, "argv", params.split()):
-        sockeye.translate.main()
-
-    # Collect test inputs
-    with open(data['test_source']) as inputs:
-        data['test_inputs'] = [line.strip() for line in inputs]
-
-    # Collect test references
-    with open(data['test_target'], "r") as ref:
-        data['test_targets'] = [line.strip() for line in ref]
-
-    # Collect test translate outputs and scores
-    data['test_outputs'], data['test_scores'] = collect_translate_output_and_scores(data['test_output'])
-    assert len(data['test_inputs']) == len(data['test_targets']) == len(data['test_outputs']) == len(data['test_scores'])
-    return data
-
-
-def run_translate_restrict(data: Dict[str, Any], translate_params: str) -> Dict[str, Any]:
-    """
-    Runs sockeye.translate with vocabulary selection and checks if number of outputs are the same as without
-    vocabulary selection. Adds restricted outputs and scores to the data dictionary.
-    """
-    out_path = os.path.join(data['work_dir'], "out-restrict.txt")
-    # fast_align lex table
-    ttable_path = os.path.join(data['work_dir'], "ttable")
-    generate_fast_align_lex(ttable_path)
-    # Top-K lexicon
-    lexicon_path = os.path.join(data['work_dir'], "lexicon")
-    params = "{} {}".format(sockeye.lexicon.__file__,
-                            _LEXICON_CREATE_PARAMS_COMMON.format(input=ttable_path,
-                                                                 model=data['model'],
-                                                                 topk=20,
-                                                                 lexicon=lexicon_path))
-    with patch.object(sys, "argv", params.split()):
-        sockeye.lexicon.main()
-    # Translate corpus with restrict-lexicon
-    params = "{} {} {} {}".format(sockeye.translate.__file__,
-                                  _TRANSLATE_PARAMS_COMMON.format(model=data['model'],
-                                                                  input=data['test_source'],
-                                                                  output=out_path),
-                                  translate_params,
-                                  _TRANSLATE_PARAMS_RESTRICT.format(lexicon=lexicon_path, topk=1))
-    if 'test_source_factors' in data:
-        params += _TRANSLATE_WITH_FACTORS_COMMON.format(input_factors=" ".join(data['test_source_factors']))
-    with patch.object(sys, "argv", params.split()):
-        sockeye.translate.main()
-
-    # Collect test translate outputs and scores
-    data['test_outputs_restricted'], data['test_scores_restricted'] = collect_translate_output_and_scores(out_path)
-    assert len(data['test_outputs_restricted']) == len(data['test_outputs'])
-    return data
-
-
-=======
->>>>>>> 619cab3a
 def test_translate_equivalence(data: Dict[str, Any], translate_params_equiv: str, compare_output: bool):
     """
     Tests whether the output and scores generated by sockeye.translate with translate_params_equiv are equal to
