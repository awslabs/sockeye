# Copyright 2017--2019 Amazon.com, Inc. or its affiliates. All Rights Reserved.
#
# Licensed under the Apache License, Version 2.0 (the "License"). You may not
# use this file except in compliance with the License. A copy of the License
# is located at
#
#     http://aws.amazon.com/apache2.0/
#
# or in the "license" file accompanying this file. This file is distributed on
# an "AS IS" BASIS, WITHOUT WARRANTIES OR CONDITIONS OF ANY KIND, either
# express or implied. See the License for the specific language governing
# permissions and limitations under the License.

import json
import logging
import os
import random
import sys
from contextlib import contextmanager
from tempfile import TemporaryDirectory
from typing import Any, Dict, List, Tuple
from unittest.mock import patch

import mxnet as mx
import numpy as np

import sockeye.average
import sockeye.checkpoint_decoder
import sockeye.constants as C
import sockeye.evaluate
import sockeye.extract_parameters
import sockeye.lexicon
import sockeye.model
import sockeye.prepare_data
import sockeye.score
import sockeye.train
import sockeye.translate
import sockeye.utils

logger = logging.getLogger(__name__)


def gaussian_vector(shape, return_symbol=False):
    """
    Generates random normal tensors (diagonal covariance)

    :param shape: shape of the tensor.
    :param return_symbol: True if the result should be a Symbol, False if it should be an Numpy array.
    :return: A gaussian tensor.
    """
    return mx.sym.random_normal(shape=shape) if return_symbol else np.random.normal(size=shape)


def integer_vector(shape, max_value, min_value=1, return_symbol=False):
    """
    Generates a random positive integer tensor

    :param shape: shape of the tensor.
    :param max_value: maximum integer value.
    :param min_value: minimum integer value.
    :param return_symbol: True if the result should be a Symbol, False if it should be an Numpy array.
    :return: A random integer tensor.
    """
    return mx.sym.round(mx.sym.random.uniform(low=min_value, high=max_value, shape=shape)) if return_symbol \
        else np.random.randint(low=min_value, high=max_value, size=shape)


def uniform_vector(shape, min_value=0, max_value=1, return_symbol=False):
    """
    Generates a uniformly random tensor

    :param shape: shape of the tensor
    :param min_value: minimum possible value
    :param max_value: maximum possible value (exclusive)
    :param return_symbol: True if the result should be a mx.sym.Symbol, False if it should be a Numpy array
    :return:
    """
    return mx.sym.random.uniform(low=min_value, high=max_value, shape=shape) if return_symbol \
        else np.random.uniform(low=min_value, high=max_value, size=shape)


_DIGITS = "0123456789"
_MID = 5


def generate_digits_file(source_path: str,
                         target_path: str,
                         line_count: int = 100,
                         line_length: int = 9,
                         sort_target: bool = False,
                         line_count_empty: int = 0,
                         seed=13):
    assert line_count_empty <= line_count
    random_gen = random.Random(seed)
    with open(source_path, "w") as source_out, open(target_path, "w") as target_out:
        all_digits = []
        for _ in range(line_count - line_count_empty):
            digits = [random_gen.choice(_DIGITS) for _ in range(random_gen.randint(1, line_length))]
            all_digits.append(digits)
        for _ in range(line_count_empty):
            all_digits.append([])
        random_gen.shuffle(all_digits)
        for digits in all_digits:
            print(" ".join(digits), file=source_out)
            if sort_target:
                digits.sort()
            print(" ".join(digits), file=target_out)


def generate_low_high_factors(source_path: str,
                              output_path: str):
    """
    Writes low/high factor file given a source file of digit sequences.
    """
    with open(source_path, 'r') as fin, open(output_path, 'w') as fout:
        for line in fin:
            digits = map(int, line.rstrip().split())
            factors = ("l" if digit < _MID else "h" for digit in digits)
            print(" ".join(factors), file=fout)


def generate_fast_align_lex(lex_path: str):
    """
    Generate a fast_align format lex table for digits.

    :param lex_path: Path to write lex table.
    """
    with open(lex_path, "w") as lex_out:
        for digit in _DIGITS:
            print("{0}\t{0}\t0".format(digit), file=lex_out)


_LEXICON_CREATE_PARAMS_COMMON = "create -i {input} -m {model} -k {topk} -o {lexicon}"


@contextmanager
def tmp_digits_dataset(prefix: str,
                       train_line_count: int, train_max_length: int,
                       dev_line_count: int, dev_max_length: int,
                       test_line_count: int, test_line_count_empty: int, test_max_length: int,
                       sort_target: bool = False,
                       seed_train: int = 13, seed_dev: int = 13,
                       with_source_factors: bool = False) -> Dict[str, Any]:
    """
    Creates a temporary dataset with train, dev, and test. Returns a dictionary with paths to the respective temporary
    files.
    """
    with TemporaryDirectory(prefix=prefix) as work_dir:
        # Simple digits files for train/dev data
        train_source_path = os.path.join(work_dir, "train.src")
        train_target_path = os.path.join(work_dir, "train.tgt")
        dev_source_path = os.path.join(work_dir, "dev.src")
        dev_target_path = os.path.join(work_dir, "dev.tgt")
        test_source_path = os.path.join(work_dir, "test.src")
        test_target_path = os.path.join(work_dir, "test.tgt")
        generate_digits_file(train_source_path, train_target_path, train_line_count,
                             train_max_length, sort_target=sort_target, seed=seed_train)
        generate_digits_file(dev_source_path, dev_target_path, dev_line_count, dev_max_length, sort_target=sort_target,
                             seed=seed_dev)
        generate_digits_file(test_source_path, test_target_path, test_line_count, test_max_length,
                             line_count_empty=test_line_count_empty, sort_target=sort_target, seed=seed_dev)
        data = {'work_dir': work_dir,
                'train_source': train_source_path,
                'train_target': train_target_path,
                'dev_source': dev_source_path,
                'dev_target': dev_target_path,
                'test_source': test_source_path,
                'test_target': test_target_path}

        if with_source_factors:
            train_factor_path = train_source_path + ".factors"
            dev_factor_path = dev_source_path + ".factors"
            test_factor_path = test_source_path + ".factors"
            generate_low_high_factors(train_source_path, train_factor_path)
            generate_low_high_factors(dev_source_path, dev_factor_path)
            generate_low_high_factors(test_source_path, test_factor_path)
            data['train_source_factors'] = [train_factor_path]
            data['dev_source_factors'] = [dev_factor_path]
            data['test_source_factors'] = [test_factor_path]

        yield data


_TRAIN_PARAMS_COMMON = "--use-cpu --max-seq-len {max_len} --source {train_source} --target {train_target}" \
                       " --validation-source {dev_source} --validation-target {dev_target} --output {model}" \
                       " --seed {seed}"

_PREPARE_DATA_COMMON = " --max-seq-len {max_len} --source {train_source} --target {train_target}" \
                       " --output {output} --pad-vocab-to-multiple-of 16"

_TRAIN_WITH_FACTORS_COMMON = " --source-factors {source_factors}"
_DEV_WITH_FACTORS_COMMON = " --validation-source-factors {dev_source_factors}"

_TRAIN_PARAMS_PREPARED_DATA_COMMON = "--use-cpu --max-seq-len {max_len} --prepared-data {prepared_data}" \
                                     " --validation-source {dev_source} --validation-target {dev_target} " \
                                     "--output {model}"

_TRANSLATE_PARAMS_COMMON = "--use-cpu --models {model} --input {input} --output {output} " \
                           "--output-type translation_with_score"

_TRANSLATE_WITH_FACTORS_COMMON = " --input-factors {input_factors}"

_TRANSLATE_PARAMS_RESTRICT = "--restrict-lexicon {lexicon} --restrict-lexicon-topk {topk}"

_SCORE_PARAMS_COMMON = "--use-cpu --model {model} --source {source} --target {target} --output {output}"

_SCORE_WITH_FACTORS_COMMON = " --source-factors {source_factors}"


def check_train_translate(train_params: str,
                          translate_params: str,
                          data: Dict[str, Any],
                          use_prepared_data: bool,
                          max_seq_len: int,
                          compare_translate_vs_scoring_scores: bool = True,
                          seed: int = 13) -> Dict[str, Any]:
    """
    Tests core features (training, inference).
    """
    # train model and translate test set
    data = run_train_translate(train_params=train_params,
                               translate_params=translate_params,
                               data=data,
                               use_prepared_data=use_prepared_data,
                               max_seq_len=max_seq_len,
                               seed=seed)

    # Test equivalence of batch decoding
    translate_params_batch = translate_params + " --batch-size 2"
    test_translate_equivalence(data, translate_params_batch)

    # Run translate with restrict-lexicon
    data = run_translate_restrict(data, translate_params)

<<<<<<< HEAD
    # Test scoring. Inference does not guaranatee that </s> was generated, so we need to first
    # force-decode against the output of the unconstrained system to get the real scores, that
    # scoring will generate. Since it adds complexity to attach source factors to the input JSON
    # object needed for constrained decoding, we only test scoring at the moment when not source
    # factors are needed.
    if 'test_source_factors' not in data:

        # Run translate decoding against the reference
        data = test_constrained_decoding_against_ref(data, translate_params)

        # Test scoring by ensuring that the sockeye.scoring module produces the same scores when scoring the output
        # of sockeye.translate. However, since this training is on very small datasets, the output of sockeye.translate
        # is often pure garbage or empty and cannot be scored. So we only try to score if we have some valid output
        # to work with.
        # Only run scoring under these conditions. Why?
        # - translate splits up too-long sentences and translates them in sequence, invalidating the score, so skip that
        # - scoring requires valid translation output to compare against
        if '--max-input-len' not in translate_params and _translate_output_is_valid(data['test_outputs']):
            test_scoring(data, translate_params)

=======
    # Test scoring by ensuring that the sockeye.scoring module produces the same scores when scoring the output
    # of sockeye.translate. However, since this training is on very small datasets, the output of sockeye.translate
    # is often pure garbage or empty and cannot be scored. So we only try to score if we have some valid output
    # to work with.
    # Only run scoring under these conditions. Why?
    # - translate splits up too-long sentences and translates them in sequence, invalidating the score, so skip that
    # - scoring requires valid translation output to compare against
    if '--max-input-len' not in translate_params and _translate_output_is_valid(data['test_outputs']):
        test_scoring(data, translate_params, compare_translate_vs_scoring_scores)
>>>>>>> cd7069ff
    return data


def run_train_translate(train_params: str,
                        translate_params: str,
                        data: Dict[str, Any],
                        use_prepared_data: bool = False,
                        max_seq_len: int = 10,
                        seed: int = 13) -> Dict[str, Any]:
    """
    Train a model and translate a test set. Returns the updated data dictionary containing paths to translation outputs
    and scores.

    :param train_params: Command line args for model training.
    :param translate_params: First command line args for translation.
    :param data: Dictionary containing test data
    :param use_prepared_data: Whether to use the prepared data functionality.
    :param max_seq_len: The maximum sequence length.
    :param seed: The seed used for training.
    :return: Data dictionary, updated with translation outputs and scores
    """
    work_dir = os.path.join(data['work_dir'], 'train_translate')
    data['model'] = os.path.join(work_dir, "model")
    # Optionally create prepared data directory
    if use_prepared_data:
        data['train_prepared'] = os.path.join(work_dir, "prepared_data")
        params = "{} {}".format(sockeye.prepare_data.__file__,
                                _PREPARE_DATA_COMMON.format(train_source=data['train_source'],
                                                            train_target=data['train_target'],
                                                            output=data['train_prepared'],
                                                            max_len=max_seq_len))
        if 'train_source_factors' in data:
            params += _TRAIN_WITH_FACTORS_COMMON.format(source_factors=" ".join(data['train_source_factors']))

        logger.info("Creating prepared data folder.")
        with patch.object(sys, "argv", params.split()):
            sockeye.prepare_data.main()
        # Train model
        params = "{} {} {}".format(sockeye.train.__file__,
                                   _TRAIN_PARAMS_PREPARED_DATA_COMMON.format(prepared_data=data['train_prepared'],
                                                                             dev_source=data['dev_source'],
                                                                             dev_target=data['dev_target'],
                                                                             model=data['model'],
                                                                             max_len=max_seq_len),
                                   train_params)

        if 'dev_source_factors' in data:
            params += _DEV_WITH_FACTORS_COMMON.format(dev_source_factors=" ".join(data['dev_source_factors']))

        logger.info("Starting training with parameters %s.", train_params)
        with patch.object(sys, "argv", params.split()):
            sockeye.train.main()
    else:
        # Train model
        params = "{} {} {}".format(sockeye.train.__file__,
                                   _TRAIN_PARAMS_COMMON.format(train_source=data['train_source'],
                                                               train_target=data['train_target'],
                                                               dev_source=data['dev_source'],
                                                               dev_target=data['dev_target'],
                                                               model=data['model'],
                                                               max_len=max_seq_len,
                                                               seed=seed),
                                   train_params)

        if 'train_source_factors' in data:
            params += _TRAIN_WITH_FACTORS_COMMON.format(source_factors=" ".join(data['train_source_factors']))
        if 'dev_source_factors' in data:
            params += _DEV_WITH_FACTORS_COMMON.format(dev_source_factors=" ".join(data['dev_source_factors']))

        logger.info("Starting training with parameters %s.", train_params)
        with patch.object(sys, "argv", params.split()):
            sockeye.train.main()

    # Translate corpus with the 1st params and scoring output handler to obtain scores
    data['test_output'] = os.path.join(work_dir, "test.out")
    params = "{} {} {}".format(sockeye.translate.__file__,
                               _TRANSLATE_PARAMS_COMMON.format(model=data['model'],
                                                               input=data['test_source'],
                                                               output=data['test_output']),
                               translate_params)

    if 'test_source_factors' in data:
        params += _TRANSLATE_WITH_FACTORS_COMMON.format(input_factors=" ".join(data['test_source_factors']))

    logger.info("Translating with params %s", params)
    with patch.object(sys, "argv", params.split()):
        sockeye.translate.main()

    # Collect test inputs
    with open(data['test_source']) as inputs:
        data['test_inputs'] = [line.strip() for line in inputs]

    # Collect test references
    with open(data['test_target'], "r") as ref:
        data['test_targets'] = [line.strip() for line in ref]

    # Collect test translate outputs and scores
    data['test_outputs'], data['test_scores'] = collect_translate_output_and_scores(data['test_output'])
    assert len(data['test_inputs']) == len(data['test_targets']) == len(data['test_outputs']) == len(data['test_scores'])
    return data


def run_translate_restrict(data: Dict[str, Any], translate_params: str) -> Dict[str, Any]:
    """
    Runs sockeye.translate with vocabulary selection and checks if number of outputs are the same as without
    vocabulary selection. Adds restricted outputs and scores to the data dictionary.
    """
    out_path = os.path.join(data['work_dir'], "out-restrict.txt")
    # fast_align lex table
    ttable_path = os.path.join(data['work_dir'], "ttable")
    generate_fast_align_lex(ttable_path)
    # Top-K lexicon
    lexicon_path = os.path.join(data['work_dir'], "lexicon")
    params = "{} {}".format(sockeye.lexicon.__file__,
                            _LEXICON_CREATE_PARAMS_COMMON.format(input=ttable_path,
                                                                 model=data['model'],
                                                                 topk=20,
                                                                 lexicon=lexicon_path))
    with patch.object(sys, "argv", params.split()):
        sockeye.lexicon.main()
    # Translate corpus with restrict-lexicon
    params = "{} {} {} {}".format(sockeye.translate.__file__,
                                  _TRANSLATE_PARAMS_COMMON.format(model=data['model'],
                                                                  input=data['test_source'],
                                                                  output=out_path),
                                  translate_params,
                                  _TRANSLATE_PARAMS_RESTRICT.format(lexicon=lexicon_path, topk=1))
    if 'test_source_factors' in data:
        params += _TRANSLATE_WITH_FACTORS_COMMON.format(input_factors=" ".join(data['test_source_factors']))
    with patch.object(sys, "argv", params.split()):
        sockeye.translate.main()

    # Collect test translate outputs and scores
    data['test_outputs_restricted'], data['test_scores_restricted'] = collect_translate_output_and_scores(out_path)
    assert len(data['test_outputs_restricted']) == len(data['test_outputs'])
    return data


def test_translate_equivalence(data: Dict[str, Any], translate_params_equiv: str):
    """
    Tests whether the output and scores generated by sockeye.translate with translate_params_equiv are equal to
    the previously generated outputs, referenced in the data dictionary.
    """
    out_path = os.path.join(data['work_dir'], "test.out.equiv")
    params = "{} {} {}".format(sockeye.translate.__file__,
                               _TRANSLATE_PARAMS_COMMON.format(model=data['model'],
                                                               input=data['test_source'],
                                                               output=out_path),
                               translate_params_equiv)
    if 'test_source_factors' in data:
        params += _TRANSLATE_WITH_FACTORS_COMMON.format(input_factors=" ".join(data['test_source_factors']))
    with patch.object(sys, "argv", params.split()):
        sockeye.translate.main()
    # Collect translate outputs and scores
    translate_outputs_equiv, translate_scores_equiv = collect_translate_output_and_scores(out_path)

    assert 'test_outputs' in data and 'test_scores' in data
    assert all(a == b for a, b in zip(data['test_outputs'], translate_outputs_equiv))
    assert all(abs(a - b) < 0.01 or np.isnan(a - b) for a, b in zip(data['test_scores'], translate_scores_equiv))


<<<<<<< HEAD
def _create_constrained_inputs(translate_inputs: List[str], translate_outputs: List[str]) -> List[Dict[str, Any]]:
    constrained_inputs = []
    for sentno, (source, translate_output) in enumerate(zip(translate_inputs, translate_outputs)):
        constrained_inputs.append(json.dumps({'text': source, 'constraints': ['<s> {} </s>'.format(translate_output)]}, ensure_ascii=False))
    return constrained_inputs


def test_constrained_decoding_against_ref(data: Dict[str, Any], translate_params: str):
    constrained_inputs = _create_constrained_inputs(data['test_inputs'], data['test_outputs'])
    new_test_source_path = os.path.join(data['work_dir'], "test_constrained.txt")
    with open(new_test_source_path, 'w') as out:
        for json_line in constrained_inputs:
            print(json_line, file=out)
    out_path_constrained = os.path.join(data['work_dir'], "out_constrained.txt")
    params = "{} {} {} --json-input --output-type translation_with_score --beam-size 1 --batch-size 1 --nbest-size 1".format(
        sockeye.translate.__file__,
        _TRANSLATE_PARAMS_COMMON.format(model=data['model'],
                                        input=new_test_source_path,
                                        output=out_path_constrained),
        translate_params)
    print("CONSTRAINED DECODING WITH", params)
    with patch.object(sys, "argv", params.split()):
        sockeye.translate.main()
    constrained_outputs, constrained_scores = collect_translate_output_and_scores(out_path_constrained)
    assert len(constrained_outputs) == len(data['test_outputs']) == len(constrained_inputs)
    for json_input, constrained_out, unconstrained_out in zip(constrained_inputs, constrained_outputs, data['test_outputs']):
        # Make sure the constrained output is the same as we got when decoding unconstrained
        print('IZEQUAL', json_input, constrained_out, unconstrained_out, sep='\n')
        assert constrained_out == unconstrained_out

    print("DUH SCOreZ", constrained_scores)
    data['test_constrained_inputs'] = constrained_inputs
    data['test_constrained_outputs'] = constrained_outputs
    data['test_constrained_scores'] = constrained_scores
    return data


def test_scoring(data: Dict[str, Any], translate_params: str):
=======
def test_scoring(data: Dict[str, Any], translate_params: str, test_similar_scores: bool):
>>>>>>> cd7069ff
    """
    Tests the scoring CLI and checks for score equivalence with previously generated translate scores.
    """
    # Translate params that affect the score need to be used for scoring as well.
    # Currently, the only relevant flag passed is the --softmax-temperature flag.
    relevant_params = {'--softmax-temperature'}
    score_params = ''
    params = translate_params.split()
    for i, param in enumerate(params):
        if param in relevant_params:
            score_params = '{} {}'.format(param, params[i + 1])
    out_path = os.path.join(data['work_dir'], "score.out")

    # write translate outputs as target file for scoring and collect tokens
    target_path = os.path.join(data['work_dir'], "score.target")
    translate_tokens = []
    with open(target_path, 'w') as target_out:
        for output in data['test_outputs']:
            print(output, file=target_out)
            translate_tokens.append(output.split())

    params = "{} {} {}".format(sockeye.score.__file__,
                               _SCORE_PARAMS_COMMON.format(model=data['model'],
                                                           source=data['test_source'],
                                                           target=target_path,
                                                           output=out_path),
                               score_params)
    if 'test_source_factors' in data:
        params += _SCORE_WITH_FACTORS_COMMON.format(source_factors=" ".join(data['test_source_factors']))
    logger.info("Scoring with params %s", params)
    with patch.object(sys, "argv", params.split()):
        sockeye.score.main()

    # Collect scores from output file
    with open(out_path) as score_out:
        score_scores = [float(line.strip()) for line in score_out]

    # Compare scored output to original translation output. Unfortunately, sockeye.translate doesn't enforce
    # that </s> was generated, and we can't know outside the decoder. So we use scores from force-decoding
    # against the unconstrained output, which ensures that the sockeye.translate score includes the cost of
    # generating </s>.
    model_config = sockeye.model.SockeyeModel.load_config(os.path.join(data['model'], C.CONFIG_NAME))
    max_len = model_config.config_data.max_seq_len_target

<<<<<<< HEAD
    valid_outputs = list(filter(lambda x: len(x[0]) < max_len - 1,
                                zip(translate_tokens, data['test_constrained_scores'], score_scores)))
    valid_translate_scores = [x[1] for x in valid_outputs]
    valid_score_scores = [x[2] for x in valid_outputs]
    print("IZ DEM DUH SAMM?", max_len, valid_translate_scores, valid_score_scores, sep="\n")
    for translate_score, score_score in zip(valid_translate_scores, valid_score_scores):
        # Skip sentences that are close to the maximum length to avoid confusion about whether
        # the length penalty was applied
        assert (translate_score == -np.inf and score_score == -np.inf) or abs(translate_score - score_score) <= 0.01
=======
    if test_similar_scores:
        for (translate_tokens, translate_score), score_score in zip(valid_outputs, score_scores):
            # Skip sentences that are close to the maximum length to avoid confusion about whether
            # the length penalty was applied
            if len(translate_tokens) >= max_len - 2:
                continue
            assert abs(translate_score - score_score) < 0.02
>>>>>>> cd7069ff


def _translate_output_is_valid(translate_outputs: List[str]) -> bool:
    """
    True if there are invalid tokens in out_path, or if no valid outputs were found.
    """
    # At least one output must be non-empty
    found_valid_output = False
    bad_tokens = set(C.VOCAB_SYMBOLS)
    for output in translate_outputs:
        if output:
            found_valid_output = True
        if any(token for token in output.split() if token in bad_tokens):
            # There must be no bad tokens
            return False
    return found_valid_output


def collect_translate_output_and_scores(out_path: str) -> Tuple[List[str], List[float]]:
    """
    Collects translation outputs and scores from an output file
    produced with the 'translation_and_score' or nbest output handler.
    """
    translations = []  # type: List[str]
    scores = []  # type: List[float]
    with open(out_path) as out_fh:
        for line in out_fh:
            output = line.strip()
            translation = ''
            score = -np.inf
            try:
                output = json.loads(output)
                try:
                    translation = output['translation']
                    score = output['score']
                except IndexError:
                    pass
            except:
                try:
                    score, translation = output.split('\t', 1)
                except ValueError:
                    pass
            translations.append(translation)
            scores.append(float(score))
    return translations, scores<|MERGE_RESOLUTION|>--- conflicted
+++ resolved
@@ -232,7 +232,6 @@
     # Run translate with restrict-lexicon
     data = run_translate_restrict(data, translate_params)
 
-<<<<<<< HEAD
     # Test scoring. Inference does not guaranatee that </s> was generated, so we need to first
     # force-decode against the output of the unconstrained system to get the real scores, that
     # scoring will generate. Since it adds complexity to attach source factors to the input JSON
@@ -251,19 +250,8 @@
         # - translate splits up too-long sentences and translates them in sequence, invalidating the score, so skip that
         # - scoring requires valid translation output to compare against
         if '--max-input-len' not in translate_params and _translate_output_is_valid(data['test_outputs']):
-            test_scoring(data, translate_params)
-
-=======
-    # Test scoring by ensuring that the sockeye.scoring module produces the same scores when scoring the output
-    # of sockeye.translate. However, since this training is on very small datasets, the output of sockeye.translate
-    # is often pure garbage or empty and cannot be scored. So we only try to score if we have some valid output
-    # to work with.
-    # Only run scoring under these conditions. Why?
-    # - translate splits up too-long sentences and translates them in sequence, invalidating the score, so skip that
-    # - scoring requires valid translation output to compare against
-    if '--max-input-len' not in translate_params and _translate_output_is_valid(data['test_outputs']):
-        test_scoring(data, translate_params, compare_translate_vs_scoring_scores)
->>>>>>> cd7069ff
+            test_scoring(data, translate_params, compare_translate_vs_scoring_scores)
+
     return data
 
 
@@ -425,7 +413,6 @@
     assert all(abs(a - b) < 0.01 or np.isnan(a - b) for a, b in zip(data['test_scores'], translate_scores_equiv))
 
 
-<<<<<<< HEAD
 def _create_constrained_inputs(translate_inputs: List[str], translate_outputs: List[str]) -> List[Dict[str, Any]]:
     constrained_inputs = []
     for sentno, (source, translate_output) in enumerate(zip(translate_inputs, translate_outputs)):
@@ -446,27 +433,21 @@
                                         input=new_test_source_path,
                                         output=out_path_constrained),
         translate_params)
-    print("CONSTRAINED DECODING WITH", params)
     with patch.object(sys, "argv", params.split()):
         sockeye.translate.main()
     constrained_outputs, constrained_scores = collect_translate_output_and_scores(out_path_constrained)
     assert len(constrained_outputs) == len(data['test_outputs']) == len(constrained_inputs)
     for json_input, constrained_out, unconstrained_out in zip(constrained_inputs, constrained_outputs, data['test_outputs']):
         # Make sure the constrained output is the same as we got when decoding unconstrained
-        print('IZEQUAL', json_input, constrained_out, unconstrained_out, sep='\n')
         assert constrained_out == unconstrained_out
 
-    print("DUH SCOreZ", constrained_scores)
     data['test_constrained_inputs'] = constrained_inputs
     data['test_constrained_outputs'] = constrained_outputs
     data['test_constrained_scores'] = constrained_scores
     return data
 
 
-def test_scoring(data: Dict[str, Any], translate_params: str):
-=======
 def test_scoring(data: Dict[str, Any], translate_params: str, test_similar_scores: bool):
->>>>>>> cd7069ff
     """
     Tests the scoring CLI and checks for score equivalence with previously generated translate scores.
     """
@@ -511,17 +492,6 @@
     model_config = sockeye.model.SockeyeModel.load_config(os.path.join(data['model'], C.CONFIG_NAME))
     max_len = model_config.config_data.max_seq_len_target
 
-<<<<<<< HEAD
-    valid_outputs = list(filter(lambda x: len(x[0]) < max_len - 1,
-                                zip(translate_tokens, data['test_constrained_scores'], score_scores)))
-    valid_translate_scores = [x[1] for x in valid_outputs]
-    valid_score_scores = [x[2] for x in valid_outputs]
-    print("IZ DEM DUH SAMM?", max_len, valid_translate_scores, valid_score_scores, sep="\n")
-    for translate_score, score_score in zip(valid_translate_scores, valid_score_scores):
-        # Skip sentences that are close to the maximum length to avoid confusion about whether
-        # the length penalty was applied
-        assert (translate_score == -np.inf and score_score == -np.inf) or abs(translate_score - score_score) <= 0.01
-=======
     if test_similar_scores:
         for (translate_tokens, translate_score), score_score in zip(valid_outputs, score_scores):
             # Skip sentences that are close to the maximum length to avoid confusion about whether
@@ -529,7 +499,6 @@
             if len(translate_tokens) >= max_len - 2:
                 continue
             assert abs(translate_score - score_score) < 0.02
->>>>>>> cd7069ff
 
 
 def _translate_output_is_valid(translate_outputs: List[str]) -> bool:
