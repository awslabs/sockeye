--- conflicted
+++ resolved
@@ -258,18 +258,14 @@
         perplexity = metrics[-1][C.PERPLEXITY + '-val']
 
         # Measure BLEU
-<<<<<<< HEAD
         bleu = sacrebleu.raw_corpus_bleu(open(out_path, "r").readlines(),
                                          [open(dev_target_path, "r").readlines()], 0.01)
 
-=======
-        bleu = sockeye.bleu.corpus_bleu(open(out_path, "r").readlines(),
-                                        open(dev_target_path, "r").readlines())
         bleu_restrict = None
         if restrict_lexicon:
-            sockeye.bleu.corpus_bleu(open(out_restrict_path, "r").readlines(),
-                                     open(dev_target_path, "r").readlines())
->>>>>>> 7ed3d6aa
+            sacrebleu.raw_corpus_bleu(open(out_restrict_path, "r").readlines(),
+                                      [open(dev_target_path, "r").readlines()], 0.01)
+
         # Run BLEU cli
         eval_params = "{} {} ".format(sockeye.evaluate.__file__,
                                       _EVAL_PARAMS_COMMON.format(hypotheses=out_path, references=dev_target_path), )
