# Copyright 2017 Amazon.com, Inc. or its affiliates. All Rights Reserved.
#
# Licensed under the Apache License, Version 2.0 (the "License"). You may not
# use this file except in compliance with the License. A copy of the License
# is located at
#
#     http://aws.amazon.com/apache2.0/
#
# or in the "license" file accompanying this file. This file is distributed on
# an "AS IS" BASIS, WITHOUT WARRANTIES OR CONDITIONS OF ANY KIND, either
# express or implied. See the License for the specific language governing
# permissions and limitations under the License.

import os
import random
import sys
from contextlib import contextmanager
from tempfile import TemporaryDirectory
from typing import Optional, Tuple
from unittest.mock import patch

import mxnet as mx
import numpy as np

import sockeye.average
import sockeye.constants as C
import sockeye.evaluate
import sockeye.lexicon
import sockeye.train
import sockeye.translate
import sockeye.utils

import sacrebleu


def gaussian_vector(shape, return_symbol=False):
    """
    Generates random normal tensors (diagonal covariance)

    :param shape: shape of the tensor.
    :param return_symbol: True if the result should be a Symbol, False if it should be an Numpy array.
    :return: A gaussian tensor.
    """
    return mx.sym.random_normal(shape=shape) if return_symbol else np.random.normal(size=shape)


def integer_vector(shape, max_value, return_symbol=False):
    """
    Generates a random positive integer tensor

    :param shape: shape of the tensor.
    :param max_value: maximum integer value.
    :param return_symbol: True if the result should be a Symbol, False if it should be an Numpy array.
    :return: A random integer tensor.
    """
    return mx.sym.round(mx.sym.random_uniform(shape=shape) * max_value) if return_symbol \
        else np.round(np.random.uniform(size=shape) * max_value)


def uniform_vector(shape, min_value=0, max_value=1, return_symbol=False):
    """
    Generates a uniformly random tensor

    :param shape: shape of the tensor
    :param min_value: minimum possible value
    :param max_value: maximum possible value (exclusive)
    :param return_symbol: True if the result should be a mx.sym.Symbol, False if it should be a Numpy array
    :return:
    """
    return mx.sym.random_uniform(low=min_value, high=max_value, shape=shape) if return_symbol \
        else np.random.uniform(low=min_value, high=max_value, size=shape)


def generate_random_sentence(vocab_size, max_len):
    """
    Generates a random "sentence" as a list of integers.

    :param vocab_size: Number of words in the "vocabulary". Note that due to
                       the inclusion of special words (BOS, EOS, UNK) this does *not*
                       correspond to the maximum possible value.
    :param max_len: maximum sentence length.
    """
    length = random.randint(1, max_len)
    # Due to the special words, the actual words start at index 3 and go up to vocab_size+2
    return [random.randint(3, vocab_size + 2) for _ in range(length)]


_DIGITS = "0123456789"


def generate_digits_file(source_path: str,
                         target_path: str,
                         line_count: int = 100,
                         line_length: int = 9,
                         sort_target: bool = False,
                         seed=13):
    random_gen = random.Random(seed)
    with open(source_path, "w") as source_out, open(target_path, "w") as target_out:
        for _ in range(line_count):
            digits = [random_gen.choice(_DIGITS) for _ in range(random_gen.randint(1, line_length))]
            print(" ".join(digits), file=source_out)
            if sort_target:
                digits.sort()
            print(" ".join(digits), file=target_out)


def generate_fast_align_lex(lex_path: str):
    """
    Generate a fast_align format lex table for digits.

    :param lex_path: Path to write lex table.
    """
    with open(lex_path, "w") as lex_out:
        for digit in _DIGITS:
            print("{0}\t{0}\t0".format(digit), file=lex_out)


_LEXICON_PARAMS_COMMON = "-i {input} -m {model} -k 1 -o {json}"


@contextmanager
def tmp_digits_dataset(prefix: str,
                       train_line_count: int, train_max_length: int,
                       dev_line_count: int, dev_max_length: int,
                       sort_target: bool = False,
                       seed_train: int = 13, seed_dev: int = 13):
    with TemporaryDirectory(prefix=prefix) as work_dir:
        # Simple digits files for train/dev data
        train_source_path = os.path.join(work_dir, "train.src")
        train_target_path = os.path.join(work_dir, "train.tgt")
        dev_source_path = os.path.join(work_dir, "dev.src")
        dev_target_path = os.path.join(work_dir, "dev.tgt")
        generate_digits_file(train_source_path, train_target_path, train_line_count, train_max_length,
                             sort_target=sort_target, seed=seed_train)
        generate_digits_file(dev_source_path, dev_target_path, dev_line_count, dev_max_length, sort_target=sort_target,
                             seed=seed_dev)
        data = {'work_dir': work_dir,
                'source': train_source_path,
                'target': train_target_path,
                'validation_source': dev_source_path,
                'validation_target': dev_target_path}
        yield data


_TRAIN_PARAMS_COMMON = "--use-cpu --max-seq-len {max_len} --source {train_source} --target {train_target}" \
                       " --validation-source {dev_source} --validation-target {dev_target} --output {model}"

_TRANSLATE_PARAMS_COMMON = "--use-cpu --models {model} --input {input} --output {output}"

_TRANSLATE_PARAMS_RESTRICT = "--restrict-lexicon {json}"

_EVAL_PARAMS_COMMON = "--hypotheses {hypotheses} --references {references}"


def run_train_translate(train_params: str,
                        translate_params: str,
                        translate_params_equiv: Optional[str],
                        train_source_path: str,
                        train_target_path: str,
                        dev_source_path: str,
                        dev_target_path: str,
                        max_seq_len: int = 10,
                        restrict_lexicon: bool = False,
                        work_dir: Optional[str] = None) -> Tuple[float, float, float]:
    """
    Train a model and translate a dev set.  Report validation perplexity and BLEU.

    :param train_params: Command line args for model training.
    :param translate_params: First command line args for translation.
    :param translate_params_equiv: Second command line args for translation. Should produce the same outputs
    :param train_source_path: Path to the source file.
    :param train_target_path: Path to the target file.
    :param dev_source_path: Path to the development source file.
    :param dev_target_path: Path to the development target file.
    :param max_seq_len: The maximum sequence length.
    :param restrict_lexicon: Additional translation run with top-k lexicon-based vocabulary restriction.
    :param work_dir: The directory to store the model and other outputs in.
    :return: A tuple containing perplexity and bleu scores for standard and reduced vocab decoding.
    """
    with TemporaryDirectory(dir=work_dir, prefix="test_train_translate.") as work_dir:
        # Train model
        model_path = os.path.join(work_dir, "model")
        params = "{} {} {}".format(sockeye.train.__file__,
                                   _TRAIN_PARAMS_COMMON.format(train_source=train_source_path,
                                                               train_target=train_target_path,
                                                               dev_source=dev_source_path,
                                                               dev_target=dev_target_path,
                                                               model=model_path,
                                                               max_len=max_seq_len),
                                   train_params)
        with patch.object(sys, "argv", params.split()):
            sockeye.train.main()

        # Translate corpus with the 1st params
        out_path = os.path.join(work_dir, "out.txt")
        params = "{} {} {}".format(sockeye.translate.__file__,
                                   _TRANSLATE_PARAMS_COMMON.format(model=model_path,
                                                                   input=dev_source_path,
                                                                   output=out_path),
                                   translate_params)
        with patch.object(sys, "argv", params.split()):
            sockeye.translate.main()

        # Translate corpus with the 2nd params
        if translate_params_equiv is not None:
            out_path_equiv = os.path.join(work_dir, "out_equiv.txt")
            params = "{} {} {}".format(sockeye.translate.__file__,
                                       _TRANSLATE_PARAMS_COMMON.format(model=model_path,
                                                                       input=dev_source_path,
                                                                       output=out_path_equiv),
                                       translate_params_equiv)
            with patch.object(sys, "argv", params.split()):
                sockeye.translate.main()

            # read-in both outputs, ensure they are the same
            with open(out_path, 'rt') as f:
                lines = f.readlines()
            with open(out_path_equiv, 'rt') as f:
                lines_equiv = f.readlines()
            assert all(a == b for a, b in zip(lines, lines_equiv))

        # Test restrict-lexicon
        out_restrict_path = os.path.join(work_dir, "out-restrict.txt")
        if restrict_lexicon:
            # fast_align lex table
            lex_path = os.path.join(work_dir, "lex")
            generate_fast_align_lex(lex_path)
            # Top-K JSON
            json_path = os.path.join(work_dir, "json")
            params = "{} {}".format(sockeye.lexicon.__file__,
                                    _LEXICON_PARAMS_COMMON.format(input=lex_path,
                                                                  model=model_path,
                                                                  json=json_path))
            with patch.object(sys, "argv", params.split()):
                sockeye.lexicon.main()
            # Translate corpus with restrict-lexicon
            params = "{} {} {} {}".format(sockeye.translate.__file__,
                                          _TRANSLATE_PARAMS_COMMON.format(model=model_path,
                                                                          input=dev_source_path,
                                                                          output=out_restrict_path),
                                          translate_params,
                                          _TRANSLATE_PARAMS_RESTRICT.format(json=json_path))
            with patch.object(sys, "argv", params.split()):
                sockeye.translate.main()


        # test averaging
        points = sockeye.average.find_checkpoints(model_path=model_path,
                                                  size=1,
                                                  strategy='best',
                                                  metric=C.PERPLEXITY)
        assert len(points) > 0
        averaged_params = sockeye.average.average(points)
        assert averaged_params

        # get last validation perplexity
        metrics = sockeye.utils.read_metrics_file(path=os.path.join(model_path, C.METRICS_NAME))
        perplexity = metrics[-1][C.PERPLEXITY + '-val']

        # Measure BLEU
        bleu = sacrebleu.raw_corpus_bleu(open(out_path, "r").readlines(),
                                         [open(dev_target_path, "r").readlines()], 0.01)

        bleu_restrict = None
        if restrict_lexicon:
<<<<<<< HEAD
            sacrebleu.raw_corpus_bleu(open(out_restrict_path, "r").readlines(),
                                      [open(dev_target_path, "r").readlines()], 0.01)

=======
            bleu_restrict = sockeye.bleu.corpus_bleu(open(out_restrict_path, "r").readlines(),
                                                     open(dev_target_path, "r").readlines())
>>>>>>> ce95f7a2
        # Run BLEU cli
        eval_params = "{} {} ".format(sockeye.evaluate.__file__,
                                      _EVAL_PARAMS_COMMON.format(hypotheses=out_path, references=dev_target_path), )
        with patch.object(sys, "argv", eval_params.split()):
            sockeye.evaluate.main()

        return perplexity, bleu, bleu_restrict<|MERGE_RESOLUTION|>--- conflicted
+++ resolved
@@ -263,14 +263,8 @@
 
         bleu_restrict = None
         if restrict_lexicon:
-<<<<<<< HEAD
-            sacrebleu.raw_corpus_bleu(open(out_restrict_path, "r").readlines(),
+            bleu_restrict = sacrebleu.raw_corpus_bleu(open(out_restrict_path, "r").readlines(),
                                       [open(dev_target_path, "r").readlines()], 0.01)
-
-=======
-            bleu_restrict = sockeye.bleu.corpus_bleu(open(out_restrict_path, "r").readlines(),
-                                                     open(dev_target_path, "r").readlines())
->>>>>>> ce95f7a2
         # Run BLEU cli
         eval_params = "{} {} ".format(sockeye.evaluate.__file__,
                                       _EVAL_PARAMS_COMMON.format(hypotheses=out_path, references=dev_target_path), )
