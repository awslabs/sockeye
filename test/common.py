--- conflicted
+++ resolved
@@ -103,7 +103,6 @@
             print(" ".join(digits), file=target_out)
 
 
-<<<<<<< HEAD
 def generate_fast_align_lex(lex_path: str):
     """
     Generate a fast_align format lex table for digits.
@@ -116,7 +115,8 @@
 
 
 _LEXICON_PARAMS_COMMON = "-i {input} -m {model} -k 1 -o {json}"
-=======
+
+
 @contextmanager
 def tmp_digits_dataset(prefix: str,
                        train_line_count: int, train_max_length: int,
@@ -140,7 +140,6 @@
                 'validation_target': dev_target_path}
         yield data
 
->>>>>>> 88940a7e
 
 _TRAIN_PARAMS_COMMON = "--use-cpu --max-seq-len {max_len} --source {train_source} --target {train_target}" \
                        " --validation-source {dev_source} --validation-target {dev_target} --output {model}"
