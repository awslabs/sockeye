# Copyright 2017, 2018 Amazon.com, Inc. or its affiliates. All Rights Reserved.
#
# Licensed under the Apache License, Version 2.0 (the "License"). You may not
# use this file except in compliance with the License. A copy of the License
# is located at
#
#     http://aws.amazon.com/apache2.0/
#
# or in the "license" file accompanying this file. This file is distributed on
# an "AS IS" BASIS, WITHOUT WARRANTIES OR CONDITIONS OF ANY KIND, either
# express or implied. See the License for the specific language governing
# permissions and limitations under the License.

import json
import logging
import os
import random
import sys
from contextlib import contextmanager
from tempfile import TemporaryDirectory
from typing import Any, Dict, List, Tuple
from unittest.mock import patch

import mxnet as mx
import numpy as np

import sockeye.average
import sockeye.checkpoint_decoder
import sockeye.constants as C
import sockeye.evaluate
import sockeye.extract_parameters
import sockeye.lexicon
import sockeye.model
import sockeye.prepare_data
import sockeye.score
import sockeye.train
import sockeye.translate
import sockeye.utils

logger = logging.getLogger(__name__)


def gaussian_vector(shape, return_symbol=False):
    """
    Generates random normal tensors (diagonal covariance)

    :param shape: shape of the tensor.
    :param return_symbol: True if the result should be a Symbol, False if it should be an Numpy array.
    :return: A gaussian tensor.
    """
    return mx.sym.random_normal(shape=shape) if return_symbol else np.random.normal(size=shape)


def integer_vector(shape, max_value, min_value=1, return_symbol=False):
    """
    Generates a random positive integer tensor

    :param shape: shape of the tensor.
    :param max_value: maximum integer value.
    :param min_value: minimum integer value.
    :param return_symbol: True if the result should be a Symbol, False if it should be an Numpy array.
    :return: A random integer tensor.
    """
    return mx.sym.round(mx.sym.random.uniform(low=min_value, high=max_value, shape=shape)) if return_symbol \
        else np.random.randint(low=min_value, high=max_value, size=shape)


def uniform_vector(shape, min_value=0, max_value=1, return_symbol=False):
    """
    Generates a uniformly random tensor

    :param shape: shape of the tensor
    :param min_value: minimum possible value
    :param max_value: maximum possible value (exclusive)
    :param return_symbol: True if the result should be a mx.sym.Symbol, False if it should be a Numpy array
    :return:
    """
    return mx.sym.random.uniform(low=min_value, high=max_value, shape=shape) if return_symbol \
        else np.random.uniform(low=min_value, high=max_value, size=shape)


_DIGITS = "0123456789"
_MID = 5


def generate_digits_file(source_path: str,
                         target_path: str,
                         line_count: int = 100,
                         line_length: int = 9,
                         sort_target: bool = False,
                         line_count_empty: int = 0,
                         seed=13):
    assert line_count_empty <= line_count
    random_gen = random.Random(seed)
    with open(source_path, "w") as source_out, open(target_path, "w") as target_out:
        all_digits = []
        for _ in range(line_count - line_count_empty):
            digits = [random_gen.choice(_DIGITS) for _ in range(random_gen.randint(1, line_length))]
            all_digits.append(digits)
        for _ in range(line_count_empty):
            all_digits.append([])
        random_gen.shuffle(all_digits)
        for digits in all_digits:
            print(" ".join(digits), file=source_out)
            if sort_target:
                digits.sort()
            print(" ".join(digits), file=target_out)


def generate_low_high_factors(source_path: str,
                              output_path: str):
    """
    Writes low/high factor file given a source file of digit sequences.
    """
    with open(source_path, 'r') as fin, open(output_path, 'w') as fout:
        for line in fin:
            digits = map(int, line.rstrip().split())
            factors = ("l" if digit < _MID else "h" for digit in digits)
            print(" ".join(factors), file=fout)


def generate_fast_align_lex(lex_path: str):
    """
    Generate a fast_align format lex table for digits.

    :param lex_path: Path to write lex table.
    """
    with open(lex_path, "w") as lex_out:
        for digit in _DIGITS:
            print("{0}\t{0}\t0".format(digit), file=lex_out)


_LEXICON_CREATE_PARAMS_COMMON = "create -i {input} -m {model} -k {topk} -o {lexicon}"


@contextmanager
def tmp_digits_dataset(prefix: str,
                       train_line_count: int, train_max_length: int,
                       dev_line_count: int, dev_max_length: int,
                       test_line_count: int, test_line_count_empty: int, test_max_length: int,
                       sort_target: bool = False,
                       seed_train: int = 13, seed_dev: int = 13,
                       with_source_factors: bool = False) -> Dict[str, Any]:
    """
    Creates a temporary dataset with train, dev, and test. Returns a dictionary with paths to the respective temporary
    files.
    """
    with TemporaryDirectory(prefix=prefix) as work_dir:
        # Simple digits files for train/dev data
        train_source_path = os.path.join(work_dir, "train.src")
        train_target_path = os.path.join(work_dir, "train.tgt")
        dev_source_path = os.path.join(work_dir, "dev.src")
        dev_target_path = os.path.join(work_dir, "dev.tgt")
        test_source_path = os.path.join(work_dir, "test.src")
        test_target_path = os.path.join(work_dir, "test.tgt")
        generate_digits_file(train_source_path, train_target_path, train_line_count,
                             train_max_length, sort_target=sort_target, seed=seed_train)
        generate_digits_file(dev_source_path, dev_target_path, dev_line_count, dev_max_length, sort_target=sort_target,
                             seed=seed_dev)
        generate_digits_file(test_source_path, test_target_path, test_line_count, test_max_length,
                             line_count_empty=test_line_count_empty, sort_target=sort_target, seed=seed_dev)
        data = {'work_dir': work_dir,
                'train_source': train_source_path,
                'train_target': train_target_path,
                'dev_source': dev_source_path,
                'dev_target': dev_target_path,
                'test_source': test_source_path,
                'test_target': test_target_path}

        if with_source_factors:
            train_factor_path = train_source_path + ".factors"
            dev_factor_path = dev_source_path + ".factors"
            test_factor_path = test_source_path + ".factors"
            generate_low_high_factors(train_source_path, train_factor_path)
            generate_low_high_factors(dev_source_path, dev_factor_path)
            generate_low_high_factors(test_source_path, test_factor_path)
            data['train_source_factors'] = [train_factor_path]
            data['dev_source_factors'] = [dev_factor_path]
            data['test_source_factors'] = [test_factor_path]

        yield data


_TRAIN_PARAMS_COMMON = "--use-cpu --max-seq-len {max_len} --source {train_source} --target {train_target}" \
                       " --validation-source {dev_source} --validation-target {dev_target} --output {model}" \
                       " --seed {seed}"

_PREPARE_DATA_COMMON = " --max-seq-len {max_len} --source {train_source} --target {train_target}" \
                       " --output {output} --pad-vocab-to-multiple-of 16"

_TRAIN_WITH_FACTORS_COMMON = " --source-factors {source_factors}"
_DEV_WITH_FACTORS_COMMON = " --validation-source-factors {dev_source_factors}"

_TRAIN_PARAMS_PREPARED_DATA_COMMON = "--use-cpu --max-seq-len {max_len} --prepared-data {prepared_data}" \
                                     " --validation-source {dev_source} --validation-target {dev_target} " \
                                     "--output {model}"

_TRANSLATE_PARAMS_COMMON = "--use-cpu --models {model} --input {input} --output {output} " \
                           "--output-type translation_with_score"

_TRANSLATE_WITH_FACTORS_COMMON = " --input-factors {input_factors}"

_TRANSLATE_PARAMS_RESTRICT = "--restrict-lexicon {lexicon} --restrict-lexicon-topk {topk}"

_SCORE_PARAMS_COMMON = "--use-cpu --model {model} --source {source} --target {target} --output {output}"

_SCORE_WITH_FACTORS_COMMON = " --source-factors {source_factors}"


def check_train_translate(train_params: str,
                          translate_params: str,
                          data: Dict[str, Any],
                          use_prepared_data: bool,
                          max_seq_len: int,
                          seed: int = 13) -> Dict[str, Any]:
    """
    Tests core features (training, inference).
    """
    # train model and translate test set
    data = run_train_translate(train_params=train_params,
                               translate_params=translate_params,
                               data=data,
                               use_prepared_data=use_prepared_data,
                               max_seq_len=max_seq_len,
                               seed=seed)

    # Test equivalence of batch decoding
    translate_params_batch = translate_params + " --batch-size 2"
    test_translate_equivalence(data, translate_params_batch)

    # Run translate with restrict-lexicon
    data = run_translate_restrict(data, translate_params)

    # Test scoring by ensuring that the sockeye.scoring module produces the same scores when scoring the output
    # of sockeye.translate. However, since this training is on very small datasets, the output of sockeye.translate
    # is often pure garbage or empty and cannot be scored. So we only try to score if we have some valid output
    # to work with.
    # Only run scoring under these conditions. Why?
    # - translate splits up too-long sentences and translates them in sequence, invalidating the score, so skip that
    # - scoring requires valid translation output to compare against
    if '--max-input-len' not in translate_params and _translate_output_is_valid(data['test_outputs']):
        test_scoring(data, translate_params)
    return data


def run_train_translate(train_params: str,
                        translate_params: str,
                        data: Dict[str, Any],
                        use_prepared_data: bool = False,
                        max_seq_len: int = 10,
                        seed: int = 13) -> Dict[str, Any]:
    """
    Train a model and translate a test set. Returns the updated data dictionary containing paths to translation outputs
    and scores.

    :param train_params: Command line args for model training.
    :param translate_params: First command line args for translation.
    :param data: Dictionary containing test data
    :param use_prepared_data: Whether to use the prepared data functionality.
    :param max_seq_len: The maximum sequence length.
    :param seed: The seed used for training.
    :return: Data dictionary, updated with translation outputs and scores
    """
    work_dir = os.path.join(data['work_dir'], 'train_translate')
    data['model'] = os.path.join(work_dir, "model")
    # Optionally create prepared data directory
    if use_prepared_data:
        data['train_prepared'] = os.path.join(work_dir, "prepared_data")
        params = "{} {}".format(sockeye.prepare_data.__file__,
                                _PREPARE_DATA_COMMON.format(train_source=data['train_source'],
                                                            train_target=data['train_target'],
                                                            output=data['train_prepared'],
                                                            max_len=max_seq_len))
        if 'train_source_factors' in data:
            params += _TRAIN_WITH_FACTORS_COMMON.format(source_factors=" ".join(data['train_source_factors']))

        logger.info("Creating prepared data folder.")
        with patch.object(sys, "argv", params.split()):
            sockeye.prepare_data.main()
        # Train model
        params = "{} {} {}".format(sockeye.train.__file__,
                                   _TRAIN_PARAMS_PREPARED_DATA_COMMON.format(prepared_data=data['train_prepared'],
                                                                             dev_source=data['dev_source'],
                                                                             dev_target=data['dev_target'],
                                                                             model=data['model'],
                                                                             max_len=max_seq_len),
                                   train_params)

        if 'dev_source_factors' in data:
            params += _DEV_WITH_FACTORS_COMMON.format(dev_source_factors=" ".join(data['dev_source_factors']))

        logger.info("Starting training with parameters %s.", train_params)
        with patch.object(sys, "argv", params.split()):
            sockeye.train.main()
    else:
        # Train model
        params = "{} {} {}".format(sockeye.train.__file__,
                                   _TRAIN_PARAMS_COMMON.format(train_source=data['train_source'],
                                                               train_target=data['train_target'],
                                                               dev_source=data['dev_source'],
                                                               dev_target=data['dev_target'],
                                                               model=data['model'],
                                                               max_len=max_seq_len,
                                                               seed=seed),
                                   train_params)

        if 'train_source_factors' in data:
            params += _TRAIN_WITH_FACTORS_COMMON.format(source_factors=" ".join(data['train_source_factors']))
        if 'dev_source_factors' in data:
            params += _DEV_WITH_FACTORS_COMMON.format(dev_source_factors=" ".join(data['dev_source_factors']))

        logger.info("Starting training with parameters %s.", train_params)
        with patch.object(sys, "argv", params.split()):
            sockeye.train.main()

    # Translate corpus with the 1st params and scoring output handler to obtain scores
    data['test_output'] = os.path.join(work_dir, "test.out")
    params = "{} {} {}".format(sockeye.translate.__file__,
                               _TRANSLATE_PARAMS_COMMON.format(model=data['model'],
                                                               input=data['test_source'],
                                                               output=data['test_output']),
                               translate_params)

    if 'test_source_factors' in data:
        params += _TRANSLATE_WITH_FACTORS_COMMON.format(input_factors=" ".join(data['test_source_factors']))

    logger.info("Translating with params %s", params)
    with patch.object(sys, "argv", params.split()):
        sockeye.translate.main()

    # Collect test inputs
    with open(data['test_source']) as inputs:
        data['test_inputs'] = [line.strip() for line in inputs]

    # Collect test references
    with open(data['test_target'], "r") as ref:
        data['test_targets'] = [line.strip() for line in ref]

    # Collect test translate outputs and scores
    data['test_outputs'], data['test_scores'] = collect_translate_output_and_scores(data['test_output'])
    assert len(data['test_inputs']) == len(data['test_targets']) == len(data['test_outputs']) == len(data['test_scores'])
    return data


def run_translate_restrict(data: Dict[str, Any], translate_params: str) -> Dict[str, Any]:
    """
    Runs sockeye.translate with vocabulary selection and checks if number of outputs are the same as without
    vocabulary selection. Adds restricted outputs and scores to the data dictionary.
    """
    out_path = os.path.join(data['work_dir'], "out-restrict.txt")
    # fast_align lex table
    ttable_path = os.path.join(data['work_dir'], "ttable")
    generate_fast_align_lex(ttable_path)
    # Top-K lexicon
    lexicon_path = os.path.join(data['work_dir'], "lexicon")
    params = "{} {}".format(sockeye.lexicon.__file__,
                            _LEXICON_CREATE_PARAMS_COMMON.format(input=ttable_path,
                                                                 model=data['model'],
                                                                 topk=20,
                                                                 lexicon=lexicon_path))
    with patch.object(sys, "argv", params.split()):
        sockeye.lexicon.main()
    # Translate corpus with restrict-lexicon
    params = "{} {} {} {}".format(sockeye.translate.__file__,
                                  _TRANSLATE_PARAMS_COMMON.format(model=data['model'],
                                                                  input=data['test_source'],
                                                                  output=out_path),
                                  translate_params,
                                  _TRANSLATE_PARAMS_RESTRICT.format(lexicon=lexicon_path, topk=1))
    if 'test_source_factors' in data:
        params += _TRANSLATE_WITH_FACTORS_COMMON.format(input_factors=" ".join(data['test_source_factors']))
    with patch.object(sys, "argv", params.split()):
        sockeye.translate.main()

    # Collect test translate outputs and scores
    data['test_outputs_restricted'], data['test_scores_restricted'] = collect_translate_output_and_scores(out_path)
    assert len(data['test_outputs_restricted']) == len(data['test_outputs'])
    return data


def test_translate_equivalence(data: Dict[str, Any], translate_params_equiv: str):
    """
    Tests whether the output and scores generated by sockeye.translate with translate_params_equiv are equal to
    the previously generated outputs, referenced in the data dictionary.
    """
    out_path = os.path.join(data['work_dir'], "test.out.equiv")
    params = "{} {} {}".format(sockeye.translate.__file__,
                               _TRANSLATE_PARAMS_COMMON.format(model=data['model'],
                                                               input=data['test_source'],
                                                               output=out_path),
                               translate_params_equiv)
    if 'test_source_factors' in data:
        params += _TRANSLATE_WITH_FACTORS_COMMON.format(input_factors=" ".join(data['test_source_factors']))
    with patch.object(sys, "argv", params.split()):
        sockeye.translate.main()
    # Collect translate outputs and scores
    translate_outputs_equiv, translate_scores_equiv = collect_translate_output_and_scores(out_path)

    assert 'test_outputs' in data and 'test_scores' in data
    assert all(a == b for a, b in zip(data['test_outputs'], translate_outputs_equiv))
    assert all(abs(a - b) < 0.01 or np.isnan(a - b) for a, b in zip(data['test_scores'], translate_scores_equiv))


def test_scoring(data: Dict[str, Any], translate_params: str):
    """
    Tests the scoring CLI and checks for score equivalence with previously generated translate scores.
    """
    # Translate params that affect the score need to be used for scoring as well.
    # Currently, the only relevant flag passed is the --softmax-temperature flag.
    score_params = ''
    if 'softmax-temperature' in translate_params:
        params = translate_params.split()
        for i, param in enumerate(params):
            if param == '--softmax-temperature':
                score_params = '--softmax-temperature {}'.format(params[i + 1])
                break
    out_path = os.path.join(data['work_dir'], "score.out")

    # write translate outputs as target file for scoring and collect tokens
    target_path = os.path.join(data['work_dir'], "score.target")
    translate_tokens = []
    with open(target_path, 'w') as target_out:
        for output in data['test_outputs']:
            print(output, file=target_out)
            translate_tokens.append(output.split())

    params = "{} {} {}".format(sockeye.score.__file__,
                               _SCORE_PARAMS_COMMON.format(model=data['model'],
                                                           source=data['test_source'],
                                                           target=target_path,
                                                           output=out_path),
                               score_params)
    if 'test_source_factors' in data:
        params += _SCORE_WITH_FACTORS_COMMON.format(source_factors=" ".join(data['test_source_factors']))
    logger.info("Scoring with params %s", params)
    with patch.object(sys, "argv", params.split()):
        sockeye.score.main()

    # Collect scores from output file
    with open(out_path) as score_out:
        score_scores = [float(line.strip()) for line in score_out]

    # Compare scored output to original translation output. There are a few tricks: for blank source sentences,
    # inference will report a score of -inf, so skip these. Second, we don't know if the scores include the
    # generation of </s> and have had length normalization applied. So, skip all sentences that are as long
    # as the maximum length, in order to safely exclude them.
    model_config = sockeye.model.SockeyeModel.load_config(os.path.join(data['model'], C.CONFIG_NAME))
    max_len = model_config.config_data.max_seq_len_target
    # Filter out sockeye.translate outputs that had -inf score or are too long (which sockeye.score will have skipped)
    valid_outputs = list(filter(lambda x: len(x[0]) < max_len and not np.isinf(x[1]),
                                zip(translate_tokens, data['test_scores'])))
    assert len(valid_outputs) == len(score_scores)

    for (translate_tokens, translate_score), score_score in zip(valid_outputs, score_scores):
        # Skip sentences that are close to the maximum length to avoid confusion about whether
        # the length penalty was applied
        if len(translate_tokens) >= max_len - 2:
            continue
        assert abs(translate_score - score_score) < 0.02


def _translate_output_is_valid(translate_outputs: List[str]) -> bool:
    """
    True if there are invalid tokens in out_path, or if no valid outputs were found.
    """
    # At least one output must be non-empty
    found_valid_output = False
    bad_tokens = set(C.VOCAB_SYMBOLS)
    for output in translate_outputs:
        if output:
            found_valid_output = True
        if any(token for token in output.split() if token in bad_tokens):
            # There must be no bad tokens
<<<<<<< HEAD
            found_bad_tokens = any([bad_token in ' '.join(sentences) for bad_token in C.VOCAB_SYMBOLS])

            translate_output_is_valid = found_valid_output and not found_bad_tokens

        # Only run scoring under these conditions. Why?
        # - scoring isn't compatible with prepared data because that loses the source ordering
        # - translate splits up too-long sentences and translates them in sequence, invalidating the score, so skip that
        # - scoring requires valid translation output to compare against
        if not use_prepared_data \
           and '--max-input-len' not in translate_params \
           and translate_output_is_valid:

            # Score
            # We use the translation parameters, but have to remove irrelevant arguments from it.
            # Currently, the only relevant flag passed is the --softmax-temperature flag.
            score_params = ''
            if 'softmax-temperature' in translate_params:
                params = translate_params.split(C.TOKEN_SEPARATOR)
                for i, param in enumerate(params):
                    if param == '--softmax-temperature':
                        score_params = '--softmax-temperature {}'.format(params[i + 1])
                        break

            scores_output_file = out_path + '.score'
            params = "{} {} {}".format(sockeye.score.__file__,
                                       _SCORE_PARAMS_COMMON.format(model=model_path,
                                                                   source=test_source_path,
                                                                   target=out_path,
                                                                   output=scores_output_file),
                                       score_params)

            if test_source_factor_paths is not None:
                params += _SCORE_WITH_FACTORS_COMMON.format(source_factors=" ".join(test_source_factor_paths))

            with patch.object(sys, "argv", params.split()):
                sockeye.score.main()

            # Compare scored output to original translation output. There are a few tricks: for blank source sentences,
            # inference will report a score of -inf, so skip these. Second, we don't know if the scores include the
            # generation of </s> and have had length normalization applied. So, skip all sentences that are as long
            # as the maximum length, in order to safely exclude them.
            with open(translate_score_path) as in_translate, open(out_path) as in_words, open(scores_output_file) as in_score:
                model_config = sockeye.model.SockeyeModel.load_config(os.path.join(model_path, C.CONFIG_NAME))
                max_len = model_config.config_data.max_seq_len_target

                # Filter out sockeye.translate sentences that had -inf or were too long (which sockeye.score will have skipped)
                translate_scores = []
                translate_lens = []
                score_scores = in_score.readlines()
                t = in_translate.readlines()
                for score, sent in zip(t, in_words.readlines()):
                    if score != '-inf\n' and len(sent.split()) < max_len:
                        translate_scores.append(score)
                        translate_lens.append(len(sent.split()))

                print('TRANSLATE SCORES BEFORE', t)
                print('TRANSLATE SCORES', translate_scores)
                print('SCORING SCORES', score_scores)
                assert len(translate_scores) == len(score_scores)

                # Compare scores (using 0.002 which covers common noise comparing e.g., 1.234 and 1.235)
                for translate_score, translate_len, score_score in zip(translate_scores, translate_lens, score_scores):
                    # Skip sentences that are close to the maximum length to avoid confusion about whether
                    # the length penalty was applied
                    if translate_len >= max_len - 2:
                        continue

                    translate_score = float(translate_score)
                    score_score = float(score_score)

                    assert abs(translate_score - score_score) < 0.002

        # Translate corpus with the 2nd params
        if translate_params_equiv is not None:
            out_path_equiv = os.path.join(work_dir, "out_equiv.txt")
            params = "{} {} {}".format(sockeye.translate.__file__,
                                       _TRANSLATE_PARAMS_COMMON.format(model=model_path,
                                                                       input=test_source_path,
                                                                       output=out_path_equiv,
                                                                       quiet=quiet_arg),
                                       translate_params_equiv)

            if test_source_factor_paths is not None:
                params += _TRANSLATE_WITH_FACTORS_COMMON.format(input_factors=" ".join(test_source_factor_paths))

            with patch.object(sys, "argv", params.split()):
                sockeye.translate.main()

            # read-in both outputs, ensure they are the same
            with open(out_path, 'rt') as f:
                lines = f.readlines()
            with open(out_path_equiv, 'rt') as f:
                lines_equiv = f.readlines()
            assert all(a == b for a, b in zip(lines, lines_equiv))

        # Test restrict-lexicon
        out_restrict_path = os.path.join(work_dir, "out-restrict.txt")
        if restrict_lexicon:
            # fast_align lex table
            ttable_path = os.path.join(work_dir, "ttable")
            generate_fast_align_lex(ttable_path)
            # Top-K lexicon
            lexicon_path = os.path.join(work_dir, "lexicon")
            params = "{} {}".format(sockeye.lexicon.__file__,
                                    _LEXICON_CREATE_PARAMS_COMMON.format(input=ttable_path,
                                                                         model=model_path,
                                                                         topk=20,
                                                                         lexicon=lexicon_path,
                                                                         quiet=quiet_arg))
            with patch.object(sys, "argv", params.split()):
                sockeye.lexicon.main()
            # Translate corpus with restrict-lexicon
            params = "{} {} {} {}".format(sockeye.translate.__file__,
                                          _TRANSLATE_PARAMS_COMMON.format(model=model_path,
                                                                          input=test_source_path,
                                                                          output=out_restrict_path,
                                                                          quiet=quiet_arg),
                                          translate_params,
                                          _TRANSLATE_PARAMS_RESTRICT.format(lexicon=lexicon_path, topk=1))

            if test_source_factor_paths is not None:
                params += _TRANSLATE_WITH_FACTORS_COMMON.format(input_factors=" ".join(test_source_factor_paths))

            with patch.object(sys, "argv", params.split()):
                sockeye.translate.main()

        # test averaging
        points = sockeye.average.find_checkpoints(model_path=model_path,
                                                  size=1,
                                                  strategy='best',
                                                  metric=C.PERPLEXITY)
        assert len(points) > 0
        averaged_params = sockeye.average.average(points)
        assert averaged_params

        # test parameter extraction
        extract_params = _EXTRACT_PARAMS.format(output=os.path.join(model_path, "params.extracted"),
                                                input=model_path)
        with patch.object(sys, "argv", extract_params.split()):
            sockeye.extract_parameters.main()
        with np.load(os.path.join(model_path, "params.extracted.npz")) as data:
            assert "target_output_bias" in data

        # get best validation perplexity
        metrics = sockeye.utils.read_metrics_file(path=os.path.join(model_path, C.METRICS_NAME))
        perplexity = min(m[C.PERPLEXITY + '-val'] for m in metrics)

        with open(out_path, "r") as out:
            hypotheses = out.readlines()
        with open(test_target_path, "r") as ref:
            references = ref.readlines()
        assert len(hypotheses) == len(references)

        # compute metrics
        bleu = raw_corpus_bleu(hypotheses=hypotheses, references=references, offset=0.01)
        chrf = raw_corpus_chrf(hypotheses=hypotheses, references=references)

        bleu_restrict = None
        if restrict_lexicon:
            with open(out_restrict_path) as out:
                hypotheses_restrict = out.readlines()
            bleu_restrict = raw_corpus_bleu(hypotheses=hypotheses_restrict, references=references, offset=0.01)

        # Run evaluate cli
        eval_params = "{} {} ".format(sockeye.evaluate.__file__,
                                      _EVAL_PARAMS_COMMON.format(hypotheses=out_path,
                                                                 references=test_target_path,
                                                                 metrics="bleu chrf rouge1",
                                                                 quiet=quiet_arg), )
        with patch.object(sys, "argv", eval_params.split()):
            sockeye.evaluate.main()

        return perplexity, bleu, bleu_restrict, chrf
=======
            return False
    return found_valid_output


def collect_translate_output_and_scores(out_path: str) -> Tuple[List[str], List[float]]:
    """
    Collects translation outputs and scores from an output file
    produced with the 'translation_and_score' or nbest output handler.
    """
    translations = []  # type: List[str]
    scores = []  # type: List[float]
    with open(out_path) as out_fh:
        for line in out_fh:
            output = line.strip()
            translation = ''
            score = -np.inf
            try:
                output = json.loads(output)
                try:
                    translation = output['translation']
                    score = output['score']
                except IndexError:
                    pass
            except:
                try:
                    score, translation = output.split('\t', 1)
                except ValueError:
                    pass
            translations.append(translation)
            scores.append(float(score))
    return translations, scores
>>>>>>> 1d40e9c0
<|MERGE_RESOLUTION|>--- conflicted
+++ resolved
@@ -471,181 +471,6 @@
             found_valid_output = True
         if any(token for token in output.split() if token in bad_tokens):
             # There must be no bad tokens
-<<<<<<< HEAD
-            found_bad_tokens = any([bad_token in ' '.join(sentences) for bad_token in C.VOCAB_SYMBOLS])
-
-            translate_output_is_valid = found_valid_output and not found_bad_tokens
-
-        # Only run scoring under these conditions. Why?
-        # - scoring isn't compatible with prepared data because that loses the source ordering
-        # - translate splits up too-long sentences and translates them in sequence, invalidating the score, so skip that
-        # - scoring requires valid translation output to compare against
-        if not use_prepared_data \
-           and '--max-input-len' not in translate_params \
-           and translate_output_is_valid:
-
-            # Score
-            # We use the translation parameters, but have to remove irrelevant arguments from it.
-            # Currently, the only relevant flag passed is the --softmax-temperature flag.
-            score_params = ''
-            if 'softmax-temperature' in translate_params:
-                params = translate_params.split(C.TOKEN_SEPARATOR)
-                for i, param in enumerate(params):
-                    if param == '--softmax-temperature':
-                        score_params = '--softmax-temperature {}'.format(params[i + 1])
-                        break
-
-            scores_output_file = out_path + '.score'
-            params = "{} {} {}".format(sockeye.score.__file__,
-                                       _SCORE_PARAMS_COMMON.format(model=model_path,
-                                                                   source=test_source_path,
-                                                                   target=out_path,
-                                                                   output=scores_output_file),
-                                       score_params)
-
-            if test_source_factor_paths is not None:
-                params += _SCORE_WITH_FACTORS_COMMON.format(source_factors=" ".join(test_source_factor_paths))
-
-            with patch.object(sys, "argv", params.split()):
-                sockeye.score.main()
-
-            # Compare scored output to original translation output. There are a few tricks: for blank source sentences,
-            # inference will report a score of -inf, so skip these. Second, we don't know if the scores include the
-            # generation of </s> and have had length normalization applied. So, skip all sentences that are as long
-            # as the maximum length, in order to safely exclude them.
-            with open(translate_score_path) as in_translate, open(out_path) as in_words, open(scores_output_file) as in_score:
-                model_config = sockeye.model.SockeyeModel.load_config(os.path.join(model_path, C.CONFIG_NAME))
-                max_len = model_config.config_data.max_seq_len_target
-
-                # Filter out sockeye.translate sentences that had -inf or were too long (which sockeye.score will have skipped)
-                translate_scores = []
-                translate_lens = []
-                score_scores = in_score.readlines()
-                t = in_translate.readlines()
-                for score, sent in zip(t, in_words.readlines()):
-                    if score != '-inf\n' and len(sent.split()) < max_len:
-                        translate_scores.append(score)
-                        translate_lens.append(len(sent.split()))
-
-                print('TRANSLATE SCORES BEFORE', t)
-                print('TRANSLATE SCORES', translate_scores)
-                print('SCORING SCORES', score_scores)
-                assert len(translate_scores) == len(score_scores)
-
-                # Compare scores (using 0.002 which covers common noise comparing e.g., 1.234 and 1.235)
-                for translate_score, translate_len, score_score in zip(translate_scores, translate_lens, score_scores):
-                    # Skip sentences that are close to the maximum length to avoid confusion about whether
-                    # the length penalty was applied
-                    if translate_len >= max_len - 2:
-                        continue
-
-                    translate_score = float(translate_score)
-                    score_score = float(score_score)
-
-                    assert abs(translate_score - score_score) < 0.002
-
-        # Translate corpus with the 2nd params
-        if translate_params_equiv is not None:
-            out_path_equiv = os.path.join(work_dir, "out_equiv.txt")
-            params = "{} {} {}".format(sockeye.translate.__file__,
-                                       _TRANSLATE_PARAMS_COMMON.format(model=model_path,
-                                                                       input=test_source_path,
-                                                                       output=out_path_equiv,
-                                                                       quiet=quiet_arg),
-                                       translate_params_equiv)
-
-            if test_source_factor_paths is not None:
-                params += _TRANSLATE_WITH_FACTORS_COMMON.format(input_factors=" ".join(test_source_factor_paths))
-
-            with patch.object(sys, "argv", params.split()):
-                sockeye.translate.main()
-
-            # read-in both outputs, ensure they are the same
-            with open(out_path, 'rt') as f:
-                lines = f.readlines()
-            with open(out_path_equiv, 'rt') as f:
-                lines_equiv = f.readlines()
-            assert all(a == b for a, b in zip(lines, lines_equiv))
-
-        # Test restrict-lexicon
-        out_restrict_path = os.path.join(work_dir, "out-restrict.txt")
-        if restrict_lexicon:
-            # fast_align lex table
-            ttable_path = os.path.join(work_dir, "ttable")
-            generate_fast_align_lex(ttable_path)
-            # Top-K lexicon
-            lexicon_path = os.path.join(work_dir, "lexicon")
-            params = "{} {}".format(sockeye.lexicon.__file__,
-                                    _LEXICON_CREATE_PARAMS_COMMON.format(input=ttable_path,
-                                                                         model=model_path,
-                                                                         topk=20,
-                                                                         lexicon=lexicon_path,
-                                                                         quiet=quiet_arg))
-            with patch.object(sys, "argv", params.split()):
-                sockeye.lexicon.main()
-            # Translate corpus with restrict-lexicon
-            params = "{} {} {} {}".format(sockeye.translate.__file__,
-                                          _TRANSLATE_PARAMS_COMMON.format(model=model_path,
-                                                                          input=test_source_path,
-                                                                          output=out_restrict_path,
-                                                                          quiet=quiet_arg),
-                                          translate_params,
-                                          _TRANSLATE_PARAMS_RESTRICT.format(lexicon=lexicon_path, topk=1))
-
-            if test_source_factor_paths is not None:
-                params += _TRANSLATE_WITH_FACTORS_COMMON.format(input_factors=" ".join(test_source_factor_paths))
-
-            with patch.object(sys, "argv", params.split()):
-                sockeye.translate.main()
-
-        # test averaging
-        points = sockeye.average.find_checkpoints(model_path=model_path,
-                                                  size=1,
-                                                  strategy='best',
-                                                  metric=C.PERPLEXITY)
-        assert len(points) > 0
-        averaged_params = sockeye.average.average(points)
-        assert averaged_params
-
-        # test parameter extraction
-        extract_params = _EXTRACT_PARAMS.format(output=os.path.join(model_path, "params.extracted"),
-                                                input=model_path)
-        with patch.object(sys, "argv", extract_params.split()):
-            sockeye.extract_parameters.main()
-        with np.load(os.path.join(model_path, "params.extracted.npz")) as data:
-            assert "target_output_bias" in data
-
-        # get best validation perplexity
-        metrics = sockeye.utils.read_metrics_file(path=os.path.join(model_path, C.METRICS_NAME))
-        perplexity = min(m[C.PERPLEXITY + '-val'] for m in metrics)
-
-        with open(out_path, "r") as out:
-            hypotheses = out.readlines()
-        with open(test_target_path, "r") as ref:
-            references = ref.readlines()
-        assert len(hypotheses) == len(references)
-
-        # compute metrics
-        bleu = raw_corpus_bleu(hypotheses=hypotheses, references=references, offset=0.01)
-        chrf = raw_corpus_chrf(hypotheses=hypotheses, references=references)
-
-        bleu_restrict = None
-        if restrict_lexicon:
-            with open(out_restrict_path) as out:
-                hypotheses_restrict = out.readlines()
-            bleu_restrict = raw_corpus_bleu(hypotheses=hypotheses_restrict, references=references, offset=0.01)
-
-        # Run evaluate cli
-        eval_params = "{} {} ".format(sockeye.evaluate.__file__,
-                                      _EVAL_PARAMS_COMMON.format(hypotheses=out_path,
-                                                                 references=test_target_path,
-                                                                 metrics="bleu chrf rouge1",
-                                                                 quiet=quiet_arg), )
-        with patch.object(sys, "argv", eval_params.split()):
-            sockeye.evaluate.main()
-
-        return perplexity, bleu, bleu_restrict, chrf
-=======
             return False
     return found_valid_output
 
@@ -676,5 +501,4 @@
                     pass
             translations.append(translation)
             scores.append(float(score))
-    return translations, scores
->>>>>>> 1d40e9c0
+    return translations, scores